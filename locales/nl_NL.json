--- conflicted
+++ resolved
@@ -50,10 +50,7 @@
   "withdraw": "Opnemen",
   "review-withdraw": "Herzie opname",
   "no-limit": "Geen limiet",
-<<<<<<< HEAD
   "learn-more": "Meer informatie",
-=======
-  "learn-more": "Leer meer",
   "approve-currency": "Keur goed {{currency}}]",
   "approve-currency-once": "Je zult voor overdrachten van dit activum een enkele toestemming moeten geven",
   "approve-currency-everytime": "Je zult voor overdrachten van dit activum iedere keer toestemming moeten geven.",
@@ -71,7 +68,6 @@
   "million/short": "M",
   "volume": "Volume",
   "volume/lowercase": "volume",
->>>>>>> 39c24afb
   "apikeys": {
     "no-addresses-whitelisted": "Je hebt nog geen goedgekeurde adressen.",
     "address-input-placeholder": "Voer een BTC, NEO of ETH-adres in om deze toe te voegen aan de lijst van goedgekeurde addressen",
@@ -327,14 +323,10 @@
   },
   "search": "Zoeken…",
   "loading": "Aan het laden…",
-<<<<<<< HEAD
-  "pending": "In proces",
-=======
   "trades-downloading": "Downloaden transacties…",
   "trades-found": "{{count}} transactie gevonden…",
   "trades-found_plural": "{{count}} transacties gevonden…",
-  "pending": "In afwachting",
->>>>>>> 39c24afb
+  "pending": "In proces",
   "cancelling": "Aan het annuleren…",
   "authenticating": "Aan het verifiëren…",
   "decrypting": "Aan het ontsleutelen…",
@@ -917,14 +909,9 @@
           "errors": {
             "insufficient-funds": "Onvoldoende {{currencySymbol}}.",
             "maybe-insufficient-funds": "Onvoldoende {{currencySymbol}}.",
-<<<<<<< HEAD
             "order-too-small": "Minimale hoeveelheid {{orderSize}} {{currencySymbol}}.",
             "limit-breached": "Dit overschrijdt jouw handelslimieten."
-=======
-            "order-too-small": "Min hoeveelheid {{orderSize}} {{currencySymbol}}.",
-            "limit-breached": "Dit overschrijdt je handelslimieten.",
             "soft-limit-breached": "Je bent dichtbij jouw handelslimiet. <0>Upgrade</0> jouw verificatie niveau om meer te handelen.]"
->>>>>>> 39c24afb
           }
         },
         "cancel-at": {
@@ -3283,11 +3270,7 @@
         "conversion-started": "Omzetting is begonnen"
       },
       "receive-assets": {
-<<<<<<< HEAD
         "wallet-address": "Wallet adres",
-=======
-        "wallet-address": "Wallet address",
->>>>>>> 39c24afb
         "only-send-to": "Stuur alleen {{currency}} naar dit adres!"
       },
       "transfer-info": {
