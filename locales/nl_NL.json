--- conflicted
+++ resolved
@@ -715,13 +715,8 @@
       }
     },
     "favorite-bar": {
-<<<<<<< HEAD
       "empty": "<0> Uw favoriete markten </0> \ u00A0 verschijnen hier als links.",
       "tips": "<0> Tip </0> <1> Voeg hier favoriete markten toe als links. </1> <2 />"
-=======
-      "empty": "<0>Your favorite markets</0> appear as links here.",
-      "tips": "<0>Tip</0> <1>Add favorite markets as links here.</1> <2 />"
->>>>>>> 73dd0e0f
     },
     "market-graphs": {
       "title": "Grafieken",
@@ -917,13 +912,8 @@
     "my-orders": {
       "auth": "Log in om uw orders te bekijken.",
       "signed-out": {
-<<<<<<< HEAD
         "title": "<0>Aan de slag</0><1>\u00A0met Nash</1>",
         "subtitle": "Maak binnen een minuut een account aan - geen KYC vereist!"
-=======
-        "title": "<0>Get started</0><1> with Nash</1>",
-        "subtitle": "Create an account in under a minute – no KYC required!"
->>>>>>> 73dd0e0f
       },
       "no-results": {
         "date-range": "U heeft geen orders binnen het opgegeven datumbereik.",
@@ -1081,21 +1071,12 @@
     "sign-in": "Log in",
     "sign-out": "Afmelden",
     "password-strength": {
-<<<<<<< HEAD
       "label": "Wachtwoord sterkte",
       "0": "Erg zwak",
       "1": "Zwak",
       "2": "Goed",
       "3": "Sterk",
       "4": "Zeer goed"
-=======
-      "0": "Very weak",
-      "1": "Weak",
-      "2": "Medium",
-      "3": "Strong",
-      "4": "Very strong",
-      "label": "Password strength"
->>>>>>> 73dd0e0f
     },
     "password-form": {
       "password": {
