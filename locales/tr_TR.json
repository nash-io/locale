{
  "sandbox-warning": "This is a sandbox environment for testing API integration. Never send real funds here!",
  "buy": "al",
  "sell": "sat",
  "continue": "Devam et",
  "ok": "Tamam",
  "back": "Geri",
  "help": "Yardım",
  "and": "ve",
  "from": "-dan",
  "to": "-a",
  "or": "veya",
  "price": "Fiyat",
  "fee": "Ücret",
  "try-again": "Tekrar dene",
  "refresh": "Yenile",
  "finish": "Bitir",
  "price-each": "{{price}} her biri",
  "exchange-rate": "<0 /> / <1>{{sourceCurrency}}</1>",
  "remaining": "Kalan",
  "not-available-short": "M/D",
  "set-price": "Fiyat belirle",
  "market": "Market",
  "market-price": "Market fiyatı",
  "exchange": "Borsa",
  "receive": "Teslim al",
  "wallet": "Hesap",
  "upload": "yükle",
  "processing": "işleniyor…",
  "over-file-limit": "Dosya boyutu aşılmamallıdır {{maxAllowedSize}}{{unit}}.",
  "opens-new-tab": "Yeni sekmede aç",
  "failed-update": "Yükleme hatası",
  "reported-errors": "Hatalar bildirildi",
  "credit-card-expiry-placeholder": "AA/YY",
  "apikeys": {
    "no-addresses-whitelisted": "Hiç beyaz adres listesi yüklemediniz.",
    "address-input-placeholder": "Beyaz listeye BTC,NEO veya ETH adresi ekleyiniz",
    "add-whitelisted": "Beyaz listeye eklenen adresler",
    "duplicate-address-in-form": "Bu adres beyaz listeye eklenmiş.",
    "add-address": "Adres ekle",
    "address-is-not-valid": "Geçersiz adres.",
    "whitelisting-explanation": "API anahtarlarınız ile yalnızca bu adreslere fonlarınızı alabilirsiniz. Anahtarınız oluşturulduktan sonra, beyaz listeye alınmış adresleri istediğiniz zaman ekleyebilir veya çıkarabilirsiniz.",
    "token-type": {
      "access": "Giriş",
      "kyc": "Kimlik doğrulaması",
      "apitrade": "API ticareti",
      "twofa": "2FA"
    },
    "delete-all-tokens": {
      "body": "Tüm anahtarlarınızı iptal etmek istediğinizden emin misiniz?",
      "confirm-button-label": "Tüm anahtarları iptal et",
      "cancel-button-label": "Geri git"
    },
    "delete-token": {
<<<<<<< HEAD
      "body": "İptal etmek istediğinizden emin misiniz?‘<0></0>’?",
=======
      "body": "İptal etmek istediğinizden emin misiniz? ‘<0></0>’?",
>>>>>>> 9a8f21aa
      "confirm-button-label": "İptal et",
      "cancel-button-label": "Geri git"
    },
    "edit-whitelisted": {
      "title": "{{name}} için beyaz listeye eklenmiş adres listesi",
      "add": "Ekle",
      "save-and-close": "Değişiklikleri kaydet ve kapat",
      "continue": "Devam et"
    },
    "overview": {
      "no-addresses-whitelisted": "Beyaz listede henüz adres yok",
      "title": "API anahtarlarını yönet",
      "revoke-button-label": "Kaldır",
      "table-header": "API anahtarların",
      "no-tokens-exp": "<0>İlk anahtarını oluştur</0> yada oku <1>API dökümanını</1>.",
      "name": "İsim",
      "never-used": "Henüz kullanılmamış",
      "last-used": "En son kullanılan {{when}}",
      "subtitle": "API anahtarlarını oluştur veya yönet. Daha fazlasını öğrenmek için <0>API anahtarlarımız</0>.",
      "key-info": "Anahtar bilgisi",
      "api-key": "API anahtarı",
      "blockchains": "Blok zincirler",
      "whitelisted": "Beyaz liste",
      "view-whitelist": "Beyaz listeyi göster",
      "blockchains-static": "Bitcoin, Ethereum, NEO",
      "blockchains-hint": "Bu API anahtarı bu blok zincirleriyle çalışabilir.",
      "usable-for": "için kullanılabilir",
      "revoke": "Kaldır",
      "created": "Oluşturuldu",
      "policy-trading": "Ticaret",
      "loading": "Tokenler yükleniyor…",
      "no-tokens": "Henüz herhangi bir API anahtarı oluşturulmadı.",
      "policy-withdrawals": "Yükleme ve çekmeler",
      "revoke-all-keys-button-label": "Tüm anahtarları kaldır",
      "generate-new-key-button-label": "Yeni anahtar oluştur",
      "plus-more": "+{{count}} daha fazla"
    },
    "create-modal": {
      "credentials-step": "Kullanıcı kimlik bilgileri",
      "whitelist-step": "Beyaz liste adresleri",
      "name-step": "Anahtarınızın ismi",
      "last-step": "Şifreni yedekle",
      "title": "Yeni API anahtarı oluştur"
    },
    "step1": {
      "name": "İsim",
      "continue-button-label": "Anahtar oluştur"
    },
    "step2": {
      "password": "Şifre",
      "two-fa-code": "2FA doğrulama kodu",
      "create-api-button-label": "Devam et",
      "incorrect-password": "Girdiğiniz şifre yanlış.",
      "incorrect-2fa": "Girdiğiniz doğrulama kodu yanlış"
    },
    "step3": {
      "generating-keys-message": "Anahtarınız oluşturuluyor…"
    },
    "step4": {
      "your-secret": "Gizli bilginiz",
      "your-secret-warning": "Bu bilgiyi tekrar görmeyeceksiniz.",
      "api-key": "API anahtarınız",
      "api-key-warning": "Bu bilgiyi tekrar görmeyeceksiniz.",
      "download-as-json-button-label": "API anahtarınızı indirin ve JSON formatında saklayın",
      "i-saved-my-secret-button-label": "Gizli bilgimi kaydettim"
    }
  },
  "terse-periods": {
    "1h": "1s",
    "1d": "24s",
    "1w": "1h",
    "1m": "1a"
  },
  "transfer": {
    "trading": "Ticaret",
    "personal": "Kişisel",
    "in-trades": "İşlemlerde",
    "transfer-funds": "Gönder/Al",
    "pending-transfer": "{{amount}} {{currencySymbol}} bekleyen transferiniz var.",
    "pending-transfer-link": "Transferi buradan görebilirsiniz."
  },
  "estimated-fee": "Tahmini ücret: {{fee}} {{currencySymbol}}",
  "quick-fill": {
    "max": "Maks.",
    "use-last": "Son işlemi kullan"
  },
  "insufficient-funds": "Yetersiz bakiye",
  "amount-each": "{{miktar}} her biri",
  "daily-limit": {
    "title": "Toplam günlük limit",
    "link": "Limitinizi arttırın",
    "amount-of-max-amount": "{{amount}} dışında {{maxAmount}}"
  },
  "fee-information-modal": {
    "title": "Ücret yapısı",
    "desc": "Nash kullanıcının 30 günlük ortalama hacmini,hesabından yapılan işlemlerin toplam işlemlere oranlayarak belirler.",
    "30-day-volume": "30 günlük hacim",
    "taker-fee": "Piyasa alıcı ücreti",
    "maker-fee": "Piyasa yapıcı ücreti",
    "learn-more": "Piyasa alıcı ve satıcı ücretleri hakkında daha fazla bilgi"
  },
  "time-in-force-modal": {
    "title": "Etkin zaman",
    "subtitle": "Siparişinizin defterde kalacağı süreyi belirleyin",
    "sections": {
      "gtc": {
        "header": "İptal edilene kadar",
        "desc": "Siparişiniz gerçekleşene kadar siz iptal etmediğiniz sürece defterde kalır."
      },
      "gtt": {
        "header": "Belli bir zamana kadar",
        "header-with-time": "Şu zamana kadar {{cancelAt}}",
        "desc": "Emriniz belirlediğiniz zamana kadar defterde aktif kalır. Eğer gerçekleşmemiş ise belirlediğiniz zamanda iptal olur."
      },
      "fok": {
        "header": "Hepsini karşıla yada iptal et",
        "desc": "Siparişinizin tamamı hemen gerçekleşebilirse,gerçekleşecek.Eğer tamamı gerçekleşmeyecekse iptal olacaktır."
      },
      "ioc": {
        "header": "Anında ve kalanı iptal et",
        "desc": "Siparişinizin büyük bir kısmı karşılanır ve kalan kısmı iptal edilir."
      }
    }
  },
  "main-navigation": {
    "referrals": "Yönlendirmeler",
    "funds": "Fonlar",
    "exchange": "Borsa",
    "basic-exchange": "Basit arayüz",
    "basic-exchange-short": "Basit",
    "advanced-exchange": "Gelişmiş arayüz",
    "advanced-exchange-short": "Gelişmiş",
    "markets": "Piyasalar",
    "settings": "Hesabım",
    "fiat-ramps": "Fiyat rampaları"
  },
  "top-nav": {
    "accounts-main-menu": {
      "title": "Servisler"
    },
    "user-menus": {
      "portfolio": {
        "label": "Portföy"
      },
      "notifications": {
        "label": "Bildirimler",
        "clear-all": "Hepsini temizle"
      },
      "transfers": {
        "initializing": "Gerçekleştiriliyor",
        "initialized": "Gerçekleşen transferler",
        "tooltip": "Transfer işleminiz devam ediyor. Eğer Nash'i kapatır veya çıkış yaparsanız,tekrar giriş yapana kadar bekletilecektir"
      },
      "general-menu": {
         "settings": " Profilim ",
        "support": "Destek",
        "theme": {
          "light": "Açık",
          "dark": "Koyu"
        },
        "auth": {
          "sign-out": "Çıkış yap",
          "sign-in": "Giriş yap",
          "sign-in-create-account": "<1>Hesap oluştur</1> yada <0>giriş yap</0>"
        },
        "tabs": {
          "general": "Genel"
        }
      }
    },
    "main-menu": {
      "trade": {
        "title": "Ticaret",
        "pages": {
          "exchange": "Borsa",
          "markets": "Piyasalar",
          "orders": "Emirler"
        },
        "exchange": {
          "switch": {
            "pro": "Gelişmiş",
            "simple": "Basit"
          }
        }
      },
      "funds": {
        "title": "Fonlar",
        "pages": {
          "portfolio": "Portföy",
          "transfers": "Transferler",
          "assets": "Cüzdanlar",
          "contacts": "Adres defteri"
        }
      },
      "referrals": {
        "title": "Yönlendirmeler"
      },
      "fiat-ramps": {
        "title": "Al/Sat",
        "pages": {
          "buy-sell": "Al/Sat",
          "transactions": "İşlemler",
          "payment-methods": "Ödeme yöntemleri",
          "profile": "Profil"
        }
      },
      "settings": {
        "pages": {
<<<<<<< HEAD
          "profile": "Profil",
          "preferences": "Tercihler",
          "security": "Güvenlik",
          "limits": "Limitler",
          "accounts": "Hesaplar",
          "apikeys": "API\u00A0 anahtarları"
=======
          "profile": "Profile",
          "preferences": "Preferences",
          "security": "Security",
          "limits": "Limits",
          "accounts": "Accounts",
          "apikeys": "API keys"
>>>>>>> 9a8f21aa
        }
      },
      "staking": {
        "title": "Kilitleme",
        "pages": {
          "all-stakes": "Tüm kilitlemeler",
          "statements": "Gelir tabloları"
        }
      }
    }
  },
  "search": "Ara…",
  "loading": "Yükleniyor…",
  "pending": "Bekliyor",
  "cancelling": "İptal ediliyor…",
  "authenticating": "Doğrulanıyor…",
  "decrypting": "Şifre çözülüyor…",
  "encrypting": "Şifreleniyor…",
  "sending": "Gönderiliyor…",
  "submit": "Uygula",
  "retry": "yeniden dene",
  "sending-approval": "Gönderme onaylanıyor…",
  "send-approval": "Gönderme onaylandı",
  "submit-transfer": "Transferi uygula",
  "no-longer-sufficient-balance-for-tx": "bu işlem için yeterli bakiyeniz yok.",
  "we-are-hiring": "Çalışma arkadaşları arıyoruz",
  "errors": {
    "location-banned-title": "Erişim engellendi",
    "location-banned": "Maalesef,Nash şu anda bulunduğunuz alanda hizmet vermiyor.",
    "invalid-clock-title": "Bilgisayarınızın saati doğru değil.",
    "permissions-issue-title": "İzin problemi",
    "invalid-clock": "Nash'te ticaret yapabilmek için saatiniz doğru olmalı <0>saatinizi güncelleyin</0> ve <1>tekrar deneyin</1>.",
    "network-issue-title": "Bağlantı sorunu",
    "network-issue": "Bağlantı sorunu yaşandı. Lütfen <0>tekrar deneyin</0>.",
    "generic-error-title": "Hata",
    "generic-error": "Birşeyler ters gitti. Tekrar deneyin.",
    "generic-error-signout": "Beklenmedik bir hata oluştu. Lütfen çıkış yapın ve tekrar deneyin.",
    "within-waiting-period": "Yeni bir kilitleme başlatmadan önce beş dakika beklemelisiniz. Yeni kilitlemeniz en kısa sürede gösterilecektir.",
    "password": {
      "incorrect": "Girdiğiniz parola yanlış."
    },
    "2fa": {
      "incorrect": "Girdiğiniz doğrulama kodu yanlış. En fazla 5 kez deneyebilirsiniz.",
      "already-used": "Doğrulama kodunuz kullanıldı. Lütfen bekleyin ve tekrar deneyin.",
      "code-expired": "Girdiğiniz doğrulama kodunun süresi doldu. Lütfen bekleyin ve tekrar deneyin.",
      "too-many-failures": "Doğrulama kodunu çok kez yanlış girdiniz ve hesabınız kalıcı olarak kilitlendi. Lütfen Destek ile iletişime geçin.",
      "too-many-failures-signout": "Doğrulama kodunu çok kez yanlış girdiniz ve hesabınız kalı olarak kilitlendi. Şimdi çıkış yapacaksınız."
    },
    "cryptography": {
      "encryption-failed": "Şifreleme başarısız. Lütfen çıkış yapın ve tekrar deneyin.",
      "decryption-failed": "Şifre çözme başarısız. Lütfen çıkış yapın ve tekrar deneyin."
    },
    "account-not-found": {
      "pending": {
        "title": "Hesabınız işleniyor!",
        "message": "Lütfen bir kaç dakika sonra tekrar kontrol ediniz."
      },
      "not-found": {
        "title": "Hesabınız bulunamadı."
      }
    }
  },
  "no-results": "Sonuç bulunamadı.",
  "yes": "evet",
  "no": "hayır",
  "account-types": {
    "personal": "Kişisel hesap",
    "trading": "Ticaret hesabı",
    "external": "Harici hesap"
  },
  "query-errors": {
<<<<<<< HEAD
    "failed": "Yükleme başarısız.",
    "failed-button": "Yükleme başarısız",
    "failed-please-try": "<0>Yükleme başarısız. Lütfen\u00A0</0><1>tekrar deneyin</1>.",
    "why-this-may-happening": "Neden olabileceğini <0>buradan</0> öğrenin."
=======
    "failed": "Failed to load.",
    "failed-button": "Failed to load",
    "failed-please-try": "Failed to load. Please <0>retry</0>.",
    "why-this-may-happening": "Find out why this may have happened <0>here.</0>"
>>>>>>> 9a8f21aa
  },
  "datetime": {
    "time-in-hours": "<0>{{count}}</0> saat",
    "time-in-hours_plural": "<0>{{count}}</0> saatler",
    "months": {
      "0": "Ocak",
      "1": "Şubat",
      "2": "Mart",
      "3": "Nisan",
      "4": "Mayıs",
      "5": "Haziran",
      "6": "Temmuz",
      "7": "Ağustos",
      "8": "Eylül",
      "9": "Ekim",
      "10": "Kasım",
      "11": "Aralık"
    }
  },
  "banned-country": {
    "header": "Maalesef, Nash şu anda bölgenizde faaliyet gösteremiyor.",
    "contact-support": "Lütfen sorularınız için <0>destek ile iletişim kurun</0>."
  },
  "user-messages": {
    "something-wrong": "Birşeyler yanlış gitti.",
    "go-back": "Geri dön",
    "go-back-retry": "Geri dön ve tekrar dene",
    "contact-support": "Lütfen daha fazla bilgi için <0>destek ile iletişim kurun</0>.",
    "permissions": {
      "sandbox": {
        "title": "Test modunda aktif değil!",
        "content": "Bu özellik test modunda devre dışı bırakıldı."
      },
      "tier-0": {
        "location-mismatch": {
          "title": "IP adresiniz seçtiğiniz bölge ile eşleşmedi.",
          "message": "Doğrulama seviyesi 0 olan kullanıcılar,ikamet ettikleri ülkeden bağlanmadıkça Nash'in hizmetlerinden faydalanamazlar. Gözden geçirin <0>doğrulama seviyesini 1'e yükseltmek için</0>."
        },
        "untrusted-ip": {
          "title": "VPN kullandığınızı fark ettik.",
          "message": "Doğrulama seviyesi 0 olan kullanıcılar,VPN veya proxy üzerinden bağlanırlarsa Nash'in hizmetlerinden faydalanamazlar. Lütfen bu servisleri iptal edin yada <0>doğrulama seviyenizi 1'e yükseltin</0>."
        },
        "high-risk-country": {
          "title": "Doğrulama seviyeniz şu anda 0. Bu nedenle,Nash platformunun bazı bölümlerine erişiminiz kısıtlanacak.",
          "message": "Tüm hizmetlerimizi kullanabilmek için, lütfen <0>doğrulama seviyenizi 1'e yükseltin</0>."
        },
        "duplicate-ip": {
          "title": "Bu IP adresi kullanılarak zaten bir hesap oluşturuldu.",
          "message": "Bu hesap ile tüm Nash hizmetlerinden faydalanmak için, lütfen <0>doğrulama seviyenizi 1'e yükseltin</0>."
        }
      },
      "restricted": {
        "us": {
          "title": "Nash platformunun tüm hizmetleri {{usState}}da desteklenmemektedir. Nash platformunun bazı bölümlerine erişiminiz kısıtlanacaktır.",
          "title-no-state": "Eyaletinizde şu anda Nash platformunun tüm hizmetleri desteklenmemektedir. Nash platformunun bazı bölümlerine erişiminiz kısıtlanacaktır.",
          "message": "{{usState}} ile çalışmaya başladığımızda sizi mail yoluyla bilgilendireceğiz. Lütfen <0>destek ile iletişim kurun</0> sorularınız için.",
          "message-no-state": "Eyaletiniz ile çalışmaya başladığımızda sizi mail yoluyla bilgilendireceğiz.Lütfen <0>destek ile iletişim kurun</0> sorularınız için."
        },
        "generic": {
          "title": "Bulunduğunuz alanda şu anda Nash platformunun tüm hizmetleri desteklenmemektedir. Nash platformunun bazı bölümlerine erişiminiz kısıtlanacaktır.",
          "message": "Lütfen <0>destek ile iletişim kurun</0> sorularınız için."
        }
      },
      "tier-too-low": {
        "title": "Doğrulama seviyeniz şu anda {{userTier}}. Bu nedenle,Nash platformunun bazı bölümlerine erişiminiz kısıtlanacaktır.",
        "message": "Tüm Nash hizmetlerinden faydalanmak için, lütfen <0>doğrulama seviyenizi yükseltin{{minTier}}</0>."
      }
    },
    "info": {
      "tier-1+": {
        "location-mismatch": {
          "title": " {{detectedCountry}}dan giriş yaptığınızı farkettik.",
          "message": "Eğer artık {{accountCountry}} da yaşamıyorsanız, lütfen adresinizi güncellemek için <0>destek ile iletişim kurun/0>."
        }
      },
      "browser": {
        "use-desktop-for-advanced-exchange": {
          "title": "Daha iyi bir deneyim için masaüstü versiyona göz atın.",
          "message": " 'Gelişmiş' görünüm masaüstü versiyon için tasarlanmıştır. Mobilde iseniz, <0>‘Basit’ arayüz</0> deneyin."
        }
      }
    },
    "dismiss-message": "Bunu bir daha gösterme."
  },
  "terms": {
    "user-agreement": "Kullanıcı sözleşmesi",
    "privacy-notice": "Gzililik bildirimi"
  },
  "account-create": {
    "steps": [
      "Your details",
      "Country",
      "Account details"
    ],
    "signin": {
      "desc": "Nash hesabınız mı var ?",
      "sign-in-now": "Şimdi giriş yap"
    },
    "form": {
      "your-state-is": "Your state is",
      "fields": {
        "optional": "(isteğe bağlı)"
      },
      "continue": "Devam et",
      "errors": {
        "generic-error": "Bir hesap oluşturulurken hata oluştu. Lütfen tekrar deneyin.",
        "invalid-referral-code-can-continue": "Geçersiz yönlendirme kodu",
        "invalid-referral-code": "Geçersiz yönlendirme kodu. Lütfen kodunuzu kontrol edip tekrar deneyin.",
        "invalid-email-domain": "E-posta sağlayıcınıza izin verilmiyor. Lütfen farklı bir adres kullanın.",
        "duplicate-email": "Bu e-posta adresi için zaten bir hesap oluşturuldu.",
        "password-too-short": "Şifreniz en az sekiz karakter uzunluğunda olmalıdır.",
        "invalid-recaptcha": "Recaptcha doğrulaması başarısız oldu. Lütfen tekrar deneyin.",
        "missing-us-state": "Amerika Birleşik Devletleri'nde yaşıyorsanız, eyaletinizi girmelisiniz."
      }
    },
    "your-details": {
      "header": "Hesap oluştur",
      "subheader": "Detaylar",
      "disclaimer": {
        "title": "ABD'li kullanıcılar için uyarı",
        "desc": "Tavsiye programına katılmak için bir başlangıç seviye Nash hesabı oluşturuyorsunuz, ancak eyaletinizin bazı Nash hizmetlerine erişmeye uygun olması gerekir. Uygunsa, daha sonra bir kullanıcı sözleşmesi imzalamanız istenir."
      },
      "fields": {
        "full-name": {
          "label": "Ad soyad"
        },
        "referral-code": {
          "label": "Yönlendirme kodu (isteğe bağlı)",
          "sub-label": "Bu nedir?"
        }
      },
      "modals": {
        "referrals": {
          "title": "Nash yönlendirme programı",
          "desc": "Bu, gelecekteki Nash promosyonlarına yönelik yönlendirmeleri izlemek için kullanılacaktır."
        }
      },
      "user-messages": {
        "untrusted-ip": {
          "title": "VPN kullandığınızı tespit ettik.",
          "message": "Lütfen devam edebilmek için VPN yada Proxy servislerini iptal edin.Bir hesap oluşturduktan sonra,VPN kullanmak için hesabınızı doğrulayabilirsiniz."
        }
      }
    },
    "country-details": {
<<<<<<< HEAD
      "header": "Hesap oluştur",
      "subheader": "Nerede yaşıyorsunuz?",
=======
      "header": "Create an account",
      "subheader": "Where do you live?",
      "edit": "Edit",
      "cancel": "Cancel",
      "save-changes": "Save changes",
>>>>>>> 9a8f21aa
      "fields": {
        "country": {
          "label": "İkamet ettiğiniz ülke"
        },
        "state": {
<<<<<<< HEAD
          "label": "Şehir"
=======
          "label": "State",
          "location": "Location"
>>>>>>> 9a8f21aa
        },
        "confirm-country": {
          "label": "Burada ikamet ettiğimi onaylıyorum."
        },
        "confirm-country-and-state": {
          "label": "Bu ülke ve şehirde ikamet ettiğimi onaylıyorum"
        }
      }
    },
    "account-details": {
      "header": "Hesap oluştur",
      "subheader": "Hesap detayları",
      "continue": "Hesap oluştur",
      "fields": {
        "email": {
          "label": "E-posta adresi girin",
          "placeholder": "E-posta adresi"
        },
        "password": {
          "label": "Şifre oluştur",
          "placeholder": "Şifre",
          "errors": {
            "password-too-weak": "Seçtiğiniz şifre çok zayıf."
          }
        },
        "password-confirm": {
          "label": "Şifrenizi onaylayın",
          "placeholder": "Şifrenizi onaylayın",
          "errors": {
            "passwords-do-not-match": "Şifreler birbiriyle uyuşmuyor"
          }
        }
      },
      "modals": {
        "password-tips": {
          "title": "Güçlü şifre için ipuçları",
          "desc": "Varlıklarınızı korumak için şifre çok önemlidir. Güvenlik için bu adımları takip edin:",
          "tip-index": "İpuçları {{index}}",
          "tip-1": "Diğer sitelerde kullandığınız şifreleri kullanmayınız.Başka bir yerde hesabınız saldırıya uğrarsa Nash hesabınızda tehlikeye girer.",
          "tip-2": "Şifreniz kişisel bilgilerinizi içermemeli.İsimleri,doğumgünleri veya adresleri bulmak kolaydır,buna dikkat etmelisiniz.",
          "tip-3": "Şifrenizde büyük ve küçük harfler,rakamlar ve özel karakterler kullanın. Ayrıca şifreniz en az 12 karakterden oluşmalıdır.",
          "tip-4": "Maksimum güvenli şifreler oluşturmak için bir şifre üreticisi kullanmayı deneyebilirsiniz."
        }
      },
      "password": {
        "desc": "Daha güçlü bir şifre için büyük,küçük harfler,rakamlar ve özel karakterlerden oluşan bir kombinasyon kullanın.",
        "tips": "Şifre oluşturma ipuçları",
        "password-strength": "Şifrenizin gücü",
        "weak": "Zayıf",
        "medium": "Orta",
        "strong": "Güçlü",
        "very-strong": "Çok güçlü"
      }
    },
    "verify-email": {
      "header": "Size bir e-posta gönderdik",
      "desc-1": "Lütfen e-postanızı kontrol edin ve hesabınızı doğrulayın.",
      "desc-2": "E-postamızı görmüyorsanız önemsiz posta klasörünüzü kontrol edin.",
      "resend": "Doğrulama e-postasını tekrar gönder.",
      "resend-delay": "Please wait {{count}} second…",
      "resend-delay_plural": "Lütfen {{count}} saniye bekleyin...",
      "back": "Oturum açmak için geri dön",
      "success": "Doğrulama e-postası tekrar gönderildi.",
      "errors": {
        "generic-error": "Doğrulama e-postası tekrar gönderilirken hata oluştu.Lütfen tekrar deneyin"
      }
    }
  },
  "account-setup": {
    "tab-title": "Hesap ayarları",
    "steps": [
      "On iki gizli kelime",
      "İki faktörlü doğrulama"
    ],
    "general-information": {
      "title": "Genel bilgilendirme",
      "header": "Kişisel hesabınızı oluşturun",
      "desc-1": "Kişisel hesabınız on iki gizli kelime kullanılarak oluşturulur. Eğer şifrenizi kaybederseniz,on iki kelimeyi kullanarak hesabınıza erişebilirsiniz.Bu nedenle on iki kelimenizi saklamalısınız.",
      "continue": "On iki gizli kelimemi oluştur.",
      "skip2Fa": "Daha sonra ayarla",
      "chart": {
        "card-top": "On iki gizli kelime",
        "card-top-right": "Şifre unutulursa Nash hesabınızı kurtarabilirsiniz.",
        "diamond-one": "Kullan",
        "diamond-two": "… içeren kişisel hesabınızı oluşturun.",
        "card-btc": "Bitcoin hesabı",
        "card-neo": "NEO hesabı",
        "card-eth": "Ethereum hesabı",
        "card-future": "Gelecekteki tüm hesaplar"
      }
    },
    "secret-words": {
      "title": "Gizli kelimeler",
      "header": "On iki gizli kelimenizi yazın",
      "desc": "Bu kelimeler fonlarınıza erişmek için kullanılacak.Aynı zamanda şifre yenileme için kullanılır.",
      "popup-error": "Gizli kelimelerinizi yazdırmak istiyorsanız,lütfen Pop-up engelleyicileri devre dışı bırakın ve Nash'in Pop-up açmasına müsade edin.",
      "continue": "Devam et",
      "go-back": "Geri dön",
      "written-down": "Kelimelerimi yazdım.",
      "check-my-backup": "Yedeklememi kontrol et",
      "tips": {
        "do": "Kelimelerini elle yaz.",
        "dont": "Kelimelerinizi dijital olarak saklamayın."
      },
      "modals": {
        "print-warning": {
          "title": "On iki gizli kelimeyi yazdır.",
          "header": "Lütfen yazıcınızın güvenli olduğundan emin olun.",
          "body-desc": "Kelimelerinizi yazdırmayı düşünürseniz şunlardan emin olun;",
          "body-tips-0": "Yazıcınız bilgisayarınıza doğrudan kablo bağlantılı olmalıdır.",
          "body-tips-1": "Yazıcınız herhangi bir ağa bağlı değil.",
          "body-tips-2": "Başkalarının yazıcınıza Bluetooth, WLAN, vb. Yoluyla bağlanması mümkün değildir.",
          "button": "Anladım,kelimelerimi yazdır."
        }
      },
      "print-window-title": "Nash | Gizli kelime yedekleme",
      "backup-print": {
        "header": "Gizli kelime yedekleme",
        "desc-1": "Nash şifrenizi kaybederseniz, on iki gizli kelimeniz ETH, NEO ve diğer hesaplarınıza erişmek için kullanılır.",
        "desc-2": "Remember: if anyone gains access to your words, your funds are in danger.",
        "desc-3": "Aşağıdaki kelimeleri ayırın.Bunları iki ayrı yerde saklamayı düşünün."
      },
      "repeat-secret-words": {
        "header": "On iki gizli kelimeni tekrar et",
        "desc": "Gizli kelimelerinizi yazdığınızdan emin olmak istiyoruz.",
        "input-placeholder": "Kelime {{index}}",
        "case-sensitive": "Tüm kelimeler küçük harftir",
        "create-my-wallet": "Hesabımı oluştur",
        "generating-your-wallet": "Nash hesabınız oluşturuluyor…",
        "errors": {
          "create-wallet-failed": "Hesabınızı oluştururken bir hata oluştu.Lütfen <0> çıkış yapın </0> yada tekrar deneyin."
        }
      },
      "wallet-created": {
        "header": "Nash hesabınız başarılı bir şekilde oluşturuldu.",
        "desc": "On iki gizli kelimenizi ve bireysel hesap ayrıntılarınızı ‘Profilim > Hesaplar’ kısmında bulabilirsiniz.",
        "warning": "<0>On iki gizli kelimenizi,herhangi bir yerde depolamıyoruz.</0> Şifrenizi unutursanız, bu kelimeler olmadan fonlarınıza erişemezsiniz.",
        "continue": "İki aşamalı doğrulama ayarla",
        "continue-location": "İkamet adresi ayarla"
      }
    },
    "2fa": {
      "title": "İki aşamalı doğrulama",
      "header": "Önerilen: İki aşamalı kimlik doğrulamayı etkinleştir",
      "skip": "Atla",
      "desc": "İki aşamalı kimlik doğrulama (2FA), hesabınıza fazladan bir güvenlik katmanı ekler.",
      "cards": {
        "1": {
          "header": "Bir doğrulama uygulaması indirin ve yükleyin.",
          "desc": "Örneğin; <0>LastPass Authenticator</0>, <1>Authy</1> or <2>Google Authenticator</2>."
        },
        "2": { 
          "header": "Bu QR kodunu seçtiğiniz indirilen uygulamayla tarayın",
          "manual-2fa": "2FA kurtarma kodunuzu yazın"
        },
        "3": {
          "header": "Doğrulayıcı uygulamanız tarafından oluşturulan doğrulama kodunu girin",
          "input-placeholder": "Doğrulama kodu",
          "input-error": "Girdiğiniz kod yanlış."
        }
      },
      "confirm": {
        "header": "İki aşamalı doğrulama aktif!",
        "desc": "İki aşamalı doğrulama tercihlerinizi Nash platformu ‘Profilim > Güvenlik’ kısmında bulabilirsiniz.",
        "action": "Şimdi ne yapmak istersiniz?",
        "continue-deposit": "Fonlarınızı yatırın",
        "continue-explore": "Keşfet"
      }
    }
  },
  "trade": {
    "footer": {
      "title-limits": "Limitler",
      "title-balances-and-limits": "Bakiye ve limitler",
      "increase-my-limits": "Limitlerimi arttır",
      "limits": {
        "day": "Gün",
        "month": "Ay",
        "year": "Yıl",
        "spend-of-limit": "nın"
      }
    },
    "messages": {
      "create-order-blocked": "Bulunduğunuz bölge nedeniyle bu piyasada sipariş oluşturamazsınız."
    }
  },
  "advanced-exchange": {
    "title": "Gelişmiş arayüz",
    "header": {
      "switch-to-simplified": "Basit moda geç",
      "current-market": "Piyasa",
      "last-price": "Son işlem fiyatı",
      "last-24h": "Son 24 saat",
      "24h-change": "Değişim",
      "24h-high": "Yüksek",
      "24h-low": "Düşük",
      "24h-volume": "Hacim",
      "my-portfolio": "Portföyüm"
    },
    "tips": {
      "balance": "<0>İpucu</0> <1>Ticaret hesabınıza fon aktarın.</1> <2 />"
    },
    "no-markets": "Piyasalar şu anda müsait değil.",
    "auth": {
      "to-start-trading": "Ticarete başlamak için"
    },
    "balances": {
      "title": "Hesaplar"
    },
    "market-selection": {
      "no-results": "<0>{{searchTerm}}</0> için herhangi bir sonuç bulamadık.",
      "no-favorites": "Henüz favori bir piyasanız yok",
      "pair": "Çift",
      "24hvol": "24s hacim",
      "24hprice": "24s değişim",
      "tabs": {
        "all": "Hepsi",
        "favorites": "Favoriler"
      }
    },
    "favorite-bar": {
<<<<<<< HEAD
      "empty": "<0>favorileriniz</0>\u00A0 burada görüntülenir.",
      "tips": "<0>İpucu</0> <1>Favorilerinizi </1> <2 /> ekleyin."
=======
      "empty": "<0>Your favorite markets</0> appear as links here.",
      "tips": "<0>Tip</0> <1>Add favorite markets as links here.</1> <2 />"
>>>>>>> 9a8f21aa
    },
    "market-graphs": {
      "title": "Grafikler",
      "price-chart": {
        "title": "fiyat",
        "heads-up-display": {
          "ohlc": {
            "o": "A",
            "h": "Y",
            "l": "D",
            "c": "K"
          },
          "vol": "Hacim"
        },
        "chart-types": {
          "bars": "Barlar",
          "candles": "Mumlar",
          "hollow-candles": "İçi boş mumlar",
          "heikin-ashi": "Heikin-Ashi",
          "line": "Çizgi",
          "area": "Alan"
        },
        "studies": {
          "title": "indikatörler",
          "search": "Ara",
          "no-results": "Kriterlerinize uygun sonuç yok"
        },
        "price-chart-selector": {
          "chart-iq": "Standart grafik",
          "trading-view": "TradingView grafiği"
        },
        "candle-frequency": {
          "1m": "1d",
          "15m": "15d",
          "30m": "30d",
          "1h": "1s",
          "6h": "6s",
          "12h": "12s",
          "1d": "1g",
          "1w": "1h",
          "1M": "1A"
        },
        "study-overlay-menu": {
          "edit-study": "Ayarları düzenle",
          "remove-study": "İndikatörü kaldır"
        },
        "edit-study-modal": {
          "tabs": {
            "inputs": {
              "label": "Girdiler"
            },
            "outputs": {
              "label": "Stil"
            },
            "parameters": {
              "label": "Ayarlar"
            }
          },
          "buttons": {
            "update": {
              "label": "Güncelle"
            },
            "cancel": {
              "label": "İptal et"
            }
          }
        }
      },
      "depth-chart": {
        "title": "Derinlik",
        "tooltip": {
          "price": "fiyat: <0>{{price}}</0>",
          "volume": "Hacim: <0>{{volume}}</0>"
        }
      },
      "clear-studies-button-label": "Tüm indikatörleri temizle"
    },
    "create-order": {
      "buy": "Al {{currencySymbol}}",
      "sell": "Sat {{currencySymbol}}",
      "locked-trading-session": {
        "information": "İşlem oturumunuz kilitlendi.<0 />",
        "information-tooltip": "Sayfayı yenilediğinizde veya 15 dakika boşta kaldığınızda oturumlar kilitlenir.",
        "enter-credentials-to-unlock": "<0>Şimdi kilidi aç</0>"
      },
      "market-orders-disabled": {
        "header": "Yetersiz market derinliği",
        "desc": "Şu anda defterde piyasa emirlerinin işlenmesi için yeterli emir yok."
      },
      "order-type-tab": {
        "market": "Market",
        "limit": "Limit",
        "stop": "Stop",
        "stop-limit": "Stop-limit",
        "balances": "Bakiyeler",
        "balances-table": {
          "header": {
            "asset": "Varlık",
            "personal": "Kişisel",
            "trading": "Ticaret",
            "in-orders": "Emirlerde",
            "pending": "Bekliyor"
          },
          "current-market": "Mevcut piyasa",
          "other-tradable-assets": "Diğer alım-satım yapılabilir varlıklar"
        }
      },
      "trading-limits": "Alım-Satım limitleri",
      "fields": {
        "amount": {
          "label": "Miktar",
          "sub-label-market-buy": "Bu bir piyasa emri, bu nedenle yalnızca {{currencyA}} kadar alacaksınız.",
          "sub-label-market-sell": "Bu bir piyasa emri,bu nedenle {{currencyB}} tamamı kadar alacaksınız.",
          "sub-label-limit-buy": "Ne kadar {{currencySymbol}} almnak istediğinizi girin.",
          "sub-label-limit-sell": "Ne kadar {{currencySymbol}} satmak istediğinizi girin",
          "estimate": "(tahmini)",
          "errors": {
            "insufficient-funds": "Yetersiz {{currencySymbol}}.",
            "maybe-insufficient-funds": "Yetersiz {{currencySymbol}}.",
            "order-too-small": "Min miktar {{orderSize}} {{currencySymbol}}.",
            "limit-breached": "Bu işlem limitlerinizi aşıyor."
          }
        },
        "cancel-at": {
          "label": "İptal tarihi",
          "expires": "Bitenler",
          "modal": {
            "label-no-selection": "Devam etmek için süre seçin…",
            "errors": {
              "is-past": "Geçmiş bir zamanı giremezsiniz"
            }
          }
        },
        "with-currency": {
          "label": "Toplam"
        },
        "market-price": {
          "label": "Market",
          "sub-label": "Market fiyatından satın aldığınız veya sattığınız zaman siparişiniz şu anda defterdeki siparişlerle eşleşecektir."
        },
        "show-limit": {
          "label-hide": "Stop-market",
          "label-show": "Stop-limit"
        },
        "price": {
          "label": "fiyat"
        },
        "limit-price": {
          "label": "Limit",
          "sub-label": "Siparişiniz bu fiyat yada daha iyi fiyattan siparişlerle eşleşebilir.",
          "errors": {
            "maker-match": "‘Yalnızca yayınla’ siparişleri defterde bulunan siparişlerle eşleştiğinde iptal edilecektir."
          }
        },
        "stop-price": {
          "label": "Stop",
          "sub-label": "Stop fiyatı başka bir sipariş için tetikleyici görevi görür.",
          "errors": {
            "stop-trigger-immediately": "Bu stop fiyatı siparişinizi hemen tetikleyecektir."
          }
        },
        "shared": {
          "errors": {
            "20-above": "Market fiyatının %20 üzerinde.",
            "20-below": "Market fiyatının %20 altında.",
            "price-too-high": "{{maxPrice}} fiyatının üzerinde işlem yapılamaz."
          }
        },
        "maker-only": {
          "label": "Yalnızca yayınla",
          "sub-label": "‘Yalnızca yayınla’ emriniz piyasa yapıcı olarak uygulanacaktır, alıcı olarak değil. Doldurmayabilir."
        },
        "cancellation-policy": {
          "label": "Geçerli zaman",
          "footer": "Daha fazlasını öğrenin"
        },
        "trading-balance": {
<<<<<<< HEAD
          "label": "Hazır {{currency}}: "
=======
          "label": "Available {{currency}}:"
>>>>>>> 9a8f21aa
        }
      },
      "submit": {
        "buy": "Alım siparişi oluştur",
        "sell": "Satım siparişi oluştur",
        "placing": "Siparişiniz oluşturuluyor…"
      },
      "errors": {
        "order-rejected-insufficient-funds": "Yeterli bakiyeniz olmadığı için siparişiniz reddedildi.",
        "order-rejected-daily-limit-reached": "Günlük işlem limitinize ulaştığınız için siparişiniz reddedildi.",
        "generic": "Siparişiniz verilirken bir hata oluştu. Lütfen tekrar deneyin."
      },
      "signin-or-create-an-account": "Sipariş oluşturmak için <0>Giriş yap</0> veya <1>hesap oluştur</1>"
    },
    "my-orders": {
      "auth": "Siparişlerinizi görüntülemek için oturum açın.",
      "signed-out": {
<<<<<<< HEAD
        "title": "<0>Başlat</0><1>\u00A0 Nash ile </1>",
        "subtitle": "Bir dakikadan kısa sürede bir hesap oluşturun - Müşterini Tanı gerektirmez!"
=======
        "title": "<0>Get started</0> <1>with Nash</1>",
        "subtitle": "Create an account in under a minute – no KYC required!"
>>>>>>> 9a8f21aa
      },
      "no-results": {
        "date-range": "Belirtilen tarih aralığında siparişiniz yok.",
        "active": "Açık veya gerçekleşmiş siparişiniz yok.",
        "active-open-only": "Açık siparişiniz yok.",
        "trades": "Ticaret geçmişiniz yok."
      },
      "tabs": {
        "orders": "Siparişler",
        "trades": "Ticaret geçmişi"
      },
      "date-range-selection": {
        "days": "{{range}}g",
        "weeks": "{{range}}h",
        "months": "{{range}}A",
        "years": "{{range}}Y",
        "clear": "Temizle",
        "select-action": "Özel",
        "popup": {
          "no-selection": "Devam etmek için bir tarih aralığı seçin",
          "clear": "temizle",
          "apply": "Uygula"
        }
      },
      "open-only-checkbox": "Yalnızca açık",
      "pairs-checkbox": "Tüm çiftler",
      "export": "Geçmişi dışa aktar",
      "export-trades": "Ticaret geçmişini dışa aktar",
      "export-your-trades": "Ticaret geçmişinizi dışa aktarın",
      "no-trades": "Dışa aktarılacak işleminiz yok",
      "trade-history-times": {
        "header": "Dışa aktarılacak belirli bir zaman aralığı seçin",
        "custom": "Özel zaman aralığı",
        "months": "{{count}} ay",
        "months_plural": "{{count}} aylar",
        "year": "{{count}} yıl"
      },
      "reset-filters": "Sıfırla",
      "side-col": {
        "filter": {
          "buy": "Alım",
          "sell": "Satım",
          "both": "Her ikisi de"
        }
      },
      "type-col": {
        "header-title": "Tip",
        "header-title-with-currency": "{{currency}} tip",
        "filter": {
          "market": "Market",
          "limit": "Limit",
          "stop-market": "Stop-market",
          "stop-limit": "Stop-limit"
        },
        "cell-text": {
          "market-buy": "Market alış",
          "market-sell": "Market satış",
          "limit-buy": "Limit alış",
          "limit-sell": "Limit satış",
          "stop_limit-buy": "<0></0> olduğunda stop-limit al ",
          "stop_limit-sell": "<0></0> olduğunda geldiğinde stop-limit sat ",
          "stop_market-buy": " <0></0> olduğunda stop-market al",
          "stop_market-sell": "<0></0> olduğunda stop-market sat "
        }
      },
      "cancel-col": {
        "header-title": "Hepsini iptal et",
        "partial-fill": "Kısmı gerçekleşen",
        "cancelled-partial-fill": "İptal edildi : Kısmi gerçekleşen",
        "cancelled-order": "Sipariş iptal edildi"
      },
      "cancelled-unfilled-col": {
        "header-title": "Gerçekleşmeyen miktar",
        "header-title-with-currency": "{{currency}} gerçekleşmeyen miktar"
      },
      "cancelled-filled-col": {
        "header-title": "Gerçekleşen miktar",
        "header-title-with-currency": "{{currency}} gerçekleşen miktar"
      },
      "status-col": {
        "header-title": "Durum",
        "open": "Açık",
        "cancelled": "İptal edilmiş",
        "filled": "Gerçekleşen",
        "pending": "Bekleyen"
      },
      "executed-col": {
        "header-title": "Gerçekleşen",
        "header-title-with-currency": "{{currency}} gerçekleşen"
      },
      "order-total-col": {
        "header-title": "Toplam",
        "header-title-with-currency": "{{currency}} toplam"
      },
      "trade-total-col": {
        "header-title": "Toplam ticaret",
        "header-title-with-currency": "{{currency}} toplam ticaret"
      },
      "size-col": {
        "header-title": "Miktar",
        "header-title-with-currency": "{{currency}} miktar"
      },
      "price-col": {
        "header-title": "Fiyat",
        "header-title-with-currency": "{{currency}} fiyat"
      },
      "pair-col": {
        "header-title": "Çift"
      },
      "filled-col": {
        "header-title": "Gerçekleşen miktar",
        "header-title-with-currency": "{{currency}} gerçekleşen miktar"
      },
      "fee-col": {
        "header-title": "Masraf",
        "header-title-with-currency": "{{currency}} masraf",
        "no-fee": "Masrafsız"
      },
      "condition-col": {
        "header-title": "Stop fiyat",
        "header-title-with-currency": "{{currency}} stop fiyat"
      },
      "time-col": {
        "header-title": "Gerçekleşme"
      },
      "time-filled-col": {
        "header-title": "Gerçekleşme"
      }
    },
    "recent-trades": {
      "title": "Son alışverişler",
      "order-size-col": "{{symbol}} boyut",
      "price-col": "{{symbol}} fiyat",
      "time-col": "Zaman"
    },
    "orderbook": {
      "title": "USD",
      "title-no-fiat": "Sipariş defteri",
      "order-size-col": "{{symbol}} boyut",
      "my-size-col": "İşlem boyutum",
      "price-col": "{{symbol}} fiyat",
      "average": "Ort. fiyat",
      "sum-size": "{{symbol}} toplam",
      "num-decimals": "{{decimals}} ondalık",
      "num-decimals_plural": "{{decimals}} ondalıklar",
      "spread": "<0>{{percent}}</0> spread"
    },
<<<<<<< HEAD
    "spread": "Makas",
    "learn-about-our-fees": "Daha fazla bilgi için; <1>Ücretler<1>."
=======
    "spread": "Spread",
    "learn-about-our-fees": "Learn more about our <1>fees</1>."
>>>>>>> 9a8f21aa
  },
  "auth": {
    "create-an-account": "Hesap oluştur",
    "forgotten": "2FA erişimim yok",
    "sign-in-now": "Şimdi giriş yap",
    "sign-in": "Giriş yap",
    "sign-out": "Çıkış yap",
    "password-strength": {
<<<<<<< HEAD
      "label": "Şifrenizin gücü",
      "0": "Çok düşük",
      "1": "düşük",
      "2": "Orta",
      "3": "Güçlü",
      "4": "Çok güçlü"
=======
      "0": "Very weak",
      "1": "Weak",
      "2": "Medium",
      "3": "Strong",
      "4": "Very strong",
      "label": "Password strength"
>>>>>>> 9a8f21aa
    },
    "password-form": {
      "password": {
        "label": "Şifre",
        "placeholder": "Şifrenizi girin"
      },
      "code": {
        "label": "İki aşamalı doğrulama",
        "placeholder": "İki aşamalı doğrulama kodunuzu girin"
      }
    },
    "new-wallets": {
      "btc": {
        "title": "Artık Nash ile Bitcoin gönderebilir, alabilir ve saklayabilirsiniz!",
        "subtext": "Nash borsasında Bitcoin ticaret çiftleri mevcut olduğunda sizi bilgilendireceğiz.",
        "btn-bitcoin": "Bitcoin yatır",
        "btn-funds": "Portföye devam et"
      }
    },
    "session-expiry-modal": {
      "title": "Oturumunuzun süresi dolmak üzere",
      "info": "Hareketsizlik nedeniyle oturumunuzun süresi dolmak üzere. Oturumunuz {{count}} saniye içinde kapanacak.",
      "info_plural": "Hareketsizlik nedeniyle oturumunuzun süresi dolmak üzere.Oturumunuz {{count}} saniye içinde kapanacak.",
      "stay-signed-in": "Oturumu aktif tut",
      "signing-out": "({{count}}s) Oturum kapatılıyor…"
    },
    "signup": {
      "desc": "Henüz bir hesabınız yok mu?",
      "sign-up": "Oluştur"
    },
    "form": {
      "continue": "Devam et"
    },
    "missing-country": {
      "header": "Devam etmeden önce…",
      "subheader": "Nerede yaşıyorsunuz?",
      "messages": {
        "vpn-warning-title": "VPN kullandığınızı farkettik.",
        "vpn-warning-body": "Lütfen devam edebilmek için VPN yada Proxy servislerini iptal edin.",
        "update-country": {
          "failed": "Yaşadığınız ülke bilgisini güncelleyemedik.Lütfen destek ile iletişim kurun yada tekrar deneyin."
        }
      },
      "fields": {
        "country": {
          "label": "İkamet edilen ülke"
        },
        "state": {
          "label": "Şehir"
        },
        "confirm-country": {
          "label": "Bunun benim ikamet ettiğim ülke olduğunu onaylıyorum."
        },
        "confirm-country-and-state": {
          "label": "Bunların benim ülkem ve yaşadığım şehir olduğunu onaylıyorum."
        }
      }
    },
    "signin": {
      "header": "Nash'e giriş yap",
      "header-2fa": "İki aşamalı doğrulama",
      "fields": {
        "email": {
          "label": "E-posta adresi",
          "placeholder": "E-posta adresi"
        },
        "password": {
          "label": "Şifre",
          "sub-label": "Şifremi unuttum.",
          "placeholder": "Şifre"
        },
        "remember-me": {
          "label": "Beni hatırla"
        }
      },
      "messages": {
        "password-change": {
          "success": "Verdiğiniz e-posta adresi veritabanımızda varolan bir hesapla eşleşiyorsa, size şifrenizi nasıl sıfırlayacağınızla ilgili talimatlar göndeririz."
        },
        "update-email": {
          "validation-success": "Yeni e-posta adresinize bir doğrulama e-postası gönderdik. Yeni adresinizi onaylamak için lütfen bu e-postadaki bağlantıyı tıklayın.",
          "updated-success": "E-posta adresiniz güncellendi. Artık yeni adresinizi kullanarak oturum açabilirsiniz."
        },
        "verify-email": {
          "success": "E-posta adresiniz doğrulandı. Hesabınızı ayarlamak için lütfen oturum açın.",
          "error": "E-posta adresi doğrulanamadı. Doğrulama kodunun süresi dolmuş olabilir. Lütfen giriş yapın ve başka bir doğrulama e-postası isteyin."
        }
      },
      "errors": {
        "invalid-email": "Girdiğiniz e-posta adresi geçersiz.",
        "invalid-password": "Bir şifre girmelisiniz.",
        "signin-failed": "E-postanız veya şifreniz yanlış görünüyor.",
        "locked": "Hesabınız geçici olarak kilitlendi. Lütfen daha sonra tekrar deneyiniz.",
        "revoked": "Hesabınız kalıcı olarak kilitlendi. Lütfen desteğe başvurun."
      }
    },
    "forgot-password": {
<<<<<<< HEAD
      "tab-title": "Şifremi unuttum",
      "header": "Şifrenizi mi unuttunuz?",
      "desc": "E-posta adresinizi aşağıya girin, size geri dönelim\u00A0on\u00A0track.",
=======
      "tab-title": "Forgotten password",
      "header": "Forgotten your password?",
      "desc": "Enter your email address below and we’ll get you back on track.",
>>>>>>> 9a8f21aa
      "fields": {
        "email": {
          "label": "E-posta adresi",
          "placeholder": "E-posta adresi"
        }
      },
      "submit": "Şifre yenileme bağlantısı iste",
      "success": "Size bir şifre yenileme e-postası gönderdik. E-postamızı görmüyorsanız önemsiz klasörünüzü kontrol edin."
    },
    "reset-password": {
      "missing-email": "Bir şeyler ters gitti. Lütfen e-postanızdaki bağlantıyı tekrar tıklayın.",
      "expired-code": "Oturumunuz artık geçerli değil. Lütfen e-postanızdaki bağlantıyı tekrar tıklayın.",
      "steps": [
        "Gizli kelimeleri onayla",
        "Yeni şifre oluştur"
      ],
      "secret-words": {
        "home": {
          "header": "On iki gizli kelimeye sahip misiniz?",
          "sub-header": "Nash hesabınızı ilk oluşturduğunuzda, bu kelimeleri yazmanızı ve güvende tutmanızı istedik.",
          "button-have-words": "Evet, hala gizli kelimelerime erişimim var",
          "button-lost-words": "Hayır,gizli kelimelerimi kaybettim",
          "desc": "Maalesef, hem eski şifrenizi hem de on iki gizli kelimenizi kaybettiyseniz, fonlarınıza ulaşamazsınız."
        },
        "edit": {
          "header": "On iki gizli kelimenizi girin",
          "desc-1": "Gizli kelimeleriniz hesap merkezinize ulaşım ve bireysel varlık hesaplarınızı yeniden oluşturmak için kullanılır.",
          "desc-2": "Mevcut hesaplarınız için on iki kelime sağlayamazsanız, <0>varlıklarınıza erişiminiz olmayacak</0>",
          "card-title": "Tüm kelimeler küçük harftir",
          "card-reset": "Tüm kelimeleri temizle",
          "mnemonic-invalid": "Bu kelime kombinasyonu geçerli değil. Lütfen tekrar kontrol edin ve deneyin.",
          "mnemonic-valid": "Bu kelime kombinasyonu geçerlidir. Artık şifrenizi sıfırlayabilirsiniz."
        },
        "skip": {
          "header": "Varlıklarınıza erişiminizi kaybedeceksiniz",
          "desc-1": "Hem eski şifrenizi hem de on iki gizli kelimenizi kaybettiyseniz, <0>varlıklarınızı geri alamazsınız.</0>",
          "desc-2": "Nash, merkezi olmayan teknoloji kullanan velayetsiz bir platformdur.Varlıklarınıza erişmemiz imkansızdır ve onları kurtaramayız.",
          "desc-3": "Eski hesabınızı sıfırlayabilir ve yeni bir gizli kelime grubu seçebilirsiniz. Bu, yeni bir şifre ile yepyeni bir hesap oluşturmak gibi olacaktır.",
          "desc-4": "Hesabınızı sıfırlamayı seçerseniz, varlıklarınıza tüm erişiminizi kaybedersiniz.:",
          "desc-5": "Lütfen tekrar kontrol edin ve gizli kelimelerinizi mi yoksa şifrenizi mi bulabileceğinizi görün.",
          "go-back": "Geri dön",
          "checkbox-1": "Hem şifremi hem de on iki gizli kelimemi kaybettim.",
          "checkbox-2": "Hesabımı sıfırlarsam varlıklarıma erişimimi tamamen kaybedeceğimi anlıyorum.",
          "submit": "Hesabımı sıfırla",
          "sub-bullet-1": "Kişisel hesabınızdaki tüm varlıklar.",
          "sub-bullet-2": "Ticaret sözleşmesindeki tüm varlıklar.",
          "sub-bullet-3": "Kilitlenen tüm NEX tokenler",
          "sub-bullet-4": "Kilitlenen NEX tokenlerinden gelen tüm temettüler.",
          "unauthorized": "Hesabınızı sıfırlamanın ciddi sonuçları olduğundan, etkinleştirmek için önce destek ekibimizle iletişime geçmelisiniz.",
          "contact-support": "Destek ile iletişime geçin"
        }
      },
      "new-password": {
        "tab-title": "Şifre oluştur",
        "header": "Yeni bir şifre oluştur",
        "desc": "Nash hesabınız için yeni bir şifre oluşturun.",
        "header-success": "Başarılı!",
        "desc-success": "Şifreniz başarıyla değiştirildi",
        "desc-success-reset": "Bir sonraki oturum açışınızda yeni cüzdanlar kurabileceksiniz.",
        "fields": {
          "password": {
            "label": "Yeni şifre",
            "placeholder": "Yeni şifre",
            "errors": {
              "password-too-weak": "Seçtiğiniz şifre çok zayıf."
            }
          },
          "password-confirm": {
            "label": "Yeni şifreyi onayla",
            "placeholder": "Yeni şifreyi onayla",
            "errors": {
              "passwords-do-not-match": "Şifreler uyuşmuyor."
            }
          },
          "code": {
            "label": "İki aşamalı doğrulama",
            "placeholder": "İki aşamalı doğrulama kodunuzu girin"
          }
        },
        "errors": {
          "reset-wallets-locked": "Hesap sıfırlama şu anda kilitli. Lütfen desteğe başvurun.",
          "reset-locked": "Şifre sıfırlama şu anda kilitli. Lütfen desteğe başvurun.",
          "incorrect-keys": "Gönderdiğiniz on iki kelimeden türetilen ortak anahtar kayıtlarımızla eşleşmiyor.Bu, gönderdiğiniz on iki kelimenin Nash hesabınızdan olmadığını gösterir.Lütfen yedeklemenizi tekrar kontrol edin.Sorun devam ederse,desteğe başvurun.",
          "generic-error": "Bir şeyler ters gitti ve şifreniz sıfırlanmadı.Şifre sıfırlama bağlantınızın süresi dolmuş olabilir.Lütfen yeni bir sıfırlama bağlantısı isteyin ve tekrar deneyin."
        },
        "submit": "Yeni şifre oluştur"
      }
    },
    "verify-email": "E-posta adresi doğrulanıyor…",
    "secret-word-list-edit": {
      "placeholder": "kelime {{index}}"
    },
    "discourse-sso": {
      "login": {
        "title": "Nash Topluluğu'na giriş yap",
        "description": "Nash Topluluğuna giriş yapmak için bir Nash hesabınızın olması gerekir.",
        "button-login": "Nash hesabıyla giriş yap",
        "link-create": "<0>Bir Nash hesabı oluşturun</0>"
      },
      "create-account": {
<<<<<<< HEAD
        "title": "Nash Topluluk hesabınızı oluşturun",
        "description": "Topluluğa mesaj göndermek için, 24 ay boyunca en az 1 NEX kilitlemeniz gerekir.",
        "username-label": "Topluluk kullanıcı adı",
        "username-placeholder": "İsim seç…",
        "button-create": "Topluluk hesabı oluştur",
        "migrate-description": "Topluluğa giriş yapmak için Nash Uzantısını kullanıyorsanız,<0>hesabınızı taşıyın</0>.",
        "username-exits": "‘{{username}}’ zaten alınmış. Lütfen başka bir kullanıcı adı seçin."
=======
        "title": "Create your Nash Community account",
        "description": "To post messages on the Community, you’ll need to stake at least 1 NEX for 24 months.",
        "username-label": "Community username",
        "username-placeholder": "Choose a name…",
        "button-create": "Create Community account",
        "button-creating": "Creating Community account…",
        "migrate-description": "If you’re using the Nash Extension to log in to the Community, you can <0>migrate your account</0>.",
        "username-exits": "‘{{username}}’ is already taken. Please choose another username."
>>>>>>> 9a8f21aa
      },
      "migrate-account": {
        "title": "Nash Topluluk hesabınızı taşıyın",
        "migration-step1": "Nash Uzantısı ile oturum açın.",
        "migration-step2": "Topluluk e-posta adresinizi Nash hesabınız tarafından kullanılan adresle değiştirin.",
        "migration-step3": "Bu kadar!E-posta adresiniz değiştikten sonra Nash hesabınızı kullanarak giriş yapabilirsiniz.",
        "button-migrate": "Nash Uzantısı ile giriş yapın",
        "link-back": "Geri",
        "faq-change-email": {
          "title": "Topluluk e-posta adresimi nasıl değiştiririm?",
          "step1": "Toplulukta oturum açtıktan sonra, ekranın sağ üst köşesindeki avatarınıza tıklayın.",
          "step2": "Kullanıcı adınıza tıklayın ve ‘Tercihler’ i seçin.",
          "step3": "E-posta adresinizi düzenlemek için kalem simgesine tıklayın.",
          "step4": "Yeni bir e-posta adresi girin ve ‘Değiştir’ i tıklayın.",
          "step5": "Biri eski e-posta adresinize ve diğeri yeni adresinize olmak üzere iki onay e-postası alacaksınız. Değişikliği tamamlamak için her iki adresi de onaylamanız gerekir."
        }
      },
      "get-token": "Doğrulanıyor…",
      "log-you-in": "Giriş yapılıyor…",
      "unknow-error-message": "Birşeyler ters gitti,tekrar deneyin."
    }
  },
  "basic-exchange": {
    "title": "Basit görünüm",
    "title-short": "Basit",
    "switch-to-advanced": "Gelişmiş görünüme geç",
    "create-order": {
      "change-markets": "Piyasaları değiştir",
      "errors": {
        "order-rejected-insufficient-funds": "Ticaret hesabınızda yetersiz {{currencySell}} . Devam etmek için fon aktarın.",
        "order-rejected-daily-limit-reached": "Günlük işlem limitinize ulaştığınız için siparişiniz reddedildi.",
        "generic": "Sipariş verirken hata oluştu. Lütfen tekrar deneyin."
      },
      "modals": {
        "exchange-info": {
          "title": "Kripto paralar nasıl değiştirilir?",
          "desc": "İlk olarak, değiştirmek istediğiniz varlığı seçin.",
          "price-options-header": "Fiyatınızı seçmek için iki seçeneğiniz var:",
          "average-market-price": {
            "header": "Güncel piyasa fiyatı",
            "desc": "Siparişinizi daha erken dolduracak şekilde mevcut piyasa fiyatından verin.Doldurulmayan siparişler 24 saat sonra otomatik olarak iptal edilir."
          },
          "set-a-price": {
            "header": "Bir fiyat belirleyin",
            "desc": "Siparişiniz bu fiyattan veya daha iyisi olan siparişlerle eşleşebilir, ancak bunun ötesine geçmeyecektir.Bu seçenek, siparişinizin bir kerede doldurulamayabileceği anlamına gelir."
          },
          "balances": {
            "header": "Bakiyeler",
            "desc": "Bakiyenizin ticaret yapmak için yeterli olup olmadığını size söyleyeceğiz.Hesap durumunuzu kontrol etmek ve fon göndermek / almak için ‘Bakiyeler’ i seçin."
          }
        },
        "select-token": {
          "title": {
            "sell": "Ticaret yapmak istiyorum",
            "buy": "Almak istiyorum"
          },
          "header": {
            "sell": "Ticaret yapmak istediğiniz kripto parayı seçin",
            "buy": "Almak istediğiniz kripto parayı seçin"
          },
          "ignore-low-balances": "Küçük bakiyeleri gizle",
          "search": {
            "placeholder": "Kripto para adı veya etiketi arayın…",
            "no-results": "<0>{{search}}</0> için herhangi bir sonuç bulamadık.",
            "no-results-no-query": "Eşleşen para birimi bulamadık"
          },
          "disabled": {
            "maintenance": "Bu kripto para planlı bakım altında.",
            "deposits-withdrawals-suspended": "Mevduat ve para çekme işlemleri bir sonraki duyuruya kadar askıya alınmış durumda."
          },
          "trading": "Ticaret",
          "personal": "Kişisel",
          "24-hours": "24 saat"
        }
      },
      "exchange-tokens": {
        "header": "Borsa kripto paraları",
        "fields": {
          "buy": {
            "label": "Almak istiyorum",
            "inner-label": "~{{fiatAmount}} başına {{currencyBuy}}",
            "label-estimate": "(tahmini)",
            "label-button": "Almak için bir kripto para seçin",
            "errors": {
              "order-too-small": "Toplam miktar {{orderSize}}dan büyük olmalı {{currencyBuy}} için."
            }
          },
          "sell": {
            "label": "Ticaret yapmak istiyorum",
            "sub-label": "{{currencySell}} mevcut",
            "label-button": "Ticaret yapmak için kripto para seçin",
            "errors": {
              "insufficient-funds": "Ticaret hesabında yetersiz{{currencySell}}. Devam etmek için fon aktarın.",
              "limit-breached": "Bu sipariş işlem limitlerinizi aşıyor.",
              "order-too-small": "Toplam miktar {{orderSize}}dan büyük olmalı {{currencySell}} için.",
              "transfer": "Gönder/Al"
            }
          },
          "set-limit": {
            "fixed-price-label": "{{currencyBuy}} için fiyatınız (içinde {{currencySell}})",
            "floating-price-label": "{{currencyBuy}}için piyasa fiyatı (içinde {{currencySell}})",
            "fixed-price-on": "Sabit fiyat belirle",
            "errors": {
              "price-too-high": "{{maxPrice}} fiyatının üzerinde işlem yapılamıyor."
            },
            "warnings": {
              "20-below": "Belirtilen fiyat, mevcut piyasa fiyatının% 20'sinden daha düşük."
            }
          }
        },
        "toggle-limit": "Bu işlem için bir fiyat belirleyin",
        "above-limit": "{{percent}}% piyasanın üzerinde",
        "below-limit": "{{percent}}% piyasanın altında",
        "reset": "Sıfırla",
        "submit": "Siparişi gözden geçir"
      },
      "review-order": {
        "header": "Siparişinizi gözden geçirin",
        "columns": {
          "market-price": "{{currencyBuy}} için fiyat",
          "limit-price": "{{currencyBuy}} için fiyat belirleyin",
          "fee": "Maksimum işlem ücreti",
          "fiat-total": "{{currencyFiat}} tahmini"
        },
        "desc": "Siparişiniz doluncaya, iptal edene veya 24 saat geçene kadar emir defterinde kalır.",
        "submit": "Sipariş oluştur",
        "submit-placing": "Sipariş veriliyor…"
      },
      "order-success": {
        "header": "Başarılı!",
        "desc": " {{currencySell}}/{{currencyBuy}} siparişiniz başarıyla verildi.",
        "view-my-order": "Siparişimi görüntüle",
        "create-another-trade": "Yeni bir sipariş oluştur"
      },
      "order-failure": {
        "header": {
          "insufficient-funds": "Yetersiz bakiye",
          "daily-limit-reached": "Günlük limite ulaşıldı",
          "generic": "Birşeyler ters gitti!"
        },
        "desc": {
          "insufficient-funds": {
            "0": "Ticari sözleşme bakiyeniz artık bu siparişi karşılamak için yeterli değil.Bu, aynı anda birden çok tarayıcı sekmesinde sipariş oluşturuyorsanız olabilir.",
            "1": "For a smoother trading experience, please use Nash in a single browser tab.",
            "2": "Bu siparişi tekrar vermek istiyorsanız <0>Send/Receive</0>"
          },
          "daily-limit-reached": {
            "0": "Günlük işlem limitinize ulaştığınız için siparişiniz reddedildi.",
            "1": "Maksimum günlük işlem hacminizi artırmak için, lütfen <0>Limits</0> ziyaret edin."
          },
          "generic": {
            "0": "Sipariş verirken hata oluştu. Lütfen terkar deneyin"
          }
        }
      }
    }
  },
  "countries": {
    "AD": "Andorra",
    "AE": "United Arab Emirates",
    "AF": "Afghanistan",
    "AG": "Antigua and Barbuda",
    "AI": "Anguilla",
    "AL": "Albania",
    "AM": "Armenia",
    "AO": "Angola",
    "AQ": "Antarctica",
    "AR": "Argentina",
    "AS": "American Samoa",
    "AT": "Austria",
    "AU": "Australia",
    "AW": "Aruba",
    "AX": "Åland Islands",
    "AZ": "Azerbaijan",
    "BA": "Bosnia and Herzegovina",
    "BB": "Barbados",
    "BD": "Bangladesh",
    "BE": "Belgium",
    "BF": "Burkina Faso",
    "BG": "Bulgaria",
    "BH": "Bahrain",
    "BI": "Burundi",
    "BJ": "Benin",
    "BL": "Saint Barthélemy",
    "BM": "Bermuda",
    "BN": "Brunei Darussalam",
    "BO": "Bolivia (Plurinational State of)",
    "BQ": "Bonaire, Sint Eustatius and Saba",
    "BR": "Brazil",
    "BS": "Bahamas",
    "BT": "Bhutan",
    "BV": "Bouvet Island",
    "BW": "Botswana",
    "BY": "Belarus",
    "BZ": "Belize",
    "CA": "Canada",
    "CC": "Cocos (Keeling) Islands",
    "CD": "Congo (Democratic Republic of the)",
    "CF": "Central African Republic",
    "CG": "Congo",
    "CH": "Switzerland",
    "CI": "Côte d’Ivoire",
    "CK": "Cook Islands",
    "CL": "Chile",
    "CM": "Cameroon",
    "CN": "China",
    "CO": "Colombia",
    "CR": "Costa Rica",
    "CU": "Cuba",
    "CV": "Cabo Verde",
    "CW": "Curaçao",
    "CX": "Christmas Island",
    "CY": "Cyprus",
    "CZ": "Czech Republic",
    "DE": "Germany",
    "DJ": "Djibouti",
    "DK": "Denmark",
    "DM": "Dominica",
    "DO": "Dominican Republic",
    "DZ": "Algeria",
    "EC": "Ecuador",
    "EE": "Estonia",
    "EG": "Egypt",
    "EH": "Western Sahara",
    "ER": "Eritrea",
    "ES": "Spain",
    "ET": "Ethiopia",
    "FI": "Finland",
    "FJ": "Fiji",
    "FK": "Falkland Islands (Malvinas)",
    "FM": "Micronesia (Federated States of)",
    "FO": "Faroe Islands",
    "FR": "France",
    "GA": "Gabon",
    "GB": "United Kingdom of Great Britain and Northern Ireland",
    "GD": "Grenada",
    "GE": "Georgia",
    "GF": "French Guiana",
    "GG": "Guernsey",
    "GH": "Ghana",
    "GI": "Gibraltar",
    "GL": "Greenland",
    "GM": "Gambia",
    "GN": "Guinea",
    "GP": "Guadeloupe",
    "GQ": "Equatorial Guinea",
    "GR": "Greece",
    "GS": "South Georgia and the South Sandwich Islands",
    "GT": "Guatemala",
    "GU": "Guam",
    "GW": "Guinea-Bissau",
    "GY": "Guyana",
    "HK": "Hong Kong",
    "HM": "Heard Island and McDonald Islands",
    "HN": "Honduras",
    "HR": "Croatia",
    "HT": "Haiti",
    "HU": "Hungary",
    "ID": "Indonesia",
    "IE": "Ireland",
    "IL": "Israel",
    "IM": "Isle of Man",
    "IN": "India",
    "IO": "British Indian Ocean Territory",
    "IQ": "Iraq",
    "IR": "Iran (Islamic Republic of)",
    "IS": "Iceland",
    "IT": "Italy",
    "JE": "Jersey",
    "JM": "Jamaica",
    "JO": "Jordan",
    "JP": "Japan",
    "KE": "Kenya",
    "KG": "Kyrgyzstan",
    "KH": "Cambodia",
    "KI": "Kiribati",
    "KM": "Comoros",
    "KN": "Saint Kitts and Nevis",
    "KP": "North Korea",
    "KR": "South Korea",
    "KW": "Kuwait",
    "KY": "Cayman Islands",
    "KZ": "Kazakhstan",
    "LA": "Lao People’s Democratic Republic",
    "LB": "Lebanon",
    "LC": "Saint Lucia",
    "LI": "Liechtenstein",
    "LK": "Sri Lanka",
    "LR": "Liberia",
    "LS": "Lesotho",
    "LT": "Lithuania",
    "LU": "Luxembourg",
    "LV": "Latvia",
    "LY": "Libya",
    "MA": "Morocco",
    "MC": "Monaco",
    "MD": "Moldova (Republic of)",
    "ME": "Montenegro",
    "MF": "Saint Martin (French part)",
    "MG": "Madagascar",
    "MH": "Marshall Islands",
    "MK": "Macedonia (the former Yugoslav Republic of)",
    "ML": "Mali",
    "MM": "Myanmar",
    "MN": "Mongolia",
    "MO": "Macao",
    "MP": "Northern Mariana Islands",
    "MQ": "Martinique",
    "MR": "Mauritania",
    "MS": "Montserrat",
    "MT": "Malta",
    "MU": "Mauritius",
    "MV": "Maldives",
    "MW": "Malawi",
    "MX": "Mexico",
    "MY": "Malaysia",
    "MZ": "Mozambique",
    "NA": "Namibia",
    "NC": "New Caledonia",
    "NE": "Niger",
    "NF": "Norfolk Island",
    "NG": "Nigeria",
    "NI": "Nicaragua",
    "NL": "Netherlands",
    "NO": "Norway",
    "NP": "Nepal",
    "NR": "Nauru",
    "NU": "Niue",
    "NZ": "New Zealand",
    "OM": "Oman",
    "PA": "Panama",
    "PE": "Peru",
    "PF": "French Polynesia",
    "PG": "Papua New Guinea",
    "PH": "Philippines",
    "PK": "Pakistan",
    "PL": "Poland",
    "PM": "Saint Pierre and Miquelon",
    "PN": "Pitcairn",
    "PR": "Puerto Rico",
    "PS": "Palestine, State of",
    "PT": "Portugal",
    "PW": "Palau",
    "PY": "Paraguay",
    "QA": "Qatar",
    "RE": "Réunion",
    "RO": "Romania",
    "RS": "Serbia",
    "RU": "Russian Federation",
    "RW": "Rwanda",
    "SA": "Saudi Arabia",
    "SB": "Solomon Islands",
    "SC": "Seychelles",
    "SD": "Sudan",
    "SE": "Sweden",
    "SG": "Singapore",
    "SH": "Saint Helena, Ascension and Tristan da Cunha",
    "SI": "Slovenia",
    "SJ": "Svalbard and Jan Mayen",
    "SK": "Slovakia",
    "SL": "Sierra Leone",
    "SM": "San Marino",
    "SN": "Senegal",
    "SO": "Somalia",
    "SR": "Suriname",
    "SS": "South Sudan",
    "ST": "Sao Tome and Principe",
    "SV": "El Salvador",
    "SX": "Sint Maarten (Dutch part)",
    "SY": "Syrian Arab Republic",
    "SZ": "Swaziland",
    "TC": "Turks and Caicos Islands",
    "TD": "Chad",
    "TF": "French Southern Territories",
    "TG": "Togo",
    "TH": "Thailand",
    "TJ": "Tajikistan",
    "TK": "Tokelau",
    "TL": "Timor-Leste",
    "TM": "Turkmenistan",
    "TN": "Tunisia",
    "TO": "Tonga",
    "TR": "Turkey",
    "TT": "Trinidad and Tobago",
    "TV": "Tuvalu",
    "TW": "Taiwan",
    "TZ": "Tanzania, United Republic of",
    "UA": "Ukraine",
    "UG": "Uganda",
    "UM": "United States Minor Outlying Islands",
    "US": "United States of America",
    "UY": "Uruguay",
    "UZ": "Uzbekistan",
    "VA": "Holy See",
    "VC": "Saint Vincent and the Grenadines",
    "VE": "Venezuela (Bolivarian Republic of)",
    "VG": "Virgin Islands (British)",
    "VI": "Virgin Islands (U.S.)",
    "VN": "Vietnam",
    "VU": "Vanuatu",
    "WF": "Wallis and Futuna",
    "WS": "Samoa",
    "XK": "Republic of Kosovo",
    "XX": "Unspecified nationality",
    "YE": "Yemen",
    "YT": "Mayotte",
    "ZA": "South Africa",
    "ZM": "Zambia",
    "ZW": "Zimbabwe"
  },
  "fiat-currencies": {
    "AUD": "Australian dollar (AUD)",
    "CAD": "Canadian dollar (CAD)",
    "CHF": "Swiss franc (CHF)",
    "CNY": "Chinese yuan (CNY)",
    "EUR": "Euro (EUR)",
    "GBP": "British pound sterling (GBP)",
    "INR": "Indian rupee (INR)",
    "JPY": "Japanese yen (JPY)",
    "RUB": "Russian ruble (RUB)",
    "SGD": "Singaporean dollar (SGD)",
    "USD": "US dollar (USD)"
  },
  "fiat-ramps": {
<<<<<<< HEAD
    "all-providers": "Tüm sağlayıcılar",
    "terms-and-conditions": "{{providerName}}’nin <0>Terms and Conditions</0> kabul ediyorum.",
    "title": "Al/Sat",
=======
    "all-providers": "All providers",
    "terms-and-conditions": "I accept {{providerName}}’s <0>Terms and Conditions</0>.",
    "title": "Buy/Sell",
    "tier0": {
      "buy-popular-assets": "Buy and sell popular digital assets",
      "complete-kyc-5minute": "Upgrade to Tier 1 identity verification in just five minutes!",
      "complete-kyc": "Verify identity",
      "enjoy-benefits": "Other benefits of Tier 1:",
      "higher-trading-limits": "Higher trading limits on the Nash exchange.",
      "stake-your-nex": "Stake NEX to receive dividends.",
      "use-with-vpn": "Access Nash through a VPN service."
    },
>>>>>>> 9a8f21aa
    "provider": {
      "title": "Sağlayıcı seç",
      "verify-identity": "Başlamak için <0>Verify your identity</0> .",
      "subtitle": "Dijital varlık sağlayıcıları, ulusal para birimlerini kullanarak dijital varlıkları satın almanıza ve satmanıza olanak tanıyan Nash ile ortaklık yapan üçüncü taraf şirketlerdir.",
      "steps": [
        "Personal details",
        "Address details"
      ],
      "assets-available": "Mevcut varlıklar",
      "payments-methods": "Ödeme çeşitleri",
      "general-details": "Limitler ve ücretler",
      "no-limit": "Limit yok",
      "no-daily-limit": "Günlük limit yok",
      "no-weekly-limit": "Haftalık limit yok",
      "no-monthly-limit": "Aylık limit yok",
      "no-txn-limit": "İşlem limiti yok",
      "no-transaction-fee": "İşlem ücreti yok",
      "weekly-limit": "Haftalık limit {{value}}",
      "monthly-limit": "Aylık limit {{value}} ",
      "transaction-fee": "İşlem ücreti {{value}} ",
      "eur-bank-transfers": "Euro banka transferleri:",
      "kyc-monthly-limit-pre": "Aylık {{value}} ",
      "kyc-monthly-limit-post-kyc": "Kimlik doğrulamasından sonra aylık {{value}} ",
      "kyc-monthly-limit-post-phone": "Telefon numarası doğrulamasından sonra aylık {{value}} ",
      "kyc-weekly-limit-pre": "Haftalık {{value}} ",
      "kyc-weekly-limit-post-kyc": "Kimlik doğrulamasından sonra haftalık {{value}} ",
      "kyc-weekly-limit-post-phone": "Telefon numarası doğrulamasından sonra haftalık {{value}} ",
      "kyc-daily-limit-pre": "Günlük {{value}} ",
      "kyc-daily-limit-post-kyc": "Kimlik doğrulamasından sonra günlük {{value}}",
      "kyc-daily-limit-post-phone": "Telefon numarası doğrulamasından sonra günlük {{value}} ",
      "kyc-yearly-limit-pre": "Yıllık {{value}} ",
      "kyc-yearly-limit-post-kyc": "Kimlik doğrulamasından sonra yıllık {{value}} ",
      "kyc-yearly-limit-post-phone": "Telefon numarası doğrulamasından sonra yıllık {{value}} ",
      "kyc-txn-limit-pre": "İşlem başına {{value}} ",
      "kyc-txn-limit-post-kyc": "Kimlik doğrulamasından sonra işlem başına {{value}} ",
      "kyc-txn-limit-post-phone": "Telefon numarası doğruladıktan sonra işlem başına {{value}} ",
      "select-btn": "Seç",
      "have-account-header": "Hesap oluşturduğum sağlayıcılar",
      "no-account-header": "Henüz hesap oluşturmadığım sağlayıcılar",
      "no-providers-title": "Ne yazık ki,bölgenizde şu anda dijital varlık sağlayıcısı yok.",
      "no-providers-more-info": "Daha fazla bilgi için <0>becoming a Nash currency partner</0>.",
      "credit-cards": "Kredi kartlar:",
      "debit-cards": "Banka kartları:",
      "bank-account": "Banka hesabı bağlantısı:",
      "powered-by": "Tarafından desteklenmektedir",
      "change-provider": "Sağlayıcıyı değiştir",
      "nash": {
        "pay-no-fees": "Nash'den popüler dijital varlıklar satın aldığınızda; <0>Pay no fees</0> "
      }
    },
    "general-details": {
      "main-title": " {{providerName}} sağlayıcısı ile olan hesabınız için isim oluşturun.",
      "subtitle": "Dijital varlıkları satın almak veya satabilmek için, {{providerName}} sağlayıcınız ile bir hesap oluşturmalısınız.",
      "legal-name-input-label": "Tam yasal isim",
      "email-address-input-label": "E-posta adresi",
      "submit-btn": "Adres detaylarına devam et"
    },
    "address-details": {
      "main-title": " {{providerName}} sağlayıcısı hesabınızı oluşturun",
      "subtitle": "Dijital varlıkları satın almak veya satabilmek için, {{providerName}} sağlayıcınız ile bir hesap oluşturmalısınız.",
      "house-name-input-label": "Ev numarası/adı",
      "street-name-input-label": "Sokak",
      "city-input-label": "Şehir",
      "county-input-label": "Ülke/Eyalet",
      "postcode-input-label": "Posta kodu",
      "country-of-residence-input-label": "İkamet edilen ülke",
      "submit-btn": "Hesap kurulumunu tamamla"
    },
    "profile-errors": {
      "legalName": "Tam yasal isminizi girmelisiniz.",
      "email": "E-posta adresinizi girmeli ve doğru biçimlendirmelisiniz.",
      "selectedCountry": "Ülkenizi girmelisiniz.",
      "streetName": "Sokak adını girmelisiniz.",
      "city": "Şehrinizi girmelisiniz.",
      "countyState": "Ülkenizi veya eyaletinizi girmelisiniz.",
      "postcode": "Posta kodunuzu girmelisiniz"
    },
    "limits": {
      "min-limit-message": "Minimum satın alma: <0/>",
      "min-limit": "Minimum"
    },
    "currencies": {
      "btc": "Bitcoin",
      "eth": "Ethereum",
      "usdc": "USD Coin",
      "neo": "NEO",
      "bat": "Basic Attention Token",
      "link": "Chainlink",
      "zrx": "0x"
    },
    "errors": {
      "validation": "Doğrulama hatası",
      "insufficient-funds": "Yetersiz bakiye",
      "access-denied": "Erişim veya izin hatası (Wyre)",
      "unsupported-state": "ABD eyaleti Wyre tarafından desteklenmemektedir",
      "under-eighteen": "18 yaş altında",
      "plaid-not-ready": "Wyre bankanızla iletişim kurmakta zorlanıyor",
      "transfer": "Para transferi sorunu",
      "carbon-timeout-header": "Carbon API isteği zaman aşımı",
      "carbon-timeout-body": "Bir API isteği zaman aşımı nedeniyle işleminiz başarısız oldu. Carbon bu hatadan haberdar edildi",
      "generic-fourhundred": "Hata",
      "nash": {
        "order-book-cache-empty": {
          "title": "Sipariş defteri önbelleği boş",
          "body": "Fiyat oluşturulamadı. Lütfen daha sonra tekrar deneyiniz."
        },
        "not-enough-liquidity": {
          "title": "Sipariş için yetersiz likidite",
          "body": "Siparişiniz şu anda işlenemeyecek kadar büyük. Lütfen daha sonra tekrar deneyiniz."
        },
        "not-translated": {
          "title": "Hata",
          "body": "Birşeyler ters gitti"
        },
        "dismiss": "Geri"
      }
    },
    "buy-sell": {
<<<<<<< HEAD
      "title": "Al/Sat",
      "tab-buy-assets": "Varlık satın al",
      "failed-to-transact": "İşleminiz başarısız oldu.",
      "tab-sell-assets": "Varlık sat",
      "daily-limits-header": "Bu işlemden sonra kalan limitler",
      "current-price-label": "Güncel fiyat | <0 />",
      "current-price-unavailable": "Güncel fiyat uygun değil",
      "buy-with-input-label-no-cur": "İle öde",
      "sell-with-input-label-no-cur": "Yatır",
      "buy-with-input-label": " {{currency}} ile ödeme yap",
      "sell-with-input-label": " {{currency}} ile sat",
      "deposit-to": " {{currency}} ile yatır",
      "pay-with-default": "Ödeme şekli seç",
      "link-new-bank": "Ödeme şekli ekle",
      "complete-nash-profile": "dijital varlıkları satın almadan önce <0>Nash profile</0> tamamlayın.",
      "want-to-buy-input-label": "Almak istiyorum",
      "want-to-sell-input-label": "Satmak istiyorum",
      "spend": "Harcama",
      "purchase": "Satın alma",
      "cost-me-input-label": "Harcamak istiyorum",
      "i-want-to-pay-input-label": "Ödemek istiyorum",
      "receive-input-label": "Ödeme almak istiyorum",
      "will-receive-input-label": "Yaklaşık olarak alacağım",
      "provider-fee": "{{providerName}} ücreti ",
      "current-exchange-rate": "Mevcut döviz kuru",
      "weekly-limit": "Haftalık limit",
      "monthly-limit": "Aylık limit",
      "yearly-limit": "Yıllık limit",
      "weekly-limit-affix": "haftalık limit",
      "monthly-limit-affix": "aylık limit",
      "yearly-limit-affix": "yıllık limit",
      "exceed-yearly-limit": "yıllık limit aşıldı",
      "no-change-today": "bugün değişiklik yok",
      "change-today": "{{value}}% bugün",
      "daily-fiat-limit": "Günlük{{fiat}} limit",
      "daily-asset-limit": "Günlük {{asset}} limit",
      "exceed-daily-limit": "Günlük limitinizi aştınız",
      "no-limit": "Sınırsız",
      "current-exchange-info": "<0>Bu teklif mevcut döviz kurumuza bağlıdır.</0> Eğer {{asset}}  <1 /> üstünde ise,banka havaleniz silindiğinde yeni bir ücret teklif ederiz.",
      "nash-unsupported": "Bu özellik çok yakında!",
      "carbon-unsupported": "Bu özellik henüz Carbon ile birlikte sunulmamaktadır.",
      "provider-unsupported": "Bu özellik henüz {{providerName}} ile kullanılmıyor.",
      "daily-remaining": "<0 /> kalan",
      "limit-exceeded": "<0 /> limit aşımı",
      "minimum-not-reached": "Minimum satın alma <0 />",
      "default-warning-message": " <0>{{providerName}} profili</0> tamamla ve <1>banka hesabı bağla</1> önce {{buy}} {{asset}}.",
      "bank-account-warning-message": " <0>banka hesabı bağla</0> önce {{buy}} {{asset}}.",
      "fiat-provider-warning-message": " <0>{{providerName}} profili</0> tamamla önce {{buy}} {{asset}}.",
      "profile-pending-warning-message": " <0>{{providerName}} profiliniz</0> inceleme aşamasında.",
      "submit-btn": "Satın almadan önce gözden geçir",
      "purchase-btn": "Teklifimi gözden geçir",
      "buy": "al",
      "sell": "sat",
=======
      "title": "Buy/Sell",
      "tab-buy-assets": "Buy assets",
      "failed-to-transact": "Your transaction failed.",
      "tab-sell-assets": "Sell assets",
      "daily-limits-header": "Remaining limits after this transaction",
      "current-price-label": "Current price | <0 />",
      "current-price-unavailable": "Current price unavailable",
      "buy-with-input-label-no-cur": "Pay with",
      "sell-with-input-label-no-cur": "Deposit to",
      "buy-with-input-label": "Pay in {{currency}} with",
      "sell-with-input-label": "Deposit in {{currency}} to",
      "deposit-to": "Deposit {{currency}} to",
      "pay-with-default": "Select a payment method",
      "link-new-bank": "Add payment method",
      "complete-nash-profile": "Complete your <0>Nash profile</0> before you can buy digital assets",
      "want-to-buy-input-label": "I want to buy",
      "want-to-sell-input-label": "I want to sell",
      "spend": "Spend",
      "purchase": "Purchase",
      "cost-me-input-label": "I want to spend",
      "i-want-to-pay-input-label": "I want to pay",
      "receive-input-label": "I will receive",
      "will-receive-input-label": "I’ll receive approximately",
      "current-exchange-rate": "Current exchange rate",
      "weekly-limit": "Weekly limit",
      "monthly-limit": "Monthly limit",
      "yearly-limit": "Yearly limit",
      "weekly-limit-affix": "weekly limit",
      "monthly-limit-affix": "monthly limit",
      "yearly-limit-affix": "yearly limit",
      "exceed-yearly-limit": "yearly limit exceeded",
      "no-change-today": "no change today",
      "change-today": "{{value}}% today",
      "daily-fiat-limit": "Daily {{fiat}} limit",
      "daily-asset-limit": "Daily {{asset}} limit",
      "exceed-daily-limit": "You have exceeded your daily limit.",
      "no-limit": "Unlimited",
      "current-exchange-info": "<0>This quote is based on our current exchange rate.</0> If the {{asset}} price is above <1 /> when your bank transfer clears, we will offer a new rate.",
      "nash-unsupported": "This feature is coming soon!",
      "carbon-unsupported": "This feature isn’t available with Carbon yet.",
      "provider-unsupported": "This feature isn’t available with {{providerName}} yet.",
      "daily-remaining": "<0 /> remaining",
      "limit-exceeded": "<0 /> limit exceeded",
      "minimum-not-reached": "Minimum purchase is <0 />",
      "default-warning-message": "You need to complete your <0>{{providerName}} profile</0> and <1>link a bank account</1> before you can {{buy}} {{asset}}.",
      "bank-account-warning-message": "You need to <0>link a bank account</0> before you can {{buy}} {{asset}}.",
      "fiat-provider-warning-message": "You need to complete your <0>{{providerName}} profile</0> before you can {{buy}} {{asset}}.",
      "profile-pending-warning-message": "Your <0>{{providerName}} profile</0> is under review.",
      "submit-btn": "Review before buying",
      "purchase-btn": "Review my quote",
      "buy": "buy",
      "sell": "sell",
>>>>>>> 9a8f21aa
      "purchase-failure": {
        "title": "Bir hata oluştu. Satın alma işlemi gerçekleşmedi.",
        "button": "TAMAM",
        "ecode-cvc": "Yanlış CVC.",
        "ecode-postal": "Posta kodu hatası",
        "ecode-billing": "Fatura adresiyle ilgili hata.",
        "ecode-other-catchall": "Yanlış bilgi gönderildi.",
        "ecode-declined": "Bankanız işlemi reddetti.",
        "ecode-only-visa-mastercard": "Carbon.money tarafından şu anda yalnızca Visa ve Mastercard kabul edilmektedir.",
        "ecode-3ds-auth-fail": "3DS kimlik doğrulama hatası.",
        "ecode-3ds-could-not-be-performed": "3DS şu anda Carbon'da mevcut değil.",
        "ecode-3ds-performed-not-completed": "3DS çalıştı, ancak Carbon tarafından şu anda tamamlanamadı.",
        "ecode-unknown": "Kodla ilgili bilinmeyen sorun {{ecode}}."
      },
      "purchase-requires-confirm": {
        "title": "Verify new card",
        "message": "For your security, we need to verify your card. Carbon will produce a transaction on your bank statement containing a four-digit confirmation code, like ‘carbon-1234’.",
        "cancel": "Cancel purchase",
        "code-from-statement": "Enter confirmation code:",
        "code-placeholder": "1234",
        "submit": "Verify card"
      },
      "purchase-success": {
        "title": "Success!",
        "amount-debit": "The amount plus fees will be debited from your card {{card}}. You will receive {{asset}} in your Nash personal account shortly.",
        "view": "You can view the status of your transaction <0>here</0>.",
        "button": "Finish"
      }
    },
    "transactions": {
      "tab-title": "Transaction",
      "fail_nopop": "Failed: Proof not uploaded in time",
      "waiting_transaction": "Pending: Transfer in progress",
      "incomplete_pop": "Pending: Proof of payment missing",
      "title": "Transaction history with {{providerName}}",
      "complete": "Complete",
      "completed": "Complete",
      "incomplete": "Incomplete",
      "quote-status": "Quote status",
      "error": "Failed",
      "pending": "Pending",
      "of": "of",
      "inprogress-buy-currency": "Buying {{currency}}",
      "inprogress-sell-currency": "Selling {{currency}}",
      "success-buy-currency": "Bought {{currency}}",
      "success-sell-currency": "Sold {{currency}}",
      "fail-buy-currency": "Failed to buy {{currency}}",
      "fail-sell-currency": "Failed to sell {{currency}}",
      "refunded": "Refunded <0 />",
      "refund-rate-declined": "Declined <0 />",
      "rate-changed": "Rate has changed",
      "dest": "To {{account}}",
      "source": "From {{account}}",
      "show-txn": {
        "title": "Transaction details",
        "details-title": "Recipient bank details",
        "amount-asset": "Amount purchased",
        "status": "Transaction status",
        "personal-account": "Your Nash personal account",
        "deposit-account": "Asset deposited to",
        "withdraw-account": "Paid from account",
        "created-on": "Created on",
        "details": "Transaction details",
        "view-details": "View",
        "fees": "Fee",
        "stat-no-charge": "No charge attempted on card",
        "stat-pending-sent": "{{asset}} transfer initiated",
        "stat-pending-manual": "Pending manual settlement",
        "stat-suspended": "Transaction suspended",
        "stat-canceled": "Transaction and charges canceled",
        "stat-settlement-underway": "Settlement in progress",
        "stat-settlement-complete": "Settlement complete",
        "stat-declined": "Transaction declined",
        "stat-unknown": "Unknown status: {{status}}"
      },
      "no-matching-data-header": "No results found.",
      "no-matching-data-sub-header": "Your search didn’t match any purchases or sales.",
      "no-data-header": "You haven’t made any transactions yet.",
      "no-data-sub-header": "<0>Purchase digital assets</0> to get started.",
      "no-data": "You haven’t made any transactions yet. <0>Purchase digital assets</0> to get started.",
      "search-placeholder": "Search my transactions…",
      "table-label": "All account activity",
      "created-column": "Created",
      "closed-column": "Complete",
      "action-column": "Action",
      "source-column": "Account debited and cost",
      "amount-column": "Amount",
      "view-button": "View",
      "bought": "Bought",
      "sold": "Sold",
      "status": "Status",
      "withdraw-account-fee": "<0/> + <1/> fee",
      "deposit-account-fee": "<0/> - <1/> fee",
      "withdraw-account": "<0/>",
      "deposit-account": "<0/>",
      "show-transaction": "Transaction",
      "deposited": "Deposited to",
      "nash": {
        "col": {
          "when": "When",
          "action": "Action",
          "rate": "Rate",
          "destination": "Destination",
          "amount": "Amount"
        },
        "sell-curr-amount": "Selling <0 />",
        "buy-curr-amount": "Buying <0 />",
        "refunded-buy-amount": "Refunded <0 />",
        "refunded-sell-amount": "Refunded <0 />",
        "refunding-buy-amount": "Refunding <0 />",
        "refunding-sell-amount": "Refunding <0 />",
        "cancel-buy-past-amount": "Canceled buy of <0 />",
        "cancel-sell-past-amount": "Canceled sell of <0 />",
        "fail-buy-past-amount": "Failed to buy <0 />",
        "fail-sell-past-amount": "Failed to sell <0 />",
        "success-sell-past-amount": "Sold <0 />",
        "success-buy-past-amount": "Bought <0 />",
        "btn-confirm": "View",
        "btn-reconfirm": "Review",
        "btn-view": "View",
        "status": "Status",
        "refund-status-label": "Refund status",
        "detailed-quote-status": {
          "pending-user-confirmation": "You must review your quote",
          "cancelled-by-user": "You declined this quote",
          "failed-expired-on-bank-transfer": "Payment not recieved",
          "failed-expired-on-bank-transfer-reason": "Your quote expired before we received your payment",
          "failed-expired-on-confirmation": "Quote expired",
          "failed-expired-on-confirmation-reason": "You did not accept your quote in time and it expired",
          "reconfirmation-expired": "Reconfirmation expired",
          "reconfirmation-rejected": "Reconfirmation rejected",
          "confirmed-waiting-for-payment": "Waiting for payment",
          "pending-refund": "Refund pending",
          "pending-user-rate-reconfirmation": "Rate reconfirmation pending",
          "processing": "Transfer in progress",
          "refunded": "Refunded",
          "completed": "Complete"
        },
        "quote-status": {
          "pending-user-confirmation": "Unconfirmed",
          "cancelled-by-user": "Quote declined",
          "failed-expired-on-bank-transfer": "Failed",
          "failed-expired-on-confirmation": "Failed",
          "reconfirmation-expired": "Expired",
          "reconfirmation-rejected": "Rejected",
          "confirmed-waiting-for-payment": "Payment needed",
          "pending-refund": "Pending",
          "pending-user-rate-reconfirmation": "Rate changed",
          "processing": "Processing",
          "refunded": "Refunded",
          "completed": "Complete"
        }
      }
    },
    "payments-methods": {
      "tab-title": "Payment methods",
      "title": "Payment methods linked with {{providerName}}",
      "link-new-account": "Add a payment method",
      "link-new-bank-account": "Link a bank account",
      "card-header": "{{currency}} account",
      "new-card-header": "New card",
      "new-bank-account-header": "New bank account",
      "processing": "Processing…",
      "verified": "Verified",
      "unverified-method": "Identity verification not complete",
      "verified-method": "Identity verified",
      "delete-modal-title": "Are you sure you want to remove the card ending {{cardEnding}}?",
      "confirm-btn": "Yes, remove this payment method",
      "profile-incomplete": "<0>Your {{providerName}} profile</0> is incomplete.",
      "cancel-label": "No, don’t remove it",
      "status": {
        "VERIFIED": "Verified",
        "PENDING": "Reviewing",
        "AWAITING_FOLLOWUP": "Requires attention",
        "ACTIVE": "Active",
        "REJECTED": "Rejected"
      },
      "credit-card": {
        "continue-billing": "Continue to billing details",
        "enter-details": "Enter your credit card details",
        "carbon-accepts-3d-secure": "Carbon accepts only 3-D Secure credit cards from",
        "select-currency-placeholder": "Select currency",
        "card-currency": "Card currency",
        "name-on-card": "Name on card",
        "name-on-card-placeholder": "John Smith",
        "card-number": "Card number",
        "card-number-placeholder": "0000 0000 0000 0000",
        "card-expiry-date": "Expiry date",
        "card-expiry-date-placeholder": "MM/YY",
        "cvc": "CVC",
        "cvc-placeholder": "000",
        "step-credit-card-details": "Credit card details",
        "step-billing-details": "Billing details",
        "continue-submit-details": "Submit credit card details",
        "address-line-2": "Building number",
        "address-line-2-placeholder": "1",
        "address-line-1": "Street name",
        "address-line-1-placeholder": "Panoramastr.",
        "address-city": "City",
        "address-city-placeholder": "Berlin",
        "address-postal-code": "Postcode",
        "address-postal-code-placeholder": "10178",
        "back": "Back",
        "required": "Required",
        "invalid": "Invalid"
      }
    },
    "reconfirm": {
      "review-header": "Review your new {{currency}} quote",
      "received-transfer": "We received your transfer of <0 />",
      "new-rate-in": "New rate in",
      "at": "at <0/>",
      "new-quote-secs": "{{count}}",
      "original-quote": "Original quote",
      "new-quote": "Your new quote",
      "accept-new-quote": "Accept new rate",
      "expires-in": "Declined automatically in {{timeout}}",
      "decline-and-refund": "<0>Decline</0> and receive refund",
      "message": "If the webpage or session is closed before accepting the new rate it will be declined automatically and your payment will be refunded."
    },
    "reconfirm-expire": {
      "review-header": "Your quote was automatically declined",
      "no-action": "<0>No more actions are needed from you.</0> You can now close this page.",
      "days": "1-3 days",
      "we-refund": "We will refund",
      "destination": "Destination",
      "refund-time": "Refund time",
      "message": "The quote expired before you made a decision, or the webpage was closed without accepting or declining the new amount and rate give."
    },
    "reconfirm-accept": {
      "review-header": "You accepted the new quote",
      "you-recieve": "You will receive",
      "destination": "Nash trading contract",
      "destination-label": "Destination",
      "arrival-label": "Estimated time of arrival",
      "arrival": "As soon as possible",
      "no-action": "<0>No more actions are needed from you.</0> You can now close this page."
    },
    "reconfirm-decline": {
      "review-header": "You declined the new quote",
      "days": "1-3 days",
      "we-refund": "We will refund",
      "destination": "Destination",
      "refund-time": "Refund time",
      "no-action": "<0>No more actions are needed from you.</0> You can now close this page."
    },
    "profile": {
      "carbon": {
        "2fa": "Carbon two-factor authentication",
        "create-2fa": "Enable",
        "replace-2fa": "Disable",
        "kyc-form": "Personal details",
        "create-kyc-form": "Add personal details",
        "edit-kyc-form": "Edit personal details",
        "verification-pending": "Identity verification is pending.",
        "verification-succeeded": "Identity verification successful.",
        "verification-failed": "Identity verification failed. Please update and resubmit your information.",
        "verification-failed-permanently": "Identity verification failed. Please <0>contact Carbon</0>.",
        "enable-2fa-before-proceeding": "You must <0>enable two-factor authentication for Carbon</0> to make this purchase."
      },
      "submit-kyc": {
        "required-incomplete": "You must complete all required fields.",
        "required-complete": "",
        "button": "Send details for review"
      },
      "editor": {
        "warning": "I understand that if I resubmit this information my account will need to be reviewed again and I will not be able to make any purchases or sales until this review has been completed.",
        "name": {
          "edit": "Edit legal name",
          "add": "Add legal name",
          "placeholder": "",
          "save": "Submit legal name",
          "warning": "I understand that if I resubmit my name, my account will need to be reviewed again and I will not be able to make any purchases or sales until this review has been completed.",
          "field": "Full legal name"
        },
        "email": {
          "edit": "Edit email address",
          "add": "Add email address",
          "label": "Email address",
          "placeholder": "",
          "save": "Submit email address",
          "warning": "I understand that if I change my email address, my account will need to be reviewed again and I will not be able to make any purchases or sales until this review has been completed.",
          "field": "Email address"
        },
        "occupation": {
          "placeholder": "Account manager, Company Director, Nurse, etc.",
          "save": "Declare occupation",
          "field": "Occupation"
        },
        "source-of-funds": {
          "placeholder": "Savings of $1,000 per month from my job over the last two years",
          "detailed-declaration-50-chars": "Make a detailed declaration over 50 characters.",
          "save": "Declare source of funds",
          "field": "What is your source of funds?",
          "slash": "{{currentChars}}/{{minChars}}"
        },
        "kyc-form": {
          "edit": "Edit your details",
          "add": "Add your details",
          "save": "Submit your details",
          "dob-label": "Date of birth",
          "first-name-label": "First name",
          "last-name-label": "Last name",
          "country-label": "Country",
          "state-label": "State"
        },
        "address": {
          "edit": "Edit address",
          "add": "Add address",
          "save": "Submit address",
          "warning": "I understand that if I change my address, my account will need to be reviewed again and I will not be able to make any purchases or sales until this review has been completed.",
          "building-number-label": "Building number",
          "house-label": "House name/number",
          "street-name-label": "Street name",
          "street1-label": "Address line 1",
          "street2-label": "Address line 2",
          "city-label": "City",
          "state-label": "State",
          "county-state-label": "County/state",
          "postalCode-label": "Postcode/ZIP",
          "country-label": "Country of residence"
        },
        "2fa": {
          "edit": "Edit two-factor authentication",
          "add": "Enable two-factor authentication",
          "disable": "Disable two-factor authentication",
          "disable-button": "Disable two-factor authentication",
          "disable-warning": "Enter your Carbon 2FA code below to disable two-factor authentication. You will not be able to make purchases while two-factor authentication is disabled.",
          "not-set-up": "Not set up",
          "to-set-up": "Scan this QR code with an authenticator app. Enter your verification code below:",
          "enable-button": "Enable two-factor authentication",
          "enabled": "Enabled",
          "disabled": "Disabled"
        },
        "live-photo": {
          "add": "Take live photo",
          "edit": "Edit live photo",
          "provided": "Photo uploaded",
          "missing": "",
          "capture-button": "Take a photo",
          "reset-button": "Retake photo",
          "use-button": "Use this photo",
          "instructions": "Take a photo of your face. Your face must be well lit and visible, without any sunglasses or alterations to your physical appearance. Also make sure the photo is clear, with no glare or blur."
        },
        "sin": {
          "edit": "Edit SSN",
          "add": "Add SSN",
          "save": "Submit SSN",
          "field": "Social security number (SSN)",
          "warning": "I understand that if I change my SSN, my account will need to be reviewed again and I will not be able to make any purchases or sales until this review has been completed.",
          "placeholder": "000-00-0000"
        },
        "proof": {
          "add": "Upload your proof of address",
          "edit": "Upload your proof of address",
          "save": "Submit document",
          "type": [
            "Utility bill",
            "Bank statement"
          ],
          "select-label": "Which document would you like to upload for address verification?",
          "upload-label": "Upload one photograph of your information.",
          "upload-label-format": "JPG or PNG formats only, maximum file size 3MB.",
          "upload-policy-label": "See our <0>document capture practices</0> for more information on how to take the right photo.",
          "warning": "I understand that if I resubmit documents, my account will need to be reviewed again and I will not be able to make any purchases or sales until this review has been completed.",
          "file-uploaded": "{{fileName}} uploaded",
          "file-failed": "Upload failed: {{fileName}}",
          "file-update": "<0>Remove</0> or <1>upload a new image</1>",
          "try-again": "Try again",
          "submit-btn": "Submit document"
        },
        "id": {
          "add": "Upload your identity document",
          "edit": "Upload your identity document",
          "save": "Submit document",
          "passport": {
            "label": "Passport"
          },
          "drivers-licence": {
            "label": "Driver’s license",
            "label-front": "Front of driver’s license",
            "label-back": "Back of driver’s license"
          },
          "national-id": {
            "label": "National ID",
            "label-front": "Front of national ID",
            "label-back": "Back of national ID"
          },
          "select-label": "Which identity document would you like to upload for verification?",
          "upload-label": "Upload one photograph of your passport information.",
          "upload-label-format": "JPG or PNG formats only, maximum file size: 3MB.",
          "upload-policy-label": "See our <0>document capture practices</0> for more information on how to take the right photo.",
          "warning": "I understand that if I resubmit documents, my account will need to be reviewed again and I will not be able to make any purchases or sales until this review has been completed.",
          "national-id-upload": "Upload two <0>separate photographs</0> of your national ID, one of the front and one of the back.",
          "national-id-upload-format": "Landscape orientation, JPG or PNG format only, maximum file size: 4MB, minimum file size: 500KB.",
          "image-practices-msg": "See our document capture guidelines for more information on how to take the right photo.",
          "driver-license-upload": "Upload two <0>separate photographs</0> of your driver’s license, one of the front and one of the back.",
          "driver-license-upload-format": "JPG or PNG format only, maximum file size: 3MB.",
          "file-uploaded": "{{fileName}} uploaded",
          "file-failed": "Upload failed: {{fileName}}",
          "file-update": "<0>Remove</0> or <1>upload a new image</1>",
          "try-again": "Try again",
          "submit-btn": "Submit document",
          "passport-drag-label": "Passport information",
          "passport-drag-link": "Drag and drop or <0>upload a file</0>.",
          "front-drag-label": "Front",
          "back-drag-label": "Back",
          "missing": "",
          "provided": "ID uploaded"
        },
        "phone": {
          "edit": "Edit phone number",
          "label": "Phone number",
          "add": "Add phone number",
          "save": "Submit phone number",
          "placeholder": "+1 000-123-1234"
        },
        "dob": {
          "edit": "Edit date of birth",
          "year-label": "Year",
          "month-label": "Month",
          "day-label": "Day",
          "add": "Add date of birth",
          "save": "Submit date of birth",
          "selected": "Selected",
          "no-selected": "No date selected",
          "apply": "Select",
          "year-placeholder": "2000",
          "month-placeholder": "12",
          "day-placeholder": "31"
        },
        "profile-document-count_plural": "{{count}} documents",
        "profile-document-count": "{{count}} document"
      },
      "creator": {
        "share-details": "Share your details with {{providerName}}",
        "share-details-sub": "Share your Nash account information with {{providerName}} to set up your account.",
        "name": "Full legal name",
        "first-name": "First name",
        "last-name": "Last name",
        "email": "Email address",
        "dob": "Date of birth",
        "submit": "Share details and create {{providerName}} account"
      },
      "status": {
        "approved": "Verified",
        "open": "Not complete",
        "blocked-required": "Required but depends on another field",
        "blocked-optional": "Optional but depends on another field",
        "open-required": "Not complete (required)",
        "open-optional": "Not complete (optional)",
        "draft": "Saved",
        "submitted": "Submitted",
        "pending": "In review"
      },
      "title": "Profile",
      "profile-details": "Profile details",
      "profile-status-no-completed": "Profile not completed",
      "profile-status-in-review": "Your profile is currently under review",
      "profile-status-completed": "Profile complete",
      "profile-status-rejected": "Your profile details were rejected",
      "profile-no-completed-info-message": "You must provide all details requested below before your limits can be confirmed. This will take place automatically once all required information has been provided and a <0>payment method is added</0>. The process can take up to five working days.",
      "profile-pending-info-message": "Editing details while your profile is under review will restart the review process.",
      "profile-rejected-error-message": "Your profile details were rejected. Please update your details to try again.",
      "profile-approved-info-message": "Editing any profile details will mean that your account must be reviewed again. Your ability to buy and sell digital assets directly will be frozen until this review is complete and your details are approved.",
      "limits-requirements": "Requirements",
      "limits-header": "Yearly buy limits",
      "limits-complete": "Nash platform fiat tier 1",
      "limits-not-complete": "Declare occupation and source of funds",
      "limits-no-occupation": "Declare occupation",
      "limits-no-source-of-funds": "Declare source of funds",
      "limits-no-level-1": "Must be tier-1 verified",
      "add-occupation": "Declare occupation",
      "add-source-of-funds": "Declare source of funds",
      "header": "Tier 1 profile information",
      "contact-support-to-edit": "<0>Contact support</0> to edit",
      "source-of-funds": "Source of funds",
      "occupation": "Occupation",
      "my-limits-tab": "Limits",
      "account-id": "Account ID",
      "created": "Created",
      "replace": "Replace",
      "verified": "Verified",
      "not-verified": "Not verified",
      "daily-limit-remaining": "{{value}} daily limit remaining",
      "unlimited": "No daily limit",
      "tier": "Tier {{number}}",
      "personal-details": "Personal details",
      "name": "Name",
      "create-name": "Add name",
      "edit-name": "Edit name",
      "edit": "Edit",
      "email": "Email address",
      "create-email": "Add email address",
      "edit-email": "Edit email address",
      "address": "Residential address",
      "create-address": "Add residential address",
      "edit-address": "Edit residential address",
      "address-and-utility-bill": "Residential address and utility bill",
      "date-of-birth": "Date of birth",
      "create-date-of-birth": "Add date of birth",
      "edit-date-of-birth": "Edit date of birth",
      "cell-phone": "Phone number",
      "create-cell-phone": "Add phone number",
      "edit-cell-phone": "Edit phone number",
      "government-id": "Identity document",
      "append-government-id": "Add another identity document",
      "create-government-id": "Upload identity document",
      "replace-government-id": "Replace identity document",
      "social-security-number": "Social security number (SSN)",
      "create-social-security-number": "Add social security number (SSN)",
      "replace-social-security-number": "Replace social security number (SSN)",
      "document-id": "Identity document",
      "upload-document": "Upload document",
      "live-photo": "Live photo",
      "create-live-photo": "Add live photo",
      "replace-live-photo": "Replace live photo",
      "statement-of-worth": "Statement of net worth",
      "try-again": "Try again",
      "active": "Active",
      "complete-profile-title": "Your Nash account profile is incomplete! You need to enter your country of residence before you can continue.",
      "complete-profile-link": "Enter country of residence",
      "daily-limit": "Daily limit",
      "weekly-limit": "Weekly limit",
      "monthly-limit": "Monthly limit",
      "monthly-buy-limit": "Monthly buy limit",
      "monthly-sell-limit": "Monthly sell limit",
      "remaining": "{{value}} remaining",
      "remaining-currency": "<0></0> remaining",
      "add": "Add {{field}}",
      "status-and-process": "Status",
      "combined-assets-limits": "Limits for digital assets and national currencies combined",
      "completed": "Complete",
      "not-completed": "Not completed",
      "in-review": "In review",
      "rejected": "Rejected",
      "rejected-error-message": "Your <0>profile details</0> were rejected. Please provide them again to retry.",
      "initial-account-creation": "Account creation",
      "profile-label": "{{providerName}} profile",
      "per-week": "<0>{{value}}</0> per week",
      "per-month": "<0>{{value}}</0> per month",
      "proof-of-address": "Proof of address",
      "append-proof-of-address": "Add another proof of address",
      "proof-of-address-payment-method": "You can <0>add a payment method</0> to satisfy this requirement."
    },
    "confirmed-transaction": {
      "order-created": "Your order has been created",
      "title": "Order created",
      "deposit": "We will deposit your assets into your Nash personal account once your payment has cleared.",
      "delay": "This can take up to {{days}} business days. You can view the status of your deposit in the <0>Transactions</0> tab.",
      "dismiss": "View the transaction"
    },
    "review-sell-transaction": {
      "title": "Sale quote",
      "send-asset-title": "Send {{assetName}} to the address below from your Nash personal account.",
      "send-asset-body-1": "What you send will be converted to {{currencyCode}} and credited to your account. We will use the market exchange rate at the time we receive your transaction.",
      "selling": "I am selling",
      "cost": "I will receive <0>(estimate)</0>",
      "to-bank": "Into this account",
      "deposit-address": "I need to send this to",
      "provider-fee": "Provider fee",
      "arrival-time": "Estimated arrival time",
      "arrival-time-value": "Upon sending funds, ~<0>2–5</0> business days",
      "current-rate": "(<0></0>/<1>{{sourceCurrency}}</1>)",
      "cancel-btn": "Cancel",
      "confirm-btn": "I understand"
    },
    "review-buy-transaction": {
      "2fa-token": "{{providerName}} 2FA code",
      "arrival-time": "Asset arrival time",
      "arrival-time-value": "<0>{{min}}–{{max}}</0> business days",
      "before-fee-cost": "Cost (without fees)",
      "buying": "I want to purchase",
      "complete": "Complete",
      "completed-on": "Completed on",
      "confirm-btn": "Finish",
      "cancel-quote": "Decline this quote",
      "cost": "It will cost",
      "currency-unavailable-status": "Not available to purchase at this time",
      "current-exchange-rate": "Current exchange rate",
      "exchange-rate": "Exchange rate",
      "rate-change-label": "Exchange rate",
      "rate-protection-label": "Protected",
      "current-rate": "<0 /> / <1>{{sourceCurrency}}</1>",
      "destination": "Destination",
      "deposited-to": "Deposited to",
      "asset-deposited-to": "Asset deposited to",
      "expired": "This quote expired {{value}} ago.",
      "expired-message-1": "Your guaranteed exchange rate expired!",
      "expired-message-2": "Refreshing may update your exchange rate.",
      "expires": "This quote will expire in {{value}}.",
      "happy-btn": "Accept quote and make transfer",
      "original-cost": "",
      "user-iban-label": "IBAN used",
      "payment-needed": "Payment needed",
      "payment-status": "Payment status",
      "payment-status-paid": "Paid",
      "provider-fee": "Provider fee",
      "provider-fee-with-name": "{{providerName}} fee",
      "quoted-amount": "Quoted amount",
      "quoted-exchange-rate": "Quoted exchange rate",
      "transfer-this-amount": "Transfer this amount",
      "reason-for-failure": "Reason for failure",
      "recipient-details": "If you have already sent your payment you don’t need to do anything. If you don’t send your payment, or the amount received doesn’t match the total above, we will cancel your order and refund you.",
      "recipient-details-link": "Recipient’s bank details",
      "get-or-cancel": "<0>Get recipient’s bank details</0> or <1>decline this quote</1>.",
      "refresh-btn": "Refresh",
      "status": "Currency status",
      "step-payment": "Make your transfer",
      "step-review": "Review your quote",
      "submit-btn": "Confirm purchase",
      "taken-from-bank": "Taken from bank account",
      "taken-from-card": "Charged to card",
      "quote-accepted-title": "Quote accepted",
      "title": "Purchase digital assets",
      "total-cost": "Total cost",
      "total-with-provider-fee": "Total with fees",
      "trading-contract": "Trading contract",
      "transaction-details": "Order summary",
      "transaction-details-link": "View",
      "warning-msg": "I authorize {{providerName}} to debit the account indicated for the above amount on today’s date. I will not dispute {{providerName}} debiting my account, so long as the transaction corresponds to the terms in this online form and my agreement with {{providerName}}."
    },
    "review-transfer-funds": {
      "transfer-to": "Transfer <0 /> to the account listed below.",
      "transfer-to-label": "Transfer this amount",
      "name-registered": "The bank account you use to pay must be registered under the same name as your Nash account.",
      "make-transfer-soon": "Please make your transfer as soon as possible. If we do not receive your funds within five days, your order will be canceled. The bank account you use to pay must be registered under the same name as your Nash account.",
      "reference": "Reference",
      "need-to-include": "You need to include this.",
      "iban": "IBAN",
      "bank-swift": "Bank SWIFT",
      "bank-country": "Bank country",
      "decline-this-quote": "Decline this quote",
      "bank-name": "Bank name",
      "recipient-name": "Recipient name",
      "must-make-payment": "Please make your transfer as soon as possible. If we do not receive your funds within five days, your order will be canceled. You have the opportunity to cancel this purchase and receive a refund before your bank transfer clears.",
      "btn-cancel-quote": "Decline quote",
      "btn-close-quote": "Close",
      "btn-made-payment": "I’ve made my payment"
    },
    "timeout-message": "This exchange rate will be guaranteed and locked for:",
    "network-error": "Network error. Please try again.",
    "ccpro": {
      "error-no-wallet": "Wallet retrieval error. Please wait and try again.",
      "recipient-name": "Asset Tokenization Services OÜ",
      "drag-and-drop": "Drag and drop or",
      "upload-a-file": "upload a file.",
      "drop-file-here": "drop file here",
      "recipient": "Recipient",
      "upload-new": "Upload new",
      "remove": "Remove",
      "remaining-currency": "<0></0> / <1></1>",
      "uploaded": "File uploaded",
      "not-uploaded-in-time": "File not uploaded in time",
      "street": "Street address",
      "city": "City",
      "country": "Country",
      "zip": "Postcode",
      "phone": "Phone number",
      "not-uploaded": "Not uploaded",
      "document": "Document",
      "documents": "Documents",
      "pop-upload-time": "You must upload your proof of payment within 60 minutes after sending funds for this transaction to be valid.",
      "add-default-docs": "<0>Increase my limits</0>",
      "overlimit-message-level1": "You need to <0>complete your profile</0> before you can buy digital assets.",
      "overlimit-message-level2": "This transaction would exceed your monthly limit.",
      "government-id-or-passport": "Identity document",
      "government-id": "National ID",
      "government-id-front": "National ID (front)",
      "government-id-back": "National ID (back)",
      "passport": "Passport",
      "utility-bill": "Utility bill",
      "selfie-with-id": "Selfie with ID",
      "include-reference": "You need to include this.",
      "proof-of-payment": "Proof of payment",
      "transfer-instructions-singular": "Transfer <0>{{amount}}</0> to the following bank account:",
      "transfer-instructions-plural": "Transfer <0>{{amount}}</0> to one of the following bank accounts:",
      "include-payment-reference": "To complete your purchase, upload a screenshot of your transfer as proof of payment.",
      "reference": "Reference",
      "bank-name": "Bank name",
      "bank-swift": "Bank SWIFT/BIC",
      "bank-country": "Bank country",
      "bank-address": "Bank address",
      "bank-iban": "IBAN",
      "upload-proof-of-payment": "Please upload a proof of payment, such as a transaction screenshot from your online banking platform.",
      "proof-of-payment-file-formats": "The image must be in BMP, JPEG, PDF or PNG format.",
      "create-account": {
        "enter-registration-code": "Enter your registration code"
      },
      "order-created": {
        "title": "Your order has been created",
        "description": "We will deposit your assets into your Nash personal account once your payment has cleared. This can take up to {{count}} business day. You can view the status of your deposit in the <0>Transactions</0> tab.",
        "description_plural": "We will deposit your assets into your Nash personal account once your payment has cleared. This can take up to {{count}} business days. You can view the status of your deposit in the <0>Transactions</0> tab.",
        "button": "Finish"
      },
      "profile-details": {
        "birth-date": "Edit my birth date",
        "status-and-process": "Status and process",
        "initial-account-creation": "Account creation",
        "cellphone-and-email": "Confirm email and phone number",
        "complete-profile": "Profile",
        "buy-limits": "Buy limit",
        "sell-limits": "Sell limit"
      },
      "buy-steps": {
        "review-quote": "Review your quote",
        "make-payment": "Make your payment",
        "upload-proof-of-payment": "Upload proof of payment"
      },
      "error": {
        "invalid-data": "Invalid data.",
        "unhandled-error": "An unhandled error occurred. Please reload then try again."
      },
      "validation": {
        "first-name-required": "First name is required.",
        "first-name-characters-invalid": "First name must only contain letters and hyphens.",
        "last-name-required": "Last name is required.",
        "last-name-characters-invalid": "Last name must only contain letters and hyphens.",
        "email-required": "Email is required.",
        "email-invalid": "Email must be valid.",
        "date": "Invalid date",
        "month": "Invalid month",
        "year": "Invalid year",
        "zip": "Postcode must be between four and ten digits",
        "verification-code-invalid": "Invalid verification code.",
        "bank-name-required": "Bank name is required.",
        "iban-required": "IBAN is required.",
        "iban-too-short": "IBAN must be at least 16 characters in length.",
        "iban-too-long": "IBAN must not exceed 34 characters in length.",
        "iban-characters-invalid": "IBAN must only contain letters and numbers.",
        "iban-country-code-invalid": "IBAN must begin with a valid two-letter country code.",
        "iban-already-used": "IBAN already associated with an account.",
        "swift-required": "SWIFT/BIC is required.",
        "swift-length-invalid": "SWIFT/BIC must be between 8 and 11 characters."
      },
      "profile-status": {
        "incomplete": "Complete your profile to increase your limits.",
        "pending": "Identity verification is pending.",
        "succeeded": "Identity verification succeeded.",
        "failed": "Identity verification failed."
      },
      "field-status": {
        "incomplete": "Incomplete",
        "pending": "Pending",
        "rejected": "Rejected",
        "accepted": "Verified",
        "completed": "Complete"
      },
      "link": {
        "add": "Add",
        "edit": "Edit"
      },
      "heading": {
        "add-phone-number": "Add your phone number",
        "add-residential-address": "Add your residential address",
        "government-id-or-passport": "Upload identity document",
        "utility-bill": "Upload utility bill",
        "selfie-with-id": "Upload selfie with ID",
        "upload-proof-of-payment": "Upload proof of payment",
        "success": "Success!"
      },
      "button": {
        "cancel": "Cancel",
        "continue": "Continue",
        "submit": "Submit",
        "submit-verification-code": "Submit verification code",
        "transfer-initiated": "I’ve made this transfer",
        "submit-proof-of-payment": "Submit proof"
      },
      "details-shared": {
        "title": "{{ccpro}} has sent you an email!",
        "desc": "<0>Please check your email and verify your account with {{ccpro}}.</0><0>If you don’t see their email, check your junk folder.</0>",
        "button": "Resend verification email"
      },
      "transactions": {
        "order-id": "Order ID",
        "date-created": "Created",
        "action": "Action",
        "cost": "Cost",
        "amount": "Amount",
        "no-transactions": "You haven’t bought or sold any digital assets yet."
      },
      "payment-methods": {
        "currency": "Currency",
        "bank-name": "Bank name",
        "iban": "IBAN",
        "swift": "SWIFT/BIC",
        "remove-bank-account": "Remove {{iban}}?"
      },
      "editor": {
        "phone": {
          "enter-phone-number": "Enter phone number",
          "verify-phone-number": "Verify phone number",
          "label": "Enter your phone number",
          "desc": "A ten-digit code will be sent via SMS to verify your phone number.",
          "code-not-received": "Didn’t receive a code via SMS? <0>Resend it</0>.",
          "resending-code": "Resending verification code…",
          "code-label": "Enter the verification code sent to your phone.",
          "back": "Back",
          "verify": "Verify"
        },
        "national-id": {
          "upload-label": "Upload two <0>separate photographs</0> of your national ID, one of the front and one of the back.",
          "upload-label-format": "File extensions accepted: <0>.jpg</0>, <0>.jpeg</0>, <0>.bmp</0>, <0>.png</0>, <0>.pdf</0>. Maximum file size: 10MB."
        },
        "passport": {
          "upload-label": "Upload one photograph of your passport information.",
          "upload-label-format": "File extensions accepted: <0>.jpg</0>, <0>.jpeg</0>, <0>.bmp</0>, <0>.png</0>, <0>.pdf</0>. Maximum file size: 10MB."
        },
        "utility-bill": {
          "upload-label": "Upload one photograph of a recent utility bill.",
          "upload-label-format": "File extensions accepted: <0>.jpg</0>, <0>.jpeg</0>, <0>.bmp</0>, <0>.png</0>, <0>.pdf</0>. Maximum file size: 10MB."
        },
        "selfie-with-id": {
          "upload-label": "Upload one photograph of yourself holding both a piece of paper with ‘cryptocoin.pro’ written on it and your passport or national ID.",
          "upload-label-format": "File extensions accepted: <0>.jpg</0>, <0>.jpeg</0>, <0>.bmp</0>, <0>.png</0>, <0>.pdf</0>. Maximum file size: 10MB."
        },
        "bank-account": {
          "bank-name-placeholder": "Enter your bank’s name",
          "iban-placeholder": "e.g. DE89 3704 0044 0532 0130 00",
          "swift-placeholder": "e.g. CLBABU7S"
        }
      }
    }
  },
  "funds": {
    "title": "Funds",
    "deposit-currency": "Deposit {{currencySymbol}}",
    "your-currency-balances": "Your {{currencySymbol}} balances",
    "resetting-account": {
      "title": "Resync your trading contract balance.",
      "desc": "This will release funds stuck in a ‘Pending’ state. This process will cancel open trade orders.",
      "button": "Resync account",
      "resyncing": "Resyncing…",
      "error": "Resync failed. Please <0>contact support.</0>",
      "wait-error": "Please wait at least 2 hours after your last deposit before using this page.",
      "success": "Resync successful!"
    },
    "transaction-retry": {
      "title": "Retry transactions",
      "subtitle": "All pending or failed deposits or withdrawals",
      "actions-title": "Actions",
      "button-title": "Retry",
      "button-sending": "Sending…",
      "button-sent": "Resent",
      "nothing-to-retry": "You do not have any pending deposits or withdrawals.",
      "status": {
        "title": "Status",
        "created": "Created",
        "pending": "Pending"
      },
      "fetch-movements-error": "Error fetching your data. Please refresh the page."
    },
    "assets": {
      "title": "Assets",
      "tabs-info-button": "Learn about sending and receiving funds",
      "header": {
        "title": "Assets",
        "search-placeholder": "Search over 3,000 assets…"
      },
      "transferring-funds": {
        "title": "Sending and receiving funds",
        "desc": "<0>If you want to trade, you’ll have to send funds to the trading contract.</0> <1>You may only send funds to the trading contract from your personal account.</1>",
        "learn-more-never-show": "<0>Learn more</0> or <1>never show me this again</1>.",
        "learn-more": "Learn more",
        "never-show": "Never show me this again."
      },
      "table": {
        "header": {
          "title": "Balances",
          "actions": {
            "hide-zero-balances": "Hide zero balances"
          }
        },
        "claim-gas": {
          "claiming": "Claiming…",
          "claim": "Claim GAS",
          "gas-to-claim": "You have {{amount}} GAS to claim.",
          "claiming-now": "You are currently claiming GAS.",
          "claiming-locked": "You can claim GAS again in ~{{count}} minute.",
          "claiming-locked_plural": "You can claim GAS again in ~{{count}} minutes."
        },
        "columns": {
          "asset": {
            "title": "Asset"
          },
          "personal-account": {
            "title": "Personal account"
          },
          "trading-account": {
            "title": "Trading contract"
          },
          "in-orders": {
            "title": "In orders"
          },
          "pending": {
            "title": "Pending",
            "hint": "Transfers being processed by the blockchain."
          },
          "tradeable": {
            "hint": "This asset is not currently traded on Nash, but you can still withdraw if you have a balance in the trading contract."
          },
          "action-buttons": {
            "trade": "Trade",
            "transfer-funds": "Send/Receive"
          }
        },
        "no-results": "There are not yet any assets in your Nash account."
      }
    },
    "modals": {
      "verify-mnemonic": {
        "or": "or",
        "remindme": "remind me later",
        "dismiss": "Dismiss forever",
        "havent-checked": "You haven’t checked your twelve word backup",
        "will-need": "You’ll need these words to access your funds if you lose your password."
      },
      "transfer-funds": {
        "title": "Send/Receive",
        "create": {
          "asset": {
            "label": "Which asset?",
            "placeholder": "Search for an asset…"
          },
          "choose-accounts": {
            "from": "From",
            "to": "To"
          },
          "contacts": {
            "label": "Destination",
            "placeholder": "Search for a contact or send to a new address…",
            "wallet-address": "Send to ‘{{address}}‘",
            "button-contacts": "Contacts",
            "select-contact": {
              "no-options": "Type at least three characters to search for a contact or valid wallet address",
              "no-results": "No contacts found. This is not a valid address.",
              "option": {
                "no-email": "No email",
                "no-wallet-name": "No wallet name",
                "no-wallet-address": "No wallet address"
              }
            }
          },
          "destination-address": {
            "label": "Destination address",
            "placeholder": "Send only {{currency}} to this address",
            "errors": {
              "invalid-wallet": "Invalid address"
            }
          },
          "movement": {
            "error": "Please wait until your last Ethereum transfer finishes.",
            "pending-error": "Please wait until your pending Ethereum transfer completes.",
            "token-requires-approval": "Approval of {{ amount }} {{ currency }} is required for this token to be transferred to the trading contract."
          },
          "transfer-amount": {
            "label": "Amount to transfer",
            "network-transaction-fee": "maximum network fee",
            "loading-fee": "Loading fee…",
            "errors": {
              "gas-shortage": "You need at least {{amount}} {{currencySymbol}} in your personal account to pay network fees.",
              "fee-shortage": "You must save {{amount}} ETH for the Ethereum network fee.",
              "fee-shortage-trading": "You need {{amount}} ETH in your personal account for Ethereum network fees."
            }
          },
          "btc": {
            "funds-not-confirmed": "Your Bitcoin balance requires six network confirmations before you can transfer to the trading contract. Please wait while recent transfers confirm.",
            "wait-until-external-transfer-completes": "Please wait until your recent external transfer completes before making a deposit.",
            "temporary-limit": "Bitcoin deposits and withdrawals must be greater than 0.001 BTC while we test this new market. The restriction will be lifted in the near future."
          },
          "async": {
            "title": "Transaction update",
            "errors": {
              "syncing": "We are syncing your {{currencySymbol}} funds in our system. Please wait one minute and try again.",
              "transaction-failed": "Your last transaction sending {{currencySymbol}} failed. Please try again."
            }
          },
          "fees": {
            "eth-recommended-message": "Keep {{amount}} ETH in my personal account for future network fees."
          },
          "precision": {
            "neo-trading": "You cannot send or withdraw fractional amounts of NEO."
          },
          "maximum": {
            "amount": "Insufficient balance."
          },
          "deposit": {
            "label": "Your personal account details",
            "currency-address": "{{currency}} address",
            "currency-address-qrcode": "{{currency}} address QR code",
            "currency-send-warning": "Any assets other than {{currency}} sent to this address will be lost!"
          },
          "buttons": {
            "continue": "Continue",
            "sent-funds": "I have sent my funds"
          }
        },
        "review": {
          "transfer-details": {
            "title": "Transfer details",
            "rows": {
              "amount-label": "You are sending",
              "from-label": "From",
              "to-label": "To",
              "fee-label": "Network fee"
            }
          },
          "confirming-balance": "Please wait while we confirm your balance.",
          "waiting-for-sync": "Your balance is currently syncing with the blockchain. This process can take up to two hours. Please submit your transfer again in a few moments.",
          "errors": {
            "send": "Failed to send. Please try again later.",
            "syncing": "Your last transfer requires up to two minutes to complete. Please wait and try again.",
            "insufficient-funds": "Your current balance is insufficient for this transfer or you currently have a transfer in progress. Please wait and try again."
          },
          "buttons": {
            "back": "Back",
            "transfer-funds": "Send",
            "confirming": "Confirming…"
          }
        },
        "hints": {
          "btc-gas-hint": "A small network fee is required when performing transactions.",
          "eth-gas-hint": "A small network fee is required when performing transactions. Fees for Ethereum-based tokens are paid using ETH.",
          "neo-gas-hint": "A small network fee is usually required when performing transactions. Fees for NEO-based tokens are paid using GAS.",
          "eth-transfer-hint": "While transfers are pending, the balance shown here may not be accurate."
        },
        "steps": [
          "Create a transfer",
          "Review and start transfer"
        ],
        "maybe-approval-steps": [
          "Create a transfer",
          "Approval (if necessary)",
          "Review and start transfer"
        ],
        "approval-steps": [
          "Create a transfer",
          "Approval",
          "Review and start transfer"
        ],
        "erc-20": {
          "approving": "Approving",
          "title": "Approve transfer",
          "pre-deposit-info": "Before depositing {{symbol}} to the trading contract, you must first approve a transfer from your account.",
          "current-approval": "Your current approval to the trading contract is: {{currentErc20Approved}}"
        },
        "started": {
          "title": "Transfer in progress…",
          "title-initializing": "Transfer initializing…",
          "desc": "Visit <0>Transfers</0> to track its status.",
          "warning": "This can take up to one hour.",
          "remain-opened": "Please keep Nash open while your transfer initializes. If you close Nash or sign out, it will be paused until you sign in again.",
          "buttons": {
            "finish": "Got it!"
          }
        }
      },
      "transfer-info": {
        "title": "Funds can be transferred as follows",
        "notice": "You can only trade on the Nash Exchange once you have sent funds to the trading contract.",
        "actions": {
          "action-1": "You <0>can</0> move funds back and forth between your personal account and external accounts.",
          "action-2": "Likewise, you <0>can</0> move funds back and forth between your personal account and the trading contract.",
          "action-3": "You <0>cannot</0> move funds between the trading contract and external accounts without going through your personal account. This helps us keep funds used for trading secure: it’s always you depositing and withdrawing."
        },
        "continue-button": "OK, continue",
        "dismiss-link": "Dismiss forever and continue"
      }
    },
    "transactions": {
      "title": "Transfers",
      "show-more-transactions": "Show more transfers",
      "search-my-transactions": "Search my transfers…",
      "no-transactions": "You haven’t made any transfers yet.",
      "table": {
        "header": {
          "title": "All deposits, withdrawals and contract transfers"
        },
        "when": {
          "title": "When"
        },
        "action": {
          "title": "Action",
          "status": {
            "completed": "Complete",
            "pending": "Pending"
          },
          "view-transaction": "View transaction",
          "retry-pending": "Retry sending transaction",
          "cancel-intent": "Cancel transfer",
          "clear-intent": "Clear transfer",
          "contact-support": "Please contact support",
          "received-currency": "Received {{currencySymbol}}",
          "receiving-currency": "Receiving {{currencySymbol}}",
          "transferred-currency": "Sent {{currencySymbol}}",
          "transferring-currency": "Sending {{currencySymbol}}",
          "initializing-currency": "Initializing {{currencySymbol}} transfer",
          "failed-permanently": "{{currencySymbol}} transfer failed"
        },
        "destination": {
          "title": "Destination",
          "to": {
            "trading-account": "Trading contract",
            "personal-account": "Personal account",
            "staking-account": "NEX staking contract",
            "fees": "Fees"
          },
          "from": {
            "trading-account": "From the trading contract",
            "personal-account": "From my personal account",
            "nash-fiat-ramp": "Purchase from Nash",
            "external-address": "From <0 />"
          }
        },
        "amount": {
          "title": "Amount"
        }
      }
    },
    "portfolio": {
      "title": "Portfolio",
      "header": {
        "search-placeholder": "Search my assets…"
      },
      "table": {
        "header": {
          "title": "My assets",
          "actions": {
            "hide-small-balances": "Hide small balances"
          }
        },
        "columns": {
          "asset": {
            "title": "Asset"
          },
          "total-balance": {
            "title": "Total",
            "hint": "Total across all accounts, orders and stakes."
          },
          "fiat-value": {
            "title": "Value ({{fiatCurrency}})"
          },
          "price": {
            "title": "Price/24h change"
          },
          "allocation-percent": {
            "title": "Allocation",
            "hint": "The percentage of your portfolio held in each asset."
          },
          "action-buttons": {
            "trade": "Trade"
          }
        },
        "no-results-problem": "Your Nash account is currently empty.",
        "no-results-solution": "<0>Send/Receive</0> funds to get started."
      },
      "balances": {
        "header": {
          "title": "Portfolio",
          "hint": "The total value of your assets and 24-hour change."
        },
        "total": "Total",
        "available": {
          "title": "Available",
          "hint": "You are able to move these funds. They are either in your personal account or the trading contract. Funds that are not available are either locked in unfilled orders or NEX stakes, or are currently in the process of being transferred."
        },
        "transfer-funds": "Send/Receive"
      },
      "chart": {
        "header": {
          "title": "Total asset value",
          "hint": "Track how the value of your portfolio has changed over time."
        },
        "period": {
          "6M": "6M",
          "1M": "1M",
          "7D": "1w",
          "1D": "24h"
        },
        "empty": {
          "heading": "Your portfolio is currently empty",
          "body": "<0>Send/Receive</0> funds or <1>buy from our partners</1> to get started."
        }
      },
      "total-balance": {
        "header": {
          "title": "Balances",
          "hint": "You are in complete control of all these funds."
        },
        "available-assets": "Available assets",
        "in-personal": "Personal account",
        "in-trading": "Trading contract",
        "in-unfilled-orders": "Unfilled orders",
        "in-stake": "Staked NEX",
        "learn-more": "Learn more"
      }
    }
  },
  "markets": {
    "title": "Markets",
    "volume-short": "vol.",
    "columns": {
      "rank": "Rank",
      "asset": "Asset",
      "last-price": "Last price",
      "change": "Change",
      "market-cap": "Market cap",
      "volume": "Volume",
      "pair": "Pair",
      "1d-change": "24h change",
      "1d-high": "24h high",
      "1d-low": "24h low",
      "1d-volume": "24h volume",
      "1w-change": "1w change",
      "1w-high": "1w high",
      "1w-low": "1w low",
      "1w-volume": "1w volume",
      "1m-change": "1M change",
      "1m-high": "1M high",
      "1m-low": "1M low",
      "1m-volume": "1M volume"
    },
    "buttons": {
      "trade": "Trade"
    },
    "trade-frequency": {
      "1h": "1h",
      "1m": "1m",
      "1M": "1M",
      "1W": "1w",
      "24h": "24h",
      "3M": "3M",
      "6M": "6M"
    },
    "search-placeholder": "Search for a market…",
    "individual-assets": {
      "title": "Individual assets",
      "header": "Individual assets listed on Nash"
    },
    "asset-pairs": {
      "title": "Asset pairs",
      "header": "All asset pairs traded on Nash Exchange"
    },
    "no-results": "No results for this period.",
    "miscellaneous": {
      "vol": "vol."
    }
  },
  "modals": {
    "transfer-funds": {
      "what-asset": "Which asset?",
      "select-asset": "Select an asset",
      "transfer-from": "From",
      "to-destination": "To",
      "send-only-currency": "Send only {{currency}} to this address",
      "transfer-details": "Transfer details",
      "you-are-transfering": "You are transferring",
      "you-are-sending": "You are sending",
      "enter-2fa-code": "Enter your two-factor authentication code",
      "transfer-funds": "Send/Receive",
      "create-transfer": "Create transfer",
      "review-and-start-transfer": "Review and start transfer",
      "transfer-has-started": "Your transfer has started",
      "check-tranfer-info-part1": "You can check the progress of your transfer in the",
      "check-tranfer-info-link": "Transactions",
      "check-tranfer-info-part2": "section of ‘Funds’.",
      "external-address": "External address",
      "asset-to-transfer": "Asset to transfer",
      "transfer-funds-to-external": "Send funds to an external address",
      "send-funds": "Send funds",
      "withdrawal-details": "Withdrawal details",
      "to-external-address": "To external address",
      "request-sent-to-blockchain": "Your transfer request has been sent to the blockchain."
    },
    "receive-funds": {
      "asset-to-receive": "Asset to receive",
      "address-to-receive-currency": "This is your address to receive {{currency}}",
      "receive-funds-from-external": "Receive funds from an external wallet"
    },
    "wallet-type": {
      "personal": "My personal wallet",
      "trading": "Trading contract",
      "external": "An external wallet"
    },
    "common": {
      "continue-and-review": "Continue",
      "finish": "Finish"
    },
    "form-amount": {
      "amount-to-transfer": "Amount",
      "recipients-address": "Recipient’s address",
      "enter-their-wallet": "Enter their wallet address",
      "check-destination-title": "Check your destination address twice.",
      "check-destination-description": "Sending funds to the wrong address will mean that you lose those funds forever."
    },
    "form-wallet": {
      "confirmations": "Confirmations",
      "confirmations-count": "This token will take {{confirmationsCount}} confirmations to appear in your wallet. You can view the status of your deposit under ‘Funds > Transactions’."
    },
    "send-confirmation-box": {
      "only-send-one-asset": "Only send {{currency}} to this address.",
      "only-send-multiple-asset": "Only send {{currenciesWithoutLast}} or {{lastCurrency}} assets to this address.",
      "you-can-lose-funds": "Sending funds to the wrong address will mean that you lose those funds forever."
    },
    "password": {
      "title": "Enter credentials"
    },
    "updated-terms": {
      "title": "Terms and conditions",
      "terms": {
        "names": {
          "privacy-notice": "Privacy Notice",
          "user-agreement": "User Agreement"
        },
        "desc": "Please read and accept our latest {{termsName}}.",
        "message": "I accept the latest <0>{{termsName}}</0>."
      },
      "confirm-notice": "If you do not accept the above terms and conditions, you will not be able to continue using Nash services.",
      "confirm-button": "Confirm",
      "sign-out-link": "Sign me out",
      "errors": {
        "generic-error": "An error has occurred. Please retry."
      }
    },
    "search-contact": {
      "empty-list": "You don’t have any contacts to select from!",
      "wallet": "{{count}} wallet",
      "wallet_plural": "{{count}} wallets"
    }
  },
  "orders": {
    "cards": {
      "in-progress": "Orders in progress",
      "24h": "24h",
      "available": "Available to trade",
      "reserved": "In orders"
    }
  },
  "referrals": {
    "title": "Referral program",
    "referrals": {
      "header": "Refer a friend and earn tickets",
      "desc": "The more tickets you earn, the higher chance you have of winning.",
      "cards": {
        "social-share": {
          "label": "Share your referral code:",
          "activated-count": "{{count}} activated ticket",
          "activated-count_plural": "{{count}} activated tickets",
          "pending-count": "{{count}} pending ticket",
          "pending-count_plural": "{{count}} pending tickets",
          "message": "Use my referral code {{url}} to sign up for the @nashsocial giveaway! #TrustYourselves {{ytLink}}"
        },
        "invited-users": {
          "label": "Your referrals",
          "desc": "These are the people you’ve referred directly. We can’t show you who they’ve referred, but you can see the tickets you’ve earned through them for indirect referrals.",
          "header": "All pending and activated",
          "col-name": "Name",
          "col-pending": "Pending",
          "col-activated": "Activated",
          "me": "{{name}} (me)"
        }
      }
    }
  },
  "settings": {
    "title": "My account",
    "save-settings": "Save settings",
    "kyc": {
      "state-label": "State",
      "rejected": "Tier 1 status denied",
      "rejected-subtitle": "Unfortunately, you will not be able to proceed any further. If you believe this is a mistake, please contact our <0>support team.</0>",
      "details": {
        "missing_signature": {
          "title": "Missing signature",
          "content": "Your identity document must display your signature."
        },
        "digital_copy": {
          "title": "Original required",
          "content": "We detected a digital copy of your identity document. Please try again with the original document."
        },
        "ip_address_is_proxy": {
          "title": "Proxy detected",
          "content": "You may not submit your documents from a proxy IP address. Please deactivate proxy/VPN services."
        },
        "birthdate_invalid_on_id": {
          "title": "Invalid date of birth",
          "content": "The date of birth on your identity document is invalid."
        },
        "no_face_present": {
          "title": "No face detected",
          "content": "We could not detect your face in the image your provided."
        },
        "photocopy_black_white": {
          "title": "Original required",
          "content": "We detected a photocopy of your identity document. Please try again with the original document."
        },
        "wrong_document_page": {
          "title": "Incorrect page",
          "content": "Your identity document is not displaying the correct page."
        },
        "different_persons_shown": {
          "title": "Different people",
          "content": "Your identity document and selfie show different people."
        },
        "damaged_document": {
          "title": "Damaged document",
          "content": "Your identity document is damaged."
        },
        "identity_verification_too_many_attempts": {
          "title": "Too many attempts",
          "content": "You have submitted too many verification attempts"
        },
        "unknown_error": {
          "title": "Something went wrong!",
          "content": "We have encountered an unexpected error!"
        },
        "no_document": {
          "title": "Document not found",
          "content": "We could not find an identity document in the image you provided."
        },
        "multiple_people": {
          "title": "Multiple people detected",
          "content": "We detected multiple people in the image your provided. You must be the only person in the image."
        },
        "BLURRED": {
          "title": "Blurred image",
          "content": "The image you provided is blurred."
        },
        "sample_document": {
          "title": "Original required",
          "content": "We detected that your identity document is only a sample. Please try again with an original document."
        },
        "photocopy_color": {
          "title": "Original required",
          "content": "We detected a photocopy of your identity document. Please try again with the original document."
        },
        "liveness_failed": {
          "title": "Liveness test failed",
          "content": "We could not determine that a real person is present in the image your provided."
        },
        "ip_address_is_crawler": {
          "title": "Crawler detected",
          "content": "We identified your IP address as a web crawler. Please try again from a different IP."
        },
        "missing_part_document": {
          "title": "Incomplete document",
          "content": "Part of your identity document is missing."
        },
        "ip_address_and_address_mismatch": {
          "title": "IP mismatch",
          "content": "Your IP address must match the location you provided."
        },
        "ip_address_is_tor": {
          "title": "TOR detected",
          "content": "You may not submit your documents from a proxy IP address. Please deactivate proxy/VPN services."
        },
        "bad_quality": {
          "title": "Poor quality",
          "content": "The quality of the image you provided is too poor."
        },
        "camera_black_white": {
          "title": "Black and white",
          "content": "Your camera appears to be set to black and white. Please change it to color."
        },
        "not_readable_document": {
          "title": "Document unreadable",
          "content": "The identity document you provided is unreadable."
        },
        "black_and_white": {
          "title": "Black and white",
          "content": "Your camera appears to be set to black and white. Please change it to color."
        },
        "hidden_part_document": {
          "title": "Document obscured",
          "content": "Part of your identity document is hidden."
        },
        "missing_back": {
          "title": "Document back required",
          "content": "You did not provide an image of the back of your document."
        },
        "face_not_fully_visible": {
          "title": "Face obscured",
          "content": "Your face is not fully visible in the image you provided."
        }
      },
      "steps": [
        "Personal details",
        "Address details",
        "Confirm details"
      ],
      "invalid-age-error": "You must enter a valid date of birth.",
      "missing-age-error": "You must enter your date of birth.",
      "age-restriction-error": "You must be at least eighteen years old.",
      "name-error": "You must enter a name.",
      "title": "We need a few details from you",
      "topnav-back-button": "Back to limits",
      "country": "Country",
      "waiting": "Verifying…",
      "waiting-subtitle": "This can take a few minutes. You may leave this page.",
      "topnav-title": "Tier 1 verification",
      "contact-support-label": "<0>Contact support</0> to change",
      "confirm-button-label": "Confirm your details",
      "name-step": {
        "warning": "The name you enter must match the name on the identity document you provide.",
        "date-of-birth-label": "Date of birth",
        "full-name-label": "Full name",
        "continue-button-label": "Continue and enter address"
      },
      "address-step": {
        "address-label": "Enter an address",
        "search-button-label": "Search"
      },
      "manual-address-step": {
        "line1": "Address line 1",
        "line2": "Address line 2",
        "city": "City",
        "zipCode": "Postcode/ZIP"
      },
      "select-address-step": {
        "title": "Addresses found",
        "manual-entry-label": "Enter address manually",
        "select-label": "Select",
        "no-results-found-title": "We couldn’t find your address",
        "no-results-found-body": "Please make sure you include your postcode.",
        "error-title": "We experienced an error",
        "error-body": "Try again or use the link below.",
        "go-back-label": "Go back"
      },
      "confirm-details": {
        "begin-button-label": "These details are correct",
        "your-details": "Personal details",
        "address-details": "Address details",
        "edit-label": "Edit",
        "submission-error": "We experienced an error while submitting your data."
      }
    },
    "profile": {
      "title": "Profile",
      "header": "Profile settings",
      "desc-1": "You can edit your profile settings below.",
      "desc-2": "",
      "cards": {
        "your-details": {
          "label": "Personal details",
          "legal-name": "Legal name",
          "missing-full-name": "<0>Verify your identity</0> to enjoy higher trading limits.",
          "update-name": "I want to update my name",
          "update-country": "I want to update my country of residence",
          "gender": "Gender",
          "male": "Male",
          "female": "Female",
          "other": "Other",
          "country-of-residence": "Country of residence"
        },
        "account-settings": {
          "label": "Account settings",
          "email-address": "Email address",
          "update-email": "Change email address",
          "password": "Password",
          "update-password": "Change password",
          "two-factor": "We recommend you to enable two-factor authentication in <0>Security</0>.",
          "two-factor-enable": "Two-factor authentication can be disabled in <0>Security</0>."
        }
      },
      "modals": {
        "update-name": {
          "title": "Update name",
          "label": "Name",
          "tier0-summary": "To update your name, please complete <0>Tier 1 verification</0>.",
          "tier0-details": "When your application for Tier 1 has been approved, we will update your name to the legal name on the documents you provided.",
          "tier1-summary": "If your legal name has changed and you would like to update it, please <0>contact support</0>.",
          "tier1-details": "We will reset your verification tier and ask you to repeat the verification procedure using your new documents. When your application has been approved, we will update your name to the legal name on the documents you provided."
        },
        "update-country": {
          "title": "Update country",
          "label": "Country",
          "tier0": "If your country of residence has changed and you would like to update it, please <0>contact support</0>.",
          "tier1": "We will reset your verification tier and ask you to repeat the verification procedure using your new documents. When your application has been approved, we will update your country of residence to the country on the documents you provided."
        },
        "update-email": {
          "success-header": "We’ve sent you an email!",
          "success-description": "We have sent you a confirmation email to start the address update process. If you don’t see our email, check your junk folder.",
          "success-back": "Got it!",
          "title": "Change email",
          "current-email-label": "Your current email address",
          "current-email": "Current email address",
          "new-email-label": "New email address",
          "new-email-placeholder": "Enter your new email address",
          "twofa-label": "Two-factor authentication",
          "twofa-label-placeholder": "Enter your two-factor authentication (2FA) code",
          "request-email-change-button-label": "Request address change"
        },
        "update-password": {
          "title": "Change password",
          "fields": {
            "password": {
              "label": "Current password",
              "placeholder": "Enter your password"
            },
            "code": {
              "label": "Two-factor authentication",
              "placeholder": "Enter your two-factor authentication code"
            },
            "new-password": {
              "label": "New password",
              "placeholder": "Enter a new password",
              "errors": {
                "password-too-weak": "The password you chose is too weak."
              }
            },
            "new-password-confirm": {
              "label": "Confirm new password",
              "placeholder": "Confirm new password",
              "errors": {
                "passwords-do-not-match": "Passwords do not match."
              }
            }
          },
          "success": "Your password has been changed successfully.",
          "errors": {
            "password-must-change": "Your new password should be different from your old password.",
            "password-already-used": "You used this password already. Please pick another one.",
            "missing-key": "Missing signature keys. Please refresh this page and try again."
          }
        }
      }
    },
    "preferences": {
      "title": "Preferences",
      "header": "Preferences",
      "desc-1": "Edit your preferences for timezone, currency, language and notifications below.",
      "desc-2": "",
      "cards": {
        "general-settings": {
          "label": "General settings",
          "timezone": "Timezone",
          "fiat": "Currency",
          "language": "Language",
          "save-settings": "Save settings"
        },
        "email": {
          "label": "Email me when…",
          "news": "There are news and updates from Nash.",
          "actions": "There are recommended actions for my account.",
          "withdrawal": "A withdrawal is made from my account.",
          "deposit": "A deposit is made to my account."
        }
      }
    },
    "security": {
      "title": "Security",
      "header": "Account security",
      "desc": "Enable two-factor authentication here.",
      "cards": {
        "2fa": {
          "label": "Two-factor authentication",
          "header": "Two-factor authentication is:",
          "desc": "We advise you to keep two-factor authentication (2FA) activated. It adds an extra layer of security to your account.",
          "enabled": "Enabled",
          "disabled": "Disabled",
          "enable": "Enable",
          "disable": "Disable (not recommended)"
        },
        "all-account-activity": {
          "label": "All account activity",
          "tabs": {
            "sessions": "Sessions",
            "allowed-devices": "Allowed devices",
            "history": "History"
          },
          "columns": {
            "when": "When",
            "location": "Location",
            "ip-address": "IP address",
            "browser-used": "Browser used",
            "device": "Device",
            "action": "Action"
          },
          "devices": {
            "browser": "Browser",
            "phone": "Phone",
            "tablet": "Tablet"
          },
          "actions": {
            "signed-out": "Signed out",
            "signed-in": "Signed in",
            "failed": "Failed sign-in attempt",
            "2fa": "2FA confirmed",
            "failed-2fa": "2FA failed"
          },
          "sign-out": "Sign out",
          "sign-out-all-devices": "Sign out all devices"
        }
      },
      "modals": {
        "enable-2fa": {
          "1": {
            "header": "Download and install an authenticator app",
            "desc": "We recommend <0>LastPass Authenticator</0>, <1>Authy</1> or <2>Google Authenticator</2>."
          },
          "2": {
            "header": "Scan this QR code with your chosen authenticator app",
            "desc": "Alternatively, you can add it manually.",
            "manual-2fa": "Manual 2FA entry key"
          },
          "3": {
            "header": "Enter the code generated by your authenticator app",
            "input-placeholder": "Authentication code"
          },
          "enable": "Enable",
          "title": "Set up two-factor authentication"
        },
        "disable-2fa": {
          "title": "Disable two-factor authentication",
          "warning": "We advise you to keep two-factor authentication (2FA) activated. It adds an extra layer of security to your account.",
          "disable": "Disable"
        },
        "success": {
          "header": "Success!",
          "enabled": "Two-factor authentication has been enabled.",
          "disabled": "Two-factor authentication has been disabled.",
          "back": "Got it!"
        }
      }
    },
    "accounts": {
      "title": "Accounts",
      "header": "My account information",
      "wallets-header": "Accounts generated from my twelve secret words",
      "show-all-private-keys-button-label": "Show all private keys",
      "hide-all-private-keys-button-label": "Hide all private keys",
      "desc": "Nash is non-custodial. We do not have access to your private keys.",
      "search-assets-placeholder": "Search for a asset name or ticker…",
      "public-address-label": "Public address",
      "info-title": "Some blockchains support multiple assets",
      "info-body": "ERC-20 and NEP-5 assets are tokens issued on the Ethereum and NEO blockchains, respectively. GAS is also an asset stored on the NEO blockchain. You only need one Ethereum account to store both ETH and ERC-20 tokens, and one NEO account to store NEO, GAS and NEP-5 tokens.",
      "public-address-sub-label": "Which assets can I send here?",
      "public-address-tooltip": "This is the blockchain address where your assets are stored.",
      "private-key-label": "Private key",
      "private-key-sub-label-show": "Show private key",
      "private-key-sub-label-hide": "Hide private key",
      "private-key-tooltip": "This can be used to access your funds outside Nash. Keep it secret.",
      "unknown-blockchain": "Unknown blockchain",
      "wallets": {
        "eth": {
          "link-label": "Includes ERC-20 tokens",
          "name": "Ethereum"
        },
        "neo": {
          "link-label": "Includes GAS and NEP-5 tokens",
          "name": "NEO"
        },
        "btc": {
          "name": "BTC"
        }
      },
      "cards": {
        "secret-words": {
          "label": "My twelve secret words",
          "account": "Nash account",
          "desc": "Twelve secret words",
          "unlock": "Unlock and show twelve secret words",
          "lock": "Hide and lock twelve secret words"
        },
        "wallets": {
          "label": "Accounts generated from my twelve secret words",
          "private-key": "Private key",
          "public-address": "Public address",
          "unlock": "Unlock and show private key",
          "lock": "Hide and lock private key"
        }
      },
      "modals": {
        "unlock-secret-words": {
          "title": "Unlock my twelve secret words",
          "submit": "Unlock twelve secret words",
          "error": "Error: Failed to decrypt secret words."
        }
      }
    },
    "my-limits": {
      "title": "Limits",
      "header": "Limits",
      "desc-1": "For legal reasons, we have to verify your identity if you wish to trade above certain limits.",
      "desc-2": "Tier 0 verification is available automatically.",
      "cards": {
        "tiers": {
          "header": "Tier {{tier}}",
          "personal": "Personal",
          "institutional": "Institutional"
        },
        "periods": {
          "day": "day",
          "month": "month",
          "year": "year"
        },
        "limits": {
          "header": "Maximum daily trading volume",
          "percentage-net-worth": "Custom limit",
          "unlimited": "Unlimited",
          "tier-verified": "Tier {{tier}} verified",
          "get-tier-verified": "Get tier {{tier}} verified",
          "pending": "Pending",
          "denied": "Denied",
          "try-again": "Try again",
          "contact-us": "Contact support"
        },
        "information": {
          "header": "Information required",
          "desc": "This tier was automatically set when you created your Nash account.",
          "email": "Email address",
          "name": "Name",
          "address": "Address",
          "proof-of-address": "Proof of address",
          "pep-check": "PEP check",
          "photo-id": "Photo ID",
          "selfie": "Selfie",
          "date-of-birth": "Date of birth",
          "net-worth": "Net worth",
          "contact-number": "Contact number",
          "tier1-info-net-worth": "Tier 1 information + Net worth",
          "source-of-funds": "Source of funds",
          "name-manager": "Company representative",
          "email-institution": "Email address",
          "name-company": "Company name",
          "website": "Website",
          "tin": "TIN",
          "corporate-formation-documents": "Corporate formation documents",
          "processing-time": "If your verification is not processed within 24 hours, please <0>contact support</0>."
        },
        "tier-1": {
          "get-verified-button": "Get verified",
          "continue-verification-button": "Continue verification",
          "verification": {
            "header": "How do you want to get verified?",
            "mobile": {
              "header": "Smartphone app",
              "desc": "Requires both high-quality front-facing and back-facing cameras.",
              "steps": [
                "Download the app",
                "Scan QR code"
              ],
              "download": {
                "header": "Tier 1 verification is possible using our mobile app.",
                "downloaded-app": "I’ve downloaded the app"
              },
              "scan-code": {
                "header": "Scan the following QR code with the Nash app:",
                "desc": "When you have completed Tier 1 verification, your result will appear here within one minute."
              }
            },
            "web": {
              "header": "Nash web platform",
              "desc": "Requires a high-quality webcam."
            },
            "do-it-later": "I’ll do this later"
          }
        }
      }
    }
  },
  "staking": {
    "cards": {
      "s-current-stakes": "Total NEX tokens staked",
      "s-stakes-in-progress": "Stakes in progress",
      "s-total-dividends": "Total dividends (all time)",
      "s-next-payment": "Next dividend payment on",
      "s-completed-stakes": "Completed stakes"
    },
    "stakes": {
      "amount-staked-col": "Amount staked",
      "duration-col": "Duration",
      "fee-reward-col": "Staking rate",
      "dates-active-col": "Dates active",
      "next-payment-col": "Next payment",
      "aggregate-dividends-col": "Aggregate dividends value",
      "row-item": {
        "duration-month": "<0>{{count}}</0> month",
        "duration-month_plural": "<0>{{count}}</0> months",
        "redeem-button": {
          "label": "Release NEX",
          "submitting": "Releasing…",
          "error": "Failed! Please try again.",
          "success": "Success. Releasing NEX…",
          "released": "NEX released"
        }
      }
    },
    "staking": {
      "title": "Staking",
      "tabs-info-button": "Learn about staking"
    },
    "statements": {
      "view-statement-button": "View statement",
      "summary-title": "All statements",
      "export-summary": "Export stakes as CSV",
      "export": "Export statement",
      "date-col": "Payment date",
      "asset-col": "Asset",
      "dividend-col": "Dividend received",
      "usdDividend-col": "USD value",
      "stakes-in-progress": "In progress ({{date}})",
      "stakes-complete": "Completed ({{date}})",
      "total-dividends": "Total dividends ({{date}})",
      "paid-dividend-days": "Days paid ({{date}})",
      "all-dividends-table": "Dividends list",
      "till-ended_plural": "{{count}} days left",
      "till-ended": "{{count}} day left",
      "till-ended_today": "Ending today",
      "from-active-stakes": "From <0>{{count}}</0> active stake",
      "from-active-stakes_plural": "From <0>{{count}}</0> active stakes",
      "period-description": "During this period",
      "dividends-received": "In dividends received",
      "is-ended": "Ended",
      "no-statements": "You don’t have any dividend statements yet."
    },
    "modals": {
      "staking-info": {
        "title": "Staking Nash Exchange tokens (NEX)",
        "header": {
          "title": "What is NEX staking?",
          "desc": "Staking Nash Exchange tokens (NEX) is a way to earn passive income. You receive a portion of the exchange’s trading fees every day that your stake is active."
        },
        "paragraphs": {
          "par-1": {
            "title": "How does it work?",
            "desc": "You lock as many of your NEX tokens as you want in a staking contract. You will not be able to move or sell your tokens while they are locked in the contract. Every day that your stake is active you will receive dividends."
          },
          "par-2": {
            "title": "How are dividends calculated?",
            "desc": "Dividends depend on: (1) the number of NEX tokens you stake as a proportion of the total 50,000,000 supply, and (2) the period of time for which you stake them. The more tokens you stake, the higher your dividend will be. The longer you stake your tokens for, the greater the proportion of fees you receive will be (your ‘staking rate’)."
          },
          "par-3": {
            "title": "How long can I stake for?",
            "desc": "The minimum staking period is one month, which offers a staking rate of 25%. However, if you want a higher proportion of the exchange’s fees, you can stake for any whole number of months up to a maximum of 24, which offers a staking rate of 75%."
          },
          "par-4": {
            "title": "How do I receive my dividends?",
            "desc": "Dividends are automatically added to your trading contract balance. They are paid out on a daily basis, shortly after midnight UTC. Nash provides monthly staking statements that aggregate these payments into a single figure for accounting purposes. Since the fees on a trade are charged in the currency being exchanged, you will receive dividends in every asset currently being traded on Nash."
          },
          "par-5": {
            "title": "Can I receive my dividends in a single currency?",
            "desc": "No. For legal reasons, we cannot convert your dividends for you. However, we are developing a tool to allow you to convert dividends yourself with a single click."
          },
          "par-6": {
            "title": "Can I edit or cancel my stake once it’s been created?",
            "desc": "No. Once you have created a stake you will not be able to edit or cancel it."
          },
          "par-7": {
            "title": "Can I create multiple stakes?",
            "desc": "Yes. If you have NEX tokens in your personal account that are not already locked in a stake, you can use them to create a new one."
          },
          "par-8": {
            "title": "How many stakes can I create?",
            "desc": "There is no limit to the number of stakes you can create."
          }
        }
      },
      "create-stake": {
        "create-stake-disclaimer-label": "I understand that staked NEX only pays dividends if the Nash Exchange generates revenue.",
        "title": "Create your stake",
        "amount-to-stake": "Amount of NEX to stake",
        "amount-to-stake-tooltip": "Staking rate determines the size of your proportionate share of revenue from the Nash Exchange. The longer you stake your NEX, the higher your staking rate will be, with a maximum rate of 75% for a two-year stake.\n\n<0>An example dividend</0>\nDividends are paid out daily. Say that Nash has generated fees equivalent to $1,000,000 in the last 24 hours and that a user owns 1,000 NEX tokens out of the total 50,000,000 supply. If the user has staked NEX at the two-year staking rate of 75%, they are eligible for a dividend worth: $1,000,000 ∗ 1,000 / 50,000,000 ∗ 0.75 = $15.",
        "available-balance": "Available balance to stake ⋅",
        "quick-fill-label": "Max",
        "set-stake-duration-label": "Set a stake duration",
        "selected-duration": "Selected duration ⋅",
        "selected-duration-month": "<0>{{count}}</0> month",
        "selected-duration-month_plural": "<0>{{count}}</0> months",
        "set-date-dividends-label": "Set a date to receive your dividends",
        "set-date-dividends-value": "Date ⋅ {{date}} of every month",
        "stake-details-title": "Your stake details",
        "currency-to-stake": "NEX to stake",
        "stake-duration": "Duration of stake",
        "duration-value": "<0>{{count}}</0> month",
        "duration-value_plural": "<0>{{count}}</0> months",
        "fee-reward": "Staking rate",
        "first-payment": "First payment",
        "agreed-to-non-cancellation-label": "I understand that I cannot cancel or edit this stake once I have created it.",
        "agreed-to-locked-tokens-label": "I understand that my NEX tokens will be locked until this stake is complete.",
        "create-stake-button": "Create stake",
        "create-stake-sending-button": "Sending data…",
        "create-stake-sending-text": "Sending data. Please keep this window open. This can take up to one minute.",
        "create-stake-error": "There was either an error or a delay while creating your stake. Please check again in five minutes and resubmit if your stake was not created.",
        "create-stake-auth-error": "Authentication error. Please try again.",
        "learn-more": "Learn more about",
        "footer-desc": "staking NEX",
        "amount-error-message": "This amount exceeds your available balance.",
        "stake-success": {
          "header": "Stake created!",
          "stake-details": "You created a stake of {{amount}} NEX for a period of {{count}} month. Your stake will appear in the dashboard shortly.",
          "stake-details_plural": "You created a stake of {{amount}} NEX for a period of {{count}} months. Your stake will appear in the dashboard shortly.",
          "stake-time-description": "You will receive your first dividends in:",
          "finish-button-label": "Finish"
        }
      }
    },
    "no-stakes": {
      "title": "Earn passive income by staking NEX tokens",
      "description-desktop": "New to staking? Learn more about <0>staking NEX tokens</0> and <1>create your first stake</1>.",
      "description-mobile": "New to staking? Learn more about <0>staking NEX tokens</0>.",
      "description-modal-create-link": "Create your first stake"
    },
    "staking-view-header": {
      "stakes-in-progress": "Stakes in progress",
      "completed-stakes": "Completed stakes",
      "create-stake-button": "Create a new stake",
      "learn-stake-button": "Learn about staking"
    },
    "max-stakes": {
      "message": "You have created {{amount}} out of a possible {{maxAmount}} stakes. The maximum you can create is {{maxAmount}}.",
      "dismiss": "Dismiss"
    }
  },
  "contacts": {
    "title": "{{count}} contact",
    "title_plural": "{{count}} contacts",
    "search-my-contacts": "Search my contacts…",
    "no-contacts": "You haven’t added or imported any contacts yet.",
    "create-new": "Create new",
    "buttons": {
      "send": "Send",
      "send-disabled-tooltip": "Add a wallet address to your contacts to send them funds.",
      "request": "Request",
      "edit": "Edit",
      "delete": "Delete"
    },
    "headers": {
      "name": "Name",
      "email": "Email",
      "phone-number": "Phone number",
      "wallets": "Wallets"
    },
    "modals": {
      "create": {
        "title": "Create contact",
        "button": "Create contact"
      },
      "edit": {
        "title": "Edit this contact",
        "button": "Save changes"
      },
      "send": {
        "title": "Send funds to {{contactName}}",
        "labels": {
          "currency": "Which asset?",
          "wallet": "Destination"
        },
        "sublabels": {
          "currency": "You can only send assets from your personal account."
        },
        "placeholders": {
          "currency": "Search for an asset…",
          "destination": "Search for a wallet address…"
        }
      },
      "delete": {
        "confirm-text": "Are you sure you want to delete {{contactName}}?",
        "notice-text": "All information associated with this contact will be permanently removed.",
        "button": "Yes, delete",
        "cancel": "Cancel",
        "error": "Error deleting contact. Please try again.",
        "success": "Contact deleted.",
        "success-button": "Return to contacts"
      },
      "results": {
        "success": "Contact saved!",
        "error": "Error saving contact. Please try again.",
        "invalid-input": "Invalid input. Please try again."
      },
      "fields": {
        "first-name": {
          "label": "First name",
          "placeholder": "First name"
        },
        "last-name": {
          "label": "Last name",
          "placeholder": "Last name"
        },
        "email": {
          "label": "Email",
          "placeholder": "Email address",
          "error": "Invalid email address"
        },
        "phone": {
          "label": "Phone",
          "error": "Invalid phone number for {{country}}"
        },
        "wallets": {
          "label": "Wallets",
          "delete": "Delete",
          "address": {
            "placeholder": "Wallet address"
          },
          "name": {
            "placeholder": "Wallet name"
          },
          "add": "Add another"
        },
        "validation": {
          "address": "Please enter a valid {{blockchain}} address.",
          "unique-address": "You already have another contact with this wallet address."
        }
      }
    }
  },
  "timezones": {
    "Pacific/Niue": "(GMT-11:00) Niue",
    "Pacific/Pago_Pago": "(GMT-11:00) Pago Pago",
    "Pacific/Honolulu": "(GMT-10:00) Hawaii Time",
    "Pacific/Rarotonga": "(GMT-10:00) Rarotonga",
    "Pacific/Tahiti": "(GMT-10:00) Tahiti",
    "Pacific/Marquesas": "(GMT-09:30) Marquesas",
    "America/Anchorage": "(GMT-09:00) Alaska Time",
    "Pacific/Gambier": "(GMT-09:00) Gambier",
    "America/Los_Angeles": "(GMT-08:00) Pacific Time",
    "America/Tijuana": "(GMT-08:00) Pacific Time - Tijuana",
    "America/Vancouver": "(GMT-08:00) Pacific Time - Vancouver",
    "America/Whitehorse": "(GMT-08:00) Pacific Time - Whitehorse",
    "Pacific/Pitcairn": "(GMT-08:00) Pitcairn",
    "America/Denver": "(GMT-07:00) Mountain Time",
    "America/Phoenix": "(GMT-07:00) Mountain Time - Arizona",
    "America/Mazatlan": "(GMT-07:00) Mountain Time - Chihuahua, Mazatlan",
    "America/Dawson_Creek": "(GMT-07:00) Mountain Time - Dawson Creek",
    "America/Edmonton": "(GMT-07:00) Mountain Time - Edmonton",
    "America/Hermosillo": "(GMT-07:00) Mountain Time - Hermosillo",
    "America/Yellowknife": "(GMT-07:00) Mountain Time - Yellowknife",
    "America/Belize": "(GMT-06:00) Belize",
    "America/Chicago": "(GMT-06:00) Central Time",
    "America/Mexico_City": "(GMT-06:00) Central Time - Mexico City",
    "America/Regina": "(GMT-06:00) Central Time - Regina",
    "America/Tegucigalpa": "(GMT-06:00) Central Time - Tegucigalpa",
    "America/Winnipeg": "(GMT-06:00) Central Time - Winnipeg",
    "America/Costa_Rica": "(GMT-06:00) Costa Rica",
    "America/El_Salvador": "(GMT-06:00) El Salvador",
    "Pacific/Galapagos": "(GMT-06:00) Galapagos",
    "America/Guatemala": "(GMT-06:00) Guatemala",
    "America/Managua": "(GMT-06:00) Managua",
    "America/Cancun": "(GMT-05:00) America Cancun",
    "America/Bogota": "(GMT-05:00) Bogota",
    "Pacific/Easter": "(GMT-05:00) Easter Island",
    "America/New_York": "(GMT-05:00) Eastern Time",
    "America/Iqaluit": "(GMT-05:00) Eastern Time - Iqaluit",
    "America/Toronto": "(GMT-05:00) Eastern Time - Toronto",
    "America/Guayaquil": "(GMT-05:00) Guayaquil",
    "America/Havana": "(GMT-05:00) Havana",
    "America/Jamaica": "(GMT-05:00) Jamaica",
    "America/Lima": "(GMT-05:00) Lima",
    "America/Nassau": "(GMT-05:00) Nassau",
    "America/Panama": "(GMT-05:00) Panama",
    "America/Port-au-Prince": "(GMT-05:00) Port-au-Prince",
    "America/Rio_Branco": "(GMT-05:00) Rio Branco",
    "America/Halifax": "(GMT-04:00) Atlantic Time - Halifax",
    "America/Barbados": "(GMT-04:00) Barbados",
    "Atlantic/Bermuda": "(GMT-04:00) Bermuda",
    "America/Boa_Vista": "(GMT-04:00) Boa Vista",
    "America/Caracas": "(GMT-04:00) Caracas",
    "America/Curacao": "(GMT-04:00) Curacao",
    "America/Grand_Turk": "(GMT-04:00) Grand Turk",
    "America/Guyana": "(GMT-04:00) Guyana",
    "America/La_Paz": "(GMT-04:00) La Paz",
    "America/Manaus": "(GMT-04:00) Manaus",
    "America/Martinique": "(GMT-04:00) Martinique",
    "America/Port_of_Spain": "(GMT-04:00) Port of Spain",
    "America/Porto_Velho": "(GMT-04:00) Porto Velho",
    "America/Puerto_Rico": "(GMT-04:00) Puerto Rico",
    "America/Santo_Domingo": "(GMT-04:00) Santo Domingo",
    "America/Thule": "(GMT-04:00) Thule",
    "America/St_Johns": "(GMT-03:30) Newfoundland Time - St. Johns",
    "America/Araguaina": "(GMT-03:00) Araguaina",
    "America/Asuncion": "(GMT-03:00) Asuncion",
    "America/Belem": "(GMT-03:00) Belem",
    "America/Argentina/Buenos_Aires": "(GMT-03:00) Buenos Aires",
    "America/Campo_Grande": "(GMT-03:00) Campo Grande",
    "America/Cayenne": "(GMT-03:00) Cayenne",
    "America/Cuiaba": "(GMT-03:00) Cuiaba",
    "America/Fortaleza": "(GMT-03:00) Fortaleza",
    "America/Godthab": "(GMT-03:00) Godthab",
    "America/Maceio": "(GMT-03:00) Maceio",
    "America/Miquelon": "(GMT-03:00) Miquelon",
    "America/Montevideo": "(GMT-03:00) Montevideo",
    "Antarctica/Palmer": "(GMT-03:00) Palmer",
    "America/Paramaribo": "(GMT-03:00) Paramaribo",
    "America/Punta_Arenas": "(GMT-03:00) Punta Arenas",
    "America/Recife": "(GMT-03:00) Recife",
    "Antarctica/Rothera": "(GMT-03:00) Rothera",
    "America/Bahia": "(GMT-03:00) Salvador",
    "America/Santiago": "(GMT-03:00) Santiago",
    "Atlantic/Stanley": "(GMT-03:00) Stanley",
    "America/Noronha": "(GMT-02:00) Noronha",
    "America/Sao_Paulo": "(GMT-02:00) Sao Paulo",
    "Atlantic/South_Georgia": "(GMT-02:00) South Georgia",
    "Atlantic/Azores": "(GMT-01:00) Azores",
    "Atlantic/Cape_Verde": "(GMT-01:00) Cape Verde",
    "America/Scoresbysund": "(GMT-01:00) Scoresbysund",
    "Africa/Abidjan": "(GMT+00:00) Abidjan",
    "Africa/Accra": "(GMT+00:00) Accra",
    "Africa/Bissau": "(GMT+00:00) Bissau",
    "Atlantic/Canary": "(GMT+00:00) Canary Islands",
    "Africa/Casablanca": "(GMT+00:00) Casablanca",
    "America/Danmarkshavn": "(GMT+00:00) Danmarkshavn",
    "Europe/Dublin": "(GMT+00:00) Dublin",
    "Africa/El_Aaiun": "(GMT+00:00) El Aaiun",
    "Atlantic/Faroe": "(GMT+00:00) Faeroe",
    "Etc/GMT": "(GMT+00:00) GMT (no daylight saving)",
    "Europe/Lisbon": "(GMT+00:00) Lisbon",
    "Europe/London": "(GMT+00:00) London",
    "Africa/Monrovia": "(GMT+00:00) Monrovia",
    "Atlantic/Reykjavik": "(GMT+00:00) Reykjavik",
    "Africa/Algiers": "(GMT+01:00) Algiers",
    "Europe/Amsterdam": "(GMT+01:00) Amsterdam",
    "Europe/Andorra": "(GMT+01:00) Andorra",
    "Europe/Berlin": "(GMT+01:00) Berlin",
    "Europe/Brussels": "(GMT+01:00) Brussels",
    "Europe/Budapest": "(GMT+01:00) Budapest",
    "Europe/Belgrade": "(GMT+01:00) Central European Time - Belgrade",
    "Europe/Prague": "(GMT+01:00) Central European Time - Prague",
    "Africa/Ceuta": "(GMT+01:00) Ceuta",
    "Europe/Copenhagen": "(GMT+01:00) Copenhagen",
    "Europe/Gibraltar": "(GMT+01:00) Gibraltar",
    "Africa/Lagos": "(GMT+01:00) Lagos",
    "Europe/Luxembourg": "(GMT+01:00) Luxembourg",
    "Europe/Madrid": "(GMT+01:00) Madrid",
    "Europe/Malta": "(GMT+01:00) Malta",
    "Europe/Monaco": "(GMT+01:00) Monaco",
    "Africa/Ndjamena": "(GMT+01:00) Ndjamena",
    "Europe/Oslo": "(GMT+01:00) Oslo",
    "Europe/Paris": "(GMT+01:00) Paris",
    "Europe/Rome": "(GMT+01:00) Rome",
    "Europe/Stockholm": "(GMT+01:00) Stockholm",
    "Europe/Tirane": "(GMT+01:00) Tirane",
    "Africa/Tunis": "(GMT+01:00) Tunis",
    "Europe/Vienna": "(GMT+01:00) Vienna",
    "Europe/Warsaw": "(GMT+01:00) Warsaw",
    "Europe/Zurich": "(GMT+01:00) Zurich",
    "Asia/Amman": "(GMT+02:00) Amman",
    "Europe/Athens": "(GMT+02:00) Athens",
    "Asia/Beirut": "(GMT+02:00) Beirut",
    "Europe/Bucharest": "(GMT+02:00) Bucharest",
    "Africa/Cairo": "(GMT+02:00) Cairo",
    "Europe/Chisinau": "(GMT+02:00) Chisinau",
    "Asia/Damascus": "(GMT+02:00) Damascus",
    "Asia/Gaza": "(GMT+02:00) Gaza",
    "Europe/Helsinki": "(GMT+02:00) Helsinki",
    "Asia/Jerusalem": "(GMT+02:00) Jerusalem",
    "Africa/Johannesburg": "(GMT+02:00) Johannesburg",
    "Africa/Khartoum": "(GMT+02:00) Khartoum",
    "Europe/Kiev": "(GMT+02:00) Kiev",
    "Africa/Maputo": "(GMT+02:00) Maputo",
    "Europe/Kaliningrad": "(GMT+02:00) Moscow-01 - Kaliningrad",
    "Asia/Nicosia": "(GMT+02:00) Nicosia",
    "Europe/Riga": "(GMT+02:00) Riga",
    "Europe/Sofia": "(GMT+02:00) Sofia",
    "Europe/Tallinn": "(GMT+02:00) Tallinn",
    "Africa/Tripoli": "(GMT+02:00) Tripoli",
    "Europe/Vilnius": "(GMT+02:00) Vilnius",
    "Africa/Windhoek": "(GMT+02:00) Windhoek",
    "Asia/Baghdad": "(GMT+03:00) Baghdad",
    "Europe/Istanbul": "(GMT+03:00) Istanbul",
    "Europe/Minsk": "(GMT+03:00) Minsk",
    "Europe/Moscow": "(GMT+03:00) Moscow+00 - Moscow",
    "Africa/Nairobi": "(GMT+03:00) Nairobi",
    "Asia/Qatar": "(GMT+03:00) Qatar",
    "Asia/Riyadh": "(GMT+03:00) Riyadh",
    "Antarctica/Syowa": "(GMT+03:00) Syowa",
    "Asia/Tehran": "(GMT+03:30) Tehran",
    "Asia/Baku": "(GMT+04:00) Baku",
    "Asia/Dubai": "(GMT+04:00) Dubai",
    "Indian/Mahe": "(GMT+04:00) Mahe",
    "Indian/Mauritius": "(GMT+04:00) Mauritius",
    "Europe/Samara": "(GMT+04:00) Moscow+01 - Samara",
    "Indian/Reunion": "(GMT+04:00) Reunion",
    "Asia/Tbilisi": "(GMT+04:00) Tbilisi",
    "Asia/Yerevan": "(GMT+04:00) Yerevan",
    "Asia/Kabul": "(GMT+04:30) Kabul",
    "Asia/Aqtau": "(GMT+05:00) Aqtau",
    "Asia/Aqtobe": "(GMT+05:00) Aqtobe",
    "Asia/Ashgabat": "(GMT+05:00) Ashgabat",
    "Asia/Dushanbe": "(GMT+05:00) Dushanbe",
    "Asia/Karachi": "(GMT+05:00) Karachi",
    "Indian/Kerguelen": "(GMT+05:00) Kerguelen",
    "Indian/Maldives": "(GMT+05:00) Maldives",
    "Antarctica/Mawson": "(GMT+05:00) Mawson",
    "Asia/Yekaterinburg": "(GMT+05:00) Moscow+02 - Yekaterinburg",
    "Asia/Tashkent": "(GMT+05:00) Tashkent",
    "Asia/Colombo": "(GMT+05:30) Colombo",
    "Asia/Kolkata": "(GMT+05:30) India Standard Time",
    "Asia/Kathmandu": "(GMT+05:45) Kathmandu",
    "Asia/Almaty": "(GMT+06:00) Almaty",
    "Asia/Bishkek": "(GMT+06:00) Bishkek",
    "Indian/Chagos": "(GMT+06:00) Chagos",
    "Asia/Dhaka": "(GMT+06:00) Dhaka",
    "Asia/Omsk": "(GMT+06:00) Moscow+03 - Omsk",
    "Asia/Thimphu": "(GMT+06:00) Thimphu",
    "Antarctica/Vostok": "(GMT+06:00) Vostok",
    "Indian/Cocos": "(GMT+06:30) Cocos",
    "Asia/Yangon": "(GMT+06:30) Rangoon",
    "Asia/Bangkok": "(GMT+07:00) Bangkok",
    "Indian/Christmas": "(GMT+07:00) Christmas",
    "Antarctica/Davis": "(GMT+07:00) Davis",
    "Asia/Saigon": "(GMT+07:00) Hanoi",
    "Asia/Hovd": "(GMT+07:00) Hovd",
    "Asia/Jakarta": "(GMT+07:00) Jakarta",
    "Asia/Krasnoyarsk": "(GMT+07:00) Moscow+04 - Krasnoyarsk",
    "Asia/Brunei": "(GMT+08:00) Brunei",
    "Asia/Shanghai": "(GMT+08:00) China Time - Beijing",
    "Asia/Choibalsan": "(GMT+08:00) Choibalsan",
    "Asia/Hong_Kong": "(GMT+08:00) Hong Kong",
    "Asia/Kuala_Lumpur": "(GMT+08:00) Kuala Lumpur",
    "Asia/Macau": "(GMT+08:00) Macau",
    "Asia/Makassar": "(GMT+08:00) Makassar",
    "Asia/Manila": "(GMT+08:00) Manila",
    "Asia/Irkutsk": "(GMT+08:00) Moscow+05 - Irkutsk",
    "Asia/Singapore": "(GMT+08:00) Singapore",
    "Asia/Taipei": "(GMT+08:00) Taipei",
    "Asia/Ulaanbaatar": "(GMT+08:00) Ulaanbaatar",
    "Australia/Perth": "(GMT+08:00) Western Time - Perth",
    "Asia/Pyongyang": "(GMT+08:30) Pyongyang",
    "Asia/Dili": "(GMT+09:00) Dili",
    "Asia/Jayapura": "(GMT+09:00) Jayapura",
    "Asia/Yakutsk": "(GMT+09:00) Moscow+06 - Yakutsk",
    "Pacific/Palau": "(GMT+09:00) Palau",
    "Asia/Seoul": "(GMT+09:00) Seoul",
    "Asia/Tokyo": "(GMT+09:00) Tokyo",
    "Australia/Darwin": "(GMT+09:30) Central Time - Darwin",
    "Antarctica/DumontDUrville": "(GMT+10:00) Dumont Drville",
    "Australia/Brisbane": "(GMT+10:00) Eastern Time - Brisbane",
    "Pacific/Guam": "(GMT+10:00) Guam",
    "Asia/Vladivostok": "(GMT+10:00) Moscow+07 - Vladivostok",
    "Pacific/Port_Moresby": "(GMT+10:00) Port Moresby",
    "Pacific/Chuuk": "(GMT+10:00) Truk",
    "Australia/Adelaide": "(GMT+10:30) Central Time - Adelaide",
    "Antarctica/Casey": "(GMT+11:00) Casey",
    "Australia/Hobart": "(GMT+11:00) Eastern Time - Hobart",
    "Australia/Sydney": "(GMT+11:00) Eastern Time - Melbourne, Sydney",
    "Pacific/Efate": "(GMT+11:00) Efate",
    "Pacific/Guadalcanal": "(GMT+11:00) Guadalcanal",
    "Pacific/Kosrae": "(GMT+11:00) Kosrae",
    "Asia/Magadan": "(GMT+11:00) Moscow+08 - Magadan",
    "Pacific/Norfolk": "(GMT+11:00) Norfolk",
    "Pacific/Noumea": "(GMT+11:00) Noumea",
    "Pacific/Pohnpei": "(GMT+11:00) Ponape",
    "Pacific/Funafuti": "(GMT+12:00) Funafuti",
    "Pacific/Kwajalein": "(GMT+12:00) Kwajalein",
    "Pacific/Majuro": "(GMT+12:00) Majuro",
    "Asia/Kamchatka": "(GMT+12:00) Moscow+09 - Petropavlovsk-Kamchatskiy",
    "Pacific/Nauru": "(GMT+12:00) Nauru",
    "Pacific/Tarawa": "(GMT+12:00) Tarawa",
    "Pacific/Wake": "(GMT+12:00) Wake",
    "Pacific/Wallis": "(GMT+12:00) Wallis",
    "Pacific/Auckland": "(GMT+13:00) Auckland",
    "Pacific/Enderbury": "(GMT+13:00) Enderbury",
    "Pacific/Fakaofo": "(GMT+13:00) Fakaofo",
    "Pacific/Fiji": "(GMT+13:00) Fiji",
    "Pacific/Tongatapu": "(GMT+13:00) Tongatapu",
    "Pacific/Apia": "(GMT+14:00) Apia",
    "Pacific/Kiritimati": "(GMT+14:00) Kiritimati"
  }
}<|MERGE_RESOLUTION|>--- conflicted
+++ resolved
@@ -52,11 +52,7 @@
       "cancel-button-label": "Geri git"
     },
     "delete-token": {
-<<<<<<< HEAD
       "body": "İptal etmek istediğinizden emin misiniz?‘<0></0>’?",
-=======
-      "body": "İptal etmek istediğinizden emin misiniz? ‘<0></0>’?",
->>>>>>> 9a8f21aa
       "confirm-button-label": "İptal et",
       "cancel-button-label": "Geri git"
     },
@@ -265,21 +261,12 @@
       },
       "settings": {
         "pages": {
-<<<<<<< HEAD
           "profile": "Profil",
           "preferences": "Tercihler",
           "security": "Güvenlik",
           "limits": "Limitler",
           "accounts": "Hesaplar",
           "apikeys": "API\u00A0 anahtarları"
-=======
-          "profile": "Profile",
-          "preferences": "Preferences",
-          "security": "Security",
-          "limits": "Limits",
-          "accounts": "Accounts",
-          "apikeys": "API keys"
->>>>>>> 9a8f21aa
         }
       },
       "staking": {
@@ -351,17 +338,10 @@
     "external": "Harici hesap"
   },
   "query-errors": {
-<<<<<<< HEAD
     "failed": "Yükleme başarısız.",
     "failed-button": "Yükleme başarısız",
     "failed-please-try": "<0>Yükleme başarısız. Lütfen\u00A0</0><1>tekrar deneyin</1>.",
     "why-this-may-happening": "Neden olabileceğini <0>buradan</0> öğrenin."
-=======
-    "failed": "Failed to load.",
-    "failed-button": "Failed to load",
-    "failed-please-try": "Failed to load. Please <0>retry</0>.",
-    "why-this-may-happening": "Find out why this may have happened <0>here.</0>"
->>>>>>> 9a8f21aa
   },
   "datetime": {
     "time-in-hours": "<0>{{count}}</0> saat",
@@ -507,27 +487,18 @@
       }
     },
     "country-details": {
-<<<<<<< HEAD
       "header": "Hesap oluştur",
       "subheader": "Nerede yaşıyorsunuz?",
-=======
-      "header": "Create an account",
-      "subheader": "Where do you live?",
       "edit": "Edit",
       "cancel": "Cancel",
       "save-changes": "Save changes",
->>>>>>> 9a8f21aa
       "fields": {
         "country": {
           "label": "İkamet ettiğiniz ülke"
         },
         "state": {
-<<<<<<< HEAD
           "label": "Şehir"
-=======
-          "label": "State",
           "location": "Location"
->>>>>>> 9a8f21aa
         },
         "confirm-country": {
           "label": "Burada ikamet ettiğimi onaylıyorum."
@@ -749,13 +720,8 @@
       }
     },
     "favorite-bar": {
-<<<<<<< HEAD
       "empty": "<0>favorileriniz</0>\u00A0 burada görüntülenir.",
       "tips": "<0>İpucu</0> <1>Favorilerinizi </1> <2 /> ekleyin."
-=======
-      "empty": "<0>Your favorite markets</0> appear as links here.",
-      "tips": "<0>Tip</0> <1>Add favorite markets as links here.</1> <2 />"
->>>>>>> 9a8f21aa
     },
     "market-graphs": {
       "title": "Grafikler",
@@ -933,11 +899,7 @@
           "footer": "Daha fazlasını öğrenin"
         },
         "trading-balance": {
-<<<<<<< HEAD
-          "label": "Hazır {{currency}}: "
-=======
-          "label": "Available {{currency}}:"
->>>>>>> 9a8f21aa
+          "label": "Hazır {{currency}}:"
         }
       },
       "submit": {
@@ -955,13 +917,8 @@
     "my-orders": {
       "auth": "Siparişlerinizi görüntülemek için oturum açın.",
       "signed-out": {
-<<<<<<< HEAD
         "title": "<0>Başlat</0><1>\u00A0 Nash ile </1>",
         "subtitle": "Bir dakikadan kısa sürede bir hesap oluşturun - Müşterini Tanı gerektirmez!"
-=======
-        "title": "<0>Get started</0> <1>with Nash</1>",
-        "subtitle": "Create an account in under a minute – no KYC required!"
->>>>>>> 9a8f21aa
       },
       "no-results": {
         "date-range": "Belirtilen tarih aralığında siparişiniz yok.",
@@ -1109,13 +1066,8 @@
       "num-decimals_plural": "{{decimals}} ondalıklar",
       "spread": "<0>{{percent}}</0> spread"
     },
-<<<<<<< HEAD
     "spread": "Makas",
     "learn-about-our-fees": "Daha fazla bilgi için; <1>Ücretler<1>."
-=======
-    "spread": "Spread",
-    "learn-about-our-fees": "Learn more about our <1>fees</1>."
->>>>>>> 9a8f21aa
   },
   "auth": {
     "create-an-account": "Hesap oluştur",
@@ -1124,21 +1076,12 @@
     "sign-in": "Giriş yap",
     "sign-out": "Çıkış yap",
     "password-strength": {
-<<<<<<< HEAD
       "label": "Şifrenizin gücü",
       "0": "Çok düşük",
       "1": "düşük",
       "2": "Orta",
       "3": "Güçlü",
       "4": "Çok güçlü"
-=======
-      "0": "Very weak",
-      "1": "Weak",
-      "2": "Medium",
-      "3": "Strong",
-      "4": "Very strong",
-      "label": "Password strength"
->>>>>>> 9a8f21aa
     },
     "password-form": {
       "password": {
@@ -1236,15 +1179,9 @@
       }
     },
     "forgot-password": {
-<<<<<<< HEAD
       "tab-title": "Şifremi unuttum",
       "header": "Şifrenizi mi unuttunuz?",
       "desc": "E-posta adresinizi aşağıya girin, size geri dönelim\u00A0on\u00A0track.",
-=======
-      "tab-title": "Forgotten password",
-      "header": "Forgotten your password?",
-      "desc": "Enter your email address below and we’ll get you back on track.",
->>>>>>> 9a8f21aa
       "fields": {
         "email": {
           "label": "E-posta adresi",
@@ -1345,7 +1282,6 @@
         "link-create": "<0>Bir Nash hesabı oluşturun</0>"
       },
       "create-account": {
-<<<<<<< HEAD
         "title": "Nash Topluluk hesabınızı oluşturun",
         "description": "Topluluğa mesaj göndermek için, 24 ay boyunca en az 1 NEX kilitlemeniz gerekir.",
         "username-label": "Topluluk kullanıcı adı",
@@ -1353,16 +1289,6 @@
         "button-create": "Topluluk hesabı oluştur",
         "migrate-description": "Topluluğa giriş yapmak için Nash Uzantısını kullanıyorsanız,<0>hesabınızı taşıyın</0>.",
         "username-exits": "‘{{username}}’ zaten alınmış. Lütfen başka bir kullanıcı adı seçin."
-=======
-        "title": "Create your Nash Community account",
-        "description": "To post messages on the Community, you’ll need to stake at least 1 NEX for 24 months.",
-        "username-label": "Community username",
-        "username-placeholder": "Choose a name…",
-        "button-create": "Create Community account",
-        "button-creating": "Creating Community account…",
-        "migrate-description": "If you’re using the Nash Extension to log in to the Community, you can <0>migrate your account</0>.",
-        "username-exits": "‘{{username}}’ is already taken. Please choose another username."
->>>>>>> 9a8f21aa
       },
       "migrate-account": {
         "title": "Nash Topluluk hesabınızı taşıyın",
@@ -1787,14 +1713,9 @@
     "USD": "US dollar (USD)"
   },
   "fiat-ramps": {
-<<<<<<< HEAD
     "all-providers": "Tüm sağlayıcılar",
     "terms-and-conditions": "{{providerName}}’nin <0>Terms and Conditions</0> kabul ediyorum.",
     "title": "Al/Sat",
-=======
-    "all-providers": "All providers",
-    "terms-and-conditions": "I accept {{providerName}}’s <0>Terms and Conditions</0>.",
-    "title": "Buy/Sell",
     "tier0": {
       "buy-popular-assets": "Buy and sell popular digital assets",
       "complete-kyc-5minute": "Upgrade to Tier 1 identity verification in just five minutes!",
@@ -1804,7 +1725,6 @@
       "stake-your-nex": "Stake NEX to receive dividends.",
       "use-with-vpn": "Access Nash through a VPN service."
     },
->>>>>>> 9a8f21aa
     "provider": {
       "title": "Sağlayıcı seç",
       "verify-identity": "Başlamak için <0>Verify your identity</0> .",
@@ -1923,7 +1843,6 @@
       }
     },
     "buy-sell": {
-<<<<<<< HEAD
       "title": "Al/Sat",
       "tab-buy-assets": "Varlık satın al",
       "failed-to-transact": "İşleminiz başarısız oldu.",
@@ -1977,60 +1896,6 @@
       "purchase-btn": "Teklifimi gözden geçir",
       "buy": "al",
       "sell": "sat",
-=======
-      "title": "Buy/Sell",
-      "tab-buy-assets": "Buy assets",
-      "failed-to-transact": "Your transaction failed.",
-      "tab-sell-assets": "Sell assets",
-      "daily-limits-header": "Remaining limits after this transaction",
-      "current-price-label": "Current price | <0 />",
-      "current-price-unavailable": "Current price unavailable",
-      "buy-with-input-label-no-cur": "Pay with",
-      "sell-with-input-label-no-cur": "Deposit to",
-      "buy-with-input-label": "Pay in {{currency}} with",
-      "sell-with-input-label": "Deposit in {{currency}} to",
-      "deposit-to": "Deposit {{currency}} to",
-      "pay-with-default": "Select a payment method",
-      "link-new-bank": "Add payment method",
-      "complete-nash-profile": "Complete your <0>Nash profile</0> before you can buy digital assets",
-      "want-to-buy-input-label": "I want to buy",
-      "want-to-sell-input-label": "I want to sell",
-      "spend": "Spend",
-      "purchase": "Purchase",
-      "cost-me-input-label": "I want to spend",
-      "i-want-to-pay-input-label": "I want to pay",
-      "receive-input-label": "I will receive",
-      "will-receive-input-label": "I’ll receive approximately",
-      "current-exchange-rate": "Current exchange rate",
-      "weekly-limit": "Weekly limit",
-      "monthly-limit": "Monthly limit",
-      "yearly-limit": "Yearly limit",
-      "weekly-limit-affix": "weekly limit",
-      "monthly-limit-affix": "monthly limit",
-      "yearly-limit-affix": "yearly limit",
-      "exceed-yearly-limit": "yearly limit exceeded",
-      "no-change-today": "no change today",
-      "change-today": "{{value}}% today",
-      "daily-fiat-limit": "Daily {{fiat}} limit",
-      "daily-asset-limit": "Daily {{asset}} limit",
-      "exceed-daily-limit": "You have exceeded your daily limit.",
-      "no-limit": "Unlimited",
-      "current-exchange-info": "<0>This quote is based on our current exchange rate.</0> If the {{asset}} price is above <1 /> when your bank transfer clears, we will offer a new rate.",
-      "nash-unsupported": "This feature is coming soon!",
-      "carbon-unsupported": "This feature isn’t available with Carbon yet.",
-      "provider-unsupported": "This feature isn’t available with {{providerName}} yet.",
-      "daily-remaining": "<0 /> remaining",
-      "limit-exceeded": "<0 /> limit exceeded",
-      "minimum-not-reached": "Minimum purchase is <0 />",
-      "default-warning-message": "You need to complete your <0>{{providerName}} profile</0> and <1>link a bank account</1> before you can {{buy}} {{asset}}.",
-      "bank-account-warning-message": "You need to <0>link a bank account</0> before you can {{buy}} {{asset}}.",
-      "fiat-provider-warning-message": "You need to complete your <0>{{providerName}} profile</0> before you can {{buy}} {{asset}}.",
-      "profile-pending-warning-message": "Your <0>{{providerName}} profile</0> is under review.",
-      "submit-btn": "Review before buying",
-      "purchase-btn": "Review my quote",
-      "buy": "buy",
-      "sell": "sell",
->>>>>>> 9a8f21aa
       "purchase-failure": {
         "title": "Bir hata oluştu. Satın alma işlemi gerçekleşmedi.",
         "button": "TAMAM",
