{
  "sandbox-warning": "Αυτό είναι ένα περιβάλλον για τη δοκιμασία ενσωμάτωσης των API. Ποτέ μη στέλνετε πραγματικά χρήματα εδώ!",
  "buy": "Αγορά",
  "sell": "Πώληση",
  "cancel": "Ακύρωση",
  "continue": "Συνέχεια",
  "ok": "OK",
  "back": "Πίσω",
  "help": "Βοήθεια",
  "and": "και",
  "from": "από",
  "to": "προς",
  "or": "ή",
  "price": "Τιμή",
  "fee": "Χρέωση",
  "fee-as-suffix": "Χρέωση",
  "admin-link": "Αναφορά στον διαχειριστή",
  "try-again": "Προσπάθησε ξανά",
  "refresh": "Ανανέωση",
  "finish": "Ολοκλήρωση",
  "price-each": "{{price}} το κάθε ένα",
  "exchange-rate": "<0 /> / <1>{{sourceCurrency}}</1>",
  "remaining": "Υπόλοιπο",
  "not-available-short": "Δ/Υ",
  "set-price": "Ορίστε την τιμή",
  "market": "Αγορά",
  "market-price": "Τιμή Αγοράς",
  "exchange": "Ανταλλαγή",
  "receive": "Λήψη",
  "send": "Αποστολή",
  "convert": "Μετατροπή",
  "review": "Ανασκόπηση",
  "wallet": "Πορτοφόλι",
  "upload": "Ανέβασμα",
  "processing": "Επεξεργασία…",
  "over-file-limit": "Το μέγεθος του αρχείου δε θα πρέπει να υπερβαίνει τα {{maxAllowedSize}}{{unit}}.",
  "opens-new-tab": "Άνοιγμα σε νέα καρτέλα",
  "failed-update": "Αποτυχία ενημέρωσης",
  "reported-errors": "Αναφορά σφαλμάτων",
  "credit-card-expiry-placeholder": "Μήνας/Έτος",
  "google-play": "<0/> Google Play",
  "apple-store": "<0/> App Store",
  "qr": "<0/> QR <1/>",
  "dismiss": "Απόρριψη",
  "dismiss-forever": "Απόρριψη μόνιμα",
  "remind-me-later": "Υπενθύμιση αργότερα",
  "got-it": "Το κατάλαβα",
  "deposit": "Κατάθεση",
  "review-deposit": "Ανασκόπηση Κατάθεσης",
  "withdraw": "Ανάληψη",
  "review-withdraw": "Ανασκόπηση Ανάληψης",
  "no-limit": "Χωρίς όριο",
  "learn-more": "Μάθετε περισσότερα",
  "approve-currency": "Έγκριση {{currency}}",
  "approve-currency-once": "Θα πρέπει να εγκρίνετε τις μεταφορές αυτού του στοιχείου μια φορά.",
  "approve-currency-everytime": "Θα πρέπει να εγκρίνετε τις μεταφορές αυτού του στοιχείου κάθε φορά.",
  "approve-currency-loading": "Η διαδικασία ίσως διαρκέσει έως ένα λεπτό",
  "verified": "Επαληθεύτηκε",
  "nash-cash": "Nash Cash",
  "nex-staking": "Κλείδωμα ΝΕΧ",
  "available": "Διαθέσιμα",
  "view": "Προβολή",
  "terms-and-conditions": "Όροι και προϋποθέσεις",
  "sign-in": "Σύνδεση",
  "read-more": "Διαβάστε περισσότερα",
  "coming-soon": "Έρχεται σύντομα",
  "million": "Εκατομμύριο",
  "million/short": "Εκ.",
  "volume": "Όγκος",
  "volume/lowercase": "όγκος",
  "apikeys": {
    "no-addresses-whitelisted": "Δεν έχετε προσθέσει καμία διεύθυνση στη λίστα επιτρεπόμενων.",
    "address-input-placeholder": "Προσθέστε μια διεύθυνση BTC, NEO ή ETH στη λίστα επιτρεπόμενων",
    "add-whitelisted": "Διευθύνσεις στη λίστα επιτρεπόμενων",
    "duplicate-address-in-form": "Η διεύθυνση αυτή ανήκει ήδη στη λίστα επιτρεπόμενων.",
    "add-address": "Προσθήκη διεύθυνσης",
    "address-is-not-valid": "Η διεύθυνση δεν είναι έγκυρη.",
    "whitelisting-explanation": "Με αυτό το κλειδί API μπορείτε να κάνετε μόνο αναλήψεις χρημάτων στις διευθύνσεις που έχετε στη λίστα επιτρεπόμενων. Μπορείτε να προσθέσετε ή/και να αφαιρέσετε διευθύνσεις οποιαδήποτε στιγμή απο τη στιγμή που το κλειδί σας έχει δημιουργηθεί.",
    "token-type": {
      "access": "Πρόσβαση",
      "kyc": "Επαλήθευση ταυτότητας",
      "apitrade": "συναλλαγές API",
      "twofa": "Επαλήθευση ταυτότητας με δυο τρόπους"
    },
    "delete-all-tokens": {
      "body": "Είστε σίγουροι ότι θέλετε να ανακαλέσετε όλα σας τα κλειδιά;",
      "confirm-button-label": "Ανάκληση όλων των κλειδιών για πάντα",
      "cancel-button-label": "Επιστροφή"
    },
    "delete-token": {
      "body": "Είστε σίγουροι οτι θέλετε να ανακαλέσετε το ‘<0></0>’?",
      "confirm-button-label": "Ανάκληση για πάντα",
      "cancel-button-label": "Επιστροφή"
    },
    "edit-whitelisted": {
      "title": "Διεύθυνση που βρίσκεται στη λίστα επιτρεπόμενων για το {{name}}",
      "add": "Προσθήκη κι άλλης διεύθυνσης",
      "save-and-close": "Αποθήκευση αλλαγών και κλείσιμο",
      "continue": "Συνέχεια"
    },
    "overview": {
      "no-addresses-whitelisted": "Δεν υπάρχουν διευθύνσεις στη λίστα επιτρεπόμενων",
      "title": "Διαχείριση κλειδιών API",
      "revoke-button-label": "Ανάκληση",
      "table-header": "Τα κλειδιά σας API",
      "no-tokens-exp": "<0>Δημιουργήστε το πρώτο σας κλειδί</0> ή διαβάστε το <1>εγχειρίδιο χρήσης API</1>.",
      "name": "Όνομα",
      "never-used": "Καμία χρήση",
      "last-used": "Πιο πρόσφατη χρήση {{when}}",
      "subtitle": "Δημιουργία και διαχείριση κλειδιών API. Μάθετε περισσότερα σχετικά με τα <0>API κλειδιά μας</0>.",
      "key-info": "Πληροφορίες κλειδιού",
      "api-key": "Κλειδί API",
      "blockchains": "Blockchains",
      "whitelisted": "Στη λίστα επιτρεπόμενων",
      "view-whitelist": "Προβολή λίστας επιτρεπόμενων",
      "blockchains-static": "Bitcoin, Ethereum, NEO",
      "blockchains-hint": "Αυτό το κλειδί API μπορεί να λειτουργήσει με αυτά τα blockchains.",
      "usable-for": "Μπορεί να χρησιμοποιηθεί για",
      "revoke": "Ανάκληση",
      "created": "Δημιουργήθηκε",
      "policy-trading": "Εμπόριο",
      "loading": "Φόρτωση νομισμάτων…",
      "no-tokens": "Δεν έχετε δημιουργήσει κανένα κλειδί API ακόμα.",
      "policy-withdrawals": "Αναλήψεις και καταθέσεις",
      "revoke-all-keys-button-label": "Ανάκληση όλων των κλειδιών",
      "generate-new-key-button-label": "Δημιουργία νέου κλειδιού",
      "plus-more": "+{{count}} ακόμα"
    },
    "create-modal": {
      "credentials-step": "Διαπιστευτήρια χρήστη",
      "whitelist-step": "Διευθύνσεις λίστας επιτρεπόμενων",
      "name-step": "Ονομάστε το κλειδί σας",
      "last-step": "Back-Up κωδικού",
      "title": "Δημιουργία νέου κλειδιού API"
    },
    "step1": {
      "name": "Όνομα",
      "continue-button-label": "Δημιουργία κλειδιού"
    },
    "step2": {
      "password": "Κωδικός πρόσβασης",
      "two-fa-code": "Κωδικός 2FA",
      "create-api-button-label": "Συνέχεια",
      "incorrect-password": "Λάθος κωδικός.",
      "incorrect-2fa": "Λάθος κωδικός 2FA."
    },
    "step3": {
      "generating-keys-message": "Δημιουργία κλειδιού…"
    },
    "step4": {
      "your-secret": "Ο μυστικός κωδικός σας",
      "your-secret-warning": "Αυτή είναι η μοναδική φορά που θα σας το δείξουμε αυτό.",
      "api-key": "Το API κλειδί",
      "api-key-warning": "Αυτή είναι η μοναδική φορά που θα σας το δείξουμε αυτό.",
      "download-as-json-button-label": "Κατεβάστε το κλειδί API και τον μυστικό κωδικό σε αρχείο JSON",
      "i-saved-my-secret-button-label": "Έχω αποθηκεύσει τον μυστικό κωδικό μου"
    }
  },
  "terse-periods": {
    "1h": "1ώρα",
    "1d": "24ωρο",
    "1w": "1εβδ.",
    "1m": "1μήν."
  },
  "transfer": {
    "trading": "Ανταλλακτήριο",
    "personal": "Προσωπικό",
    "in-trades": "Σε διαδικασία ανταλλαγής",
    "transfer-funds": "Αποστολή/Λήψη",
    "pending-transfer": "Έχετε μια εκκρεμή μεταφορά {{amount}} {{currencySymbol}}.",
    "pending-transfer-link": "Δείτε εδώ τις μεταφορές σας."
  },
  "estimated-fee": "Εκτιμώμενη χρέωση: {{fee}} {{currencySymbol}}",
  "quick-fill": {
    "max": "Μέγιστο",
    "use-last": "Χρήση πιο πρόσφατου"
  },
  "insufficient-funds": "Το διαθέσιμο ποσό δεν επαρκεί",
  "amount-each": "για κάθε {{amount}}",
  "daily-limit": {
    "title": "Συνολικό ημερήσιο όριο",
    "link": "Θέλω να αυξήσω τα όριά μου",
    "amount-of-max-amount": "{{amount}} απο σύνολο {{maxAmount}}"
  },
  "fee-information-modal": {
    "title": "Δομή χρεώσεων",
    "desc": "Το Nash υπολογίζει τον μέσο όρο του όγκου διακίνησης συναλλαγών 30 ημερών του χρήστη, χρησιμοποιώντας τον όγκο των συναλλαγών που σχετίζεται με τον λογαριασμό του σαν ποσοστό του συνολικού όγκου συναλλαγών του ανταλλακτηρίου.",
    "30-day-volume": "Όγκος συναλλαγών 30 ημερών",
    "taker-fee": "Χρέωση αγοραστή",
    "maker-fee": "Χρέωση πωλητή",
    "learn-more": "Μάθετε περισσότερα σχετικά με τις παραγγελίες πωλητή και αγοραστή."
  },
  "time-in-force-modal": {
    "title": "Έγκυρότητα",
    "subtitle": "Προσδιορίστε το χρονικό διάστημα για το οποίο η παραγγελία θα είναι ενεργή.",
    "sections": {
      "gtc": {
        "header": "Ενεργή μέχρι ακυρώσεως",
        "desc": "Η παραγγελία θα παραμείνει ενεργή, είτε μέχρι να ολοκληρωθεί πλήρως, είτε μέχρι να την ακυρώσετε."
      },
      "gtt": {
        "header": "Έγκυρη για συγκεκριμένο χρόνο",
        "header-with-time": "Έγκυρη μέχρι {{cancelAt}}",
        "desc": "Η περαγγελία θα παραμείνει ενεργή μέχρι το χρόνο που θα ορίσετε. Εάν δεν ολοκληρωθεί πλήρως μέχρι εκείνη την ώρα, τότε θα ακυρωθεί."
      },
      "fok": {
        "header": "Ή όλα ή τίποτα!",
        "desc": "Εάν ολόκληρη η παραγγελία μπορεί να εκπληρωθεί άμεσα, τότε θα γίνει έτσι. Εάν δε μπορεί να εκπληρωθεί άμεσα τότε θα ακυρωθεί."
      },
      "ioc": {
        "header": "Ή άμεσα ή ποτέ!",
        "desc": "Οποιοδήποτε τμήμα της παραγγελίας μπορεί να εκπληρωθεί άμεσα, θα γίνει. Το υπόλοιπο ποσό που πιθανόν δεν εκπληρωθεί άμεσα, θα ακυρωθεί."
      }
    }
  },
  "main-navigation": {
    "referrals": "Συστάσεις",
    "funds": "Κεφάλαια",
    "exchange": "Ανταλλακτήριο",
    "basic-exchange": "Βασική προβολή",
    "basic-exchange-short": "Βασική",
    "advanced-exchange": "Προβολή για προχωρημένους",
    "advanced-exchange-short": "Pro",
    "markets": "Αγορές",
    "settings": "Ο λογαριασμός μου",
    "fiat-ramps": "Προσθήκη χρημάτων"
  },
  "top-nav": {
    "exchange-status": {
      "operational": "Ανταλλακτήριο πλήρως λειτουργικό",
      "maintenance": "Ανταλλακτήριο σε παύση λόγω συντήρησης"
    },
    "accounts-main-menu": {
      "title": "Υπηρεσίες"
    },
    "user-menus": {
      "portfolio": {
        "label": "Πορτοφόλι"
      },
      "notifications": {
        "label": "Ειδοποιήσεις",
        "clear-all": "Καθαρισμός όλων"
      },
      "transfers": {
        "initializing": "Εκκίνηση μεταφοράς",
        "unlock-required": "Σε παύση",
        "locked-tooltip": "Έχετε μια μεταφορά προς εκκίνηση. Οι μεταφορές δε μπορούν να εκκινήσουν όσο ο λογαριασμός σας είναι κλειδωμένος. Ξεκλειδώστε για να συνεχίσετε.",
        "initialized": "Η μεταφορά ξεκίνησε",
        "tooltip": "Έχετε μια μεταφορά προς εκκίνηση. Εάν κλείσετε το Nash ή αποσυνδεθείτε, θα παραμείνει σε παύση μέχρι να συνδεθείτε ξανά.",
        "do-unlock": "Ξεκλειδώστε"
      },
      "general-menu": {
        "settings": "Το προφίλ μου",
        "support": "Υποστήριξη",
        "theme": {
          "light": "Φωτεινό",
          "dark": "Σκοτεινό"
        },
        "auth": {
          "sign-out": "Αποσύνδεση",
          "sign-in": "Σύνδεση",
          "sign-in-create-account": "<1>Δημιουργήστε λογαριασμό</1> ή <0>Συνδεθείτε</0>"
        },
        "tabs": {
          "general": "Γενικές ρυθμίσεις"
        }
      }
    },
    "main-menu": {
      "trade": {
        "title": "Εμπόριο",
        "pages": {
          "exchange": "Ανταλλακτήριο",
          "markets": "Αγορές",
          "orders": "Παραγγελίες"
        },
        "exchange": {
          "switch": {
            "pro": "Pro",
            "simple": "Βασικό"
          }
        }
      },
      "funds": {
        "title": "Κεφάλαια",
        "pages": {
          "portfolio": "Πορτοφόλι",
          "transfers": "Μεταφορές",
          "assets": "Νομίσματα",
          "contacts": "Επαφές"
        }
      },
      "referrals": {
        "title": "Συστάσεις"
      },
      "fiat-ramps": {
        "title": "Αγορά/Πώληση",
        "pages": {
          "buy-sell": "Αγορά/Πώληση",
          "transactions": "Συναλλαγές",
          "payment-methods": "Μέθοδοι πληρωμής",
          "profile": "Προφίλ"
        }
      },
      "settings": {
        "pages": {
          "profile": "Προφίλ",
          "preferences": "Προτιμήσεις",
          "security": "Ασφάλεια",
          "limits": "Όρια",
          "accounts": "Λογαρισμοί",
          "apikeys": "Κλειδιά API"
        }
      },
      "staking": {
        "title": "Κλείδωμα",
        "pages": {
          "all-stakes": "Όλα τα κλειδώματα",
          "statements": "Αναλυτικές Δηλώσεις"
        }
      }
    }
  },
<<<<<<< HEAD
  "search": "Search…",
  "loading": "Loading…",
  "trades-downloading": "Downloading trades…",
  "trades-found": "{{count}} trade found…",
  "trades-found_plural": "{{count}} trades found…",
  "pending": "Pending",
  "cancelling": "Canceling…",
  "authenticating": "Authenticating…",
  "decrypting": "Decrypting…",
  "encrypting": "Encrypting…",
  "sending": "Sending…",
  "submit": "Submit",
  "retry": "Retry",
  "sending-approval": "Sending approval…",
  "send-approval": "Send approval",
  "submit-transfer": "Submit transfer",
  "no-longer-sufficient-balance-for-tx": "Το υπόλοιπό σας δεν επαρκεί πλέον για αυτή τη συναλλαγή.",
  "we-are-hiring": "Θέσεις εργασίας",
=======
  "search": "Αναζήτηση…",
  "loading": "Φόρτωση…",
  "trades-downloading": "Λήψη αρχείου συναλλαγών…",
  "trades-found": "Βρέθηκε {{count}} συναλλαγή…",
  "trades-found_plural": "Βρέθηκαν {{count}} συναλλαγές…",
  "pending": "Εκκρεμεί/ούν",
  "cancelling": "Ακύρωση…",
  "authenticating": "Επικύρωση…",
  "decrypting": "Αποκρυπτογράφηση…",
  "encrypting": "Κρυπτογράφηση…",
  "sending": "Αποστολή…",
  "submit": "Υποβολή",
  "retry": "Ξαναπροσπάθεια",
  "sending-approval": "Αποστολή έγκρισης…",
  "send-approval": "Αποστολή έγκρισης",
  "submit-transfer": "Υποβολή μεταφοράς",
  "no-longer-sufficient-balance-for-tx": "Your balance is no longer sufficient for this transaction.",
  "we-are-hiring": "We’re hiring",
>>>>>>> 007dbf42
  "errors": {
    "invalid-address-title": "Η διεύθυνση στο προφίλ σας δεν είναι έγκυρη.",
    "invalid-address": "Παρακαλούμε επικοινωνήστε με την <0>υποστήριξη</0> για να σας βοηθήσουμε να ενημερώσετε τη διεύθυνσή σας.",
    "location-banned-title": "Δεν επιτρέπεται η πρόσβαση",
    "location-banned": "Δυστυχώς, το Nash δε λειτουργεί στην περιοχή σας προς στιγμήν.",
    "invalid-clock-title": "Το ρολόι του υπολογιστή σας δεν έχει ρυθμιστεί σωστά.",
    "permissions-issue-title": "Πρόβλημα με τα δικαιώματα",
    "invalid-clock": "Για συναλλαγές στο Nash το ρολόι πρέπει να έχει ρυθμιστεί σωστά. <0>Ρυθμίστε το ρολόι</0> κι έπειτα <1>προσπαθήστε ξανά</1>.",
    "network-issue-title": "Πρόβλημα με το δίκτυο",
    "network-issue": "Υπάρχει ένα προσωρινό πρόβλημα με το δίκτυο. Παρακαλούμε <0>δοκιμάστε ξανά</0>.",
    "generic-error-title": "Σφάλμα",
    "generic-error": "Κάτι δεν πήγε καλά. Παρακαλούμε προσπαθήστε ξανά.",
    "generic-error-signout": "Προέκυψε μη αναμενόμενο σφάλμα. Παρακαλούμε συνδεθείτε και δοκιμάστε ξανά.",
    "within-waiting-period": "Πρέπει να περιμένετε πέντε λεπτά προτού δημιουργήσετε ενα νέο κλείδωμα. Το νέο σας κλείδωμα θα εμφανιστεί εντός ολίγου.",
    "password": {
      "incorrect": "Ο κωδικός που εισάγατε δεν ήταν σωστός."
    },
    "2fa": {
      "incorrect": "Ο κωδικός 2FA που εισάγατε δεν ήταν σωστός. Μπορείτε να προσπαθήσετε μέχρι πέντε φορές.",
      "already-used": "Ο κωδικός 2FA που εισάγατε έχει χρησιμοποιηθεί ήδη. Παρακαλούμε περιμένετε και δοκιμάστε ξανά.",
      "code-expired": "Ο κωδικός 2FA που εισάγατε έχει λήξει. Παρακαλούμε περιμένετε και δοκιμάστε ξανά.",
      "too-many-failures": "Έχετε εισάγει λάθος κωδικό αρκετές φορές οπότε ο λογαρισμός σας κλειδώθηκε. Παρακαλούμε επικοινωνήστε με την υποστήριξη.",
      "too-many-failures-signout": "Έχετε εισάγει λάθος κωδικό αρκετές φορές οπότε ο λογαρισμός σας κλειδώθηκε. Τώρα θα γίνει αποσύνδεσή σας απο τον λογαριασμό."
    },
    "cryptography": {
      "encryption-failed": "Η κρυπτογράφηση απέτυχε. Παρακαλούμε να αποσυνδεθείτε κι έπειτα δοκιμάστε ξανά.",
      "decryption-failed": "Η αποκρυπτογράφηση απέτυχε. Παρακαλούμε να αποσυνδεθείτε κι έπειτα δοκιμάστε ξανά."
    },
    "account-not-found": {
      "pending": {
        "title": "Επεξεργαζόμαστε τον λογαρισμό σας!",
        "message": "Παρακαλούμε επιστρέψτε σε μερικά λεπτά."
      },
      "not-found": {
        "title": "Ο λογαριασμός σας δε βρέθηκε."
      }
    }
  },
  "no-results": "Κανένα αποτέλεσμα.",
  "yes": "ναι",
  "no": "όχι",
  "account-types": {
    "personal": "Προσωπικός λογαριασμός",
    "trading": "Λογαριασμός ανταλλαγών",
    "external": "Εξωτερικός λογαριασμός",
    "nash-channels": "Nash Channels"
  },
  "query-errors": {
    "failed": "Αποτυχία φόρτωσης.",
    "failed-button": "Αποτυχία φόρτωσης",
    "failed-please-try": "Αποτυχία φόρτωσης. Παρακαλούμε <0>δοκιμάστε ξανά</0>.",
    "why-this-may-happening": "Για ποιό λόγο μπορεί να συνέβη αυτό; <0>Δείτε εδώ.</0>"
  },
  "datetime": {
    "time-in-hours": "<0>{{count}}</0> ώρα",
    "time-in-hours_plural": "<0>{{count}}</0> ώρες",
    "months": {
      "0": "Ιανουάριος",
      "1": "Φεβρουάριος",
      "2": "Μάρτιος",
      "3": "Απρίλιος",
      "4": "Μάιος",
      "5": "Ιούνιος",
      "6": "Ιούλιος",
      "7": "Αύγουστος",
      "8": "Σεπτέμβριος",
      "9": "Οκτώβριος",
      "10": "Νοέμβριος",
      "11": "Δεκέμβριος"
    }
  },
  "banned-country": {
    "header": "Δυστυχώς, το Nash δε λειτουργεί στην περιοχή σας προς το παρόν.",
    "contact-support": "Παρακαλούμε επικοινωνήστε με την <0>ομάδα υποστήριξης</0> για περαιτέρω ερωτήσεις."
  },
  "user-messages": {
    "something-wrong": "Κάτι πήγε στραβά.",
    "go-back": "Επιστροφή",
    "go-back-retry": "Δοκιμή ξανά και επιστροφή",
    "contact-support": "Παρακαλούμε επικοινωνήστε με την <0>ομάδα υποστήριξης</0> για περισσότερες πληροφορίες.",
    "permissions": {
      "sandbox": {
        "title": "Μη διαθέσιμο στο περιβάλλον δοκιμής!",
        "content": "Αυτή η λειτουργία έχει απενεργοποιηθεί στο περιβάλλον δοκιμής."
      },
      "tier-0": {
        "location-mismatch": {
          "title": "Η διεύθυνση IP σας δεν ταιριάζει με τη χώρα που επιλέξατε.",
          "message": "Οι χρήστες με επίπεδο επαλήθευσης (Βαθμίδα) 0 δε μπορούν να έχουν πρόσβαση σε όλες τις υπηρεσίες του Nash, εκτός εάν συνδεθούν απο τη χώρα κατοικίας τους. Σκεφθείτε την αναβάθμιση σε <0>Βαθμίδα 1</0>."
        },
        "untrusted-ip": {
          "title": "Παρατηρήσαμε οτι χρησιμοποιείτε δίκτυο VPN.",
          "message": "Οι χρήστες με επίπεδο επαλήθευσης (Βαθμίδα) 0 δε μπορούν να έχουν πρόσβαση σε όλες τις υπηρεσίες του Nash, εάν συνδέονται μέσω VPN ή proxy. Παρακαλούμε απενεργοποιήστε τέτοιες υπηρεσίες ή αναβαθμιστείτε σε <0>Βαθμίδα 1</0>."
        },
        "high-risk-country": {
          "title": "Το τωρινό επίπεδο επαλήθευσης σας είναι η Βαθμίδα 0. Σαν αποτέλεσμα η πρόσβασή σας σε ορισμένες λειτουργίες της πλατφόρμας του Nash θα είναι περιορισμένη.",
          "message": "Για να χρησιμοποιήσετε πλήρως τις υπηρεσίες του Nash, παρακαλούμε αναβαθμιστείτε στη <0>Βαθμίδα 1</0>."
        },
        "duplicate-ip": {
          "title": "Ένας λογαριασμός έχει ήδη δημιουργηθεί με την ίδια διεύθυνση IP.",
          "message": "Για να έχετε πρόσβαση σε όλες τις υπηρεσίες του Nash με αυτόν τον λογαριασμό, παρακαλούμε αναβαθμιστείτε στη <0>Βαθμίδα 1</0>."
        }
      },
      "restricted": {
        "us": {
          "title": "Not all Nash services are currently supported in {{usState}}. Your access to some parts of the Nash platform will be restricted.",
          "title-no-state": "Not all Nash services are currently supported in your state. Your access to some parts of the Nash platform will be restricted.",
          "message": "We will notify you by email when {{usState}} is fully supported. Please <0>contact our support team</0> with any questions.",
          "message-no-state": "We will notify you by email when your state is fully supported. Please <0>contact our support team</0> with any questions."
        },
        "generic": {
          "title": "Not all Nash services are currently supported in your present location. Your access to some parts of the Nash platform will be restricted.",
          "message": "Please <0>contact our support team</0> with any questions."
        }
      },
      "tier-too-low": {
        "title": "Your current verification level is Tier {{userTier}}. As a result, your access to some parts of the Nash platform will be restricted.",
        "message": "To use our full portfolio of services, please <0>upgrade to Tier {{minTier}}</0>."
      }
    },
    "info": {
      "tier-1+": {
        "location-mismatch": {
          "title": "We noticed you’re signing in from {{detectedCountry}}.",
          "message": "If you no longer live in {{accountCountry}}, please <0>contact our support team</0> to update your address."
        }
      },
      "browser": {
        "use-desktop-for-advanced-exchange": {
          "title": "Browse on desktop for a better experience.",
          "message": "The ‘Pro’ view is designed for desktop usage. If you are on mobile, try the <0>‘Basic’ view</0>."
        }
      }
    },
    "hello-mpc": {
      "title": "Goodbye, private keys. Hello, MPC!",
      "message": "Our next-generation protocol is here! Your Nash wallet now signs transactions with secure multi-party computation (MPC)."
    },
    "dismiss-message": "Don’t tell me this again."
  },
  "terms": {
    "user-agreement": "User Agreement",
    "privacy-notice": "Privacy Notice"
  },
  "account-create": {
    "steps": [
      "Your details",
      "Country",
      "Account details"
    ],
    "signin": {
      "desc": "Already have a Nash account?",
      "sign-in-now": "Sign in now"
    },
    "form": {
      "your-state-is": "Your state is",
      "fields": {
        "optional": "(optional)"
      },
      "continue": "Continue",
      "errors": {
        "generic-error": "Error signing up for an account. Please try again.",
        "invalid-referral-code-can-continue": "Invalid referral code.",
        "invalid-referral-code": "Invalid referral code. Please check your code and try again.",
        "invalid-email-domain": "Your email provider is not allowed. Please use a different address.",
        "duplicate-email": "An account has already been created for this email address.",
        "password-too-short": "Your password should be at least eight characters long.",
        "invalid-recaptcha": "Recaptcha verification failed. Please try again.",
        "missing-us-state": "If you live in the United States, you must enter your state."
      }
    },
    "your-details": {
      "header": "Create an account",
      "subheader": "Your details",
      "disclaimer": {
        "title": "Notice for US customers",
        "desc": "You are creating a preliminary Nash account to participate in the referral program, but your state must be eligible to access some Nash services. If eligible, you will later be asked to sign a user agreement."
      },
      "fields": {
        "full-name": {
          "label": "Full name"
        },
        "referral-code": {
          "label": "Referral code (optional)",
          "sub-label": "What is this?"
        }
      },
      "modals": {
        "referrals": {
          "title": "Nash referral program",
          "desc": "This will be used to track referrals for future Nash promotions."
        }
      },
      "user-messages": {
        "untrusted-ip": {
          "title": "We noticed you’re using a VPN.",
          "message": "Please disable any VPN or proxy services to continue. Once you have created an account, you can verify your identity to use a VPN in future."
        }
      }
    },
    "country-details": {
      "header": "Create an account",
      "subheader": "Where do you live?",
      "edit": "Edit",
      "cancel": "Cancel",
      "save-changes": "Save changes",
      "fields": {
        "country": {
          "label": "Country of residence"
        },
        "state": {
          "label": "State",
          "location": "Location"
        },
        "confirm-country": {
          "label": "I confirm that this is my country of residence."
        },
        "confirm-country-and-state": {
          "label": "I confirm that these are my country and state of residence."
        }
      }
    },
    "account-details": {
      "header": "Create an account",
      "subheader": "Account details",
      "continue": "Create account",
      "fields": {
        "email": {
          "label": "Enter an email address",
          "placeholder": "Email address"
        },
        "password": {
          "label": "Create a password",
          "placeholder": "Password",
          "errors": {
            "password-too-weak": "The password you chose is too weak."
          }
        },
        "password-confirm": {
          "label": "Confirm your password",
          "placeholder": "Confirm password",
          "errors": {
            "passwords-do-not-match": "Passwords do not match."
          }
        }
      },
      "modals": {
        "password-tips": {
          "title": "Tips for a strong password",
          "desc": "A strong password is essential to keep your funds secure. Follow these tips to stay safe:",
          "tip-index": "Tip {{index}}",
          "tip-1": "Do not reuse a password from other websites, even if you change individual words or characters. If you are phished or hacked elsewhere, your Nash account will instantly be compromised.",
          "tip-2": "Do not include personal information in your password. Names, birthdays and addresses are easy to find out and should be avoided.",
          "tip-3": "Make your password at least twelve characters long and use a mixture of upper and lowercase letters, numbers and special characters.",
          "tip-4": "Consider using a password generator to create and store maximally secure passwords."
        }
      },
      "password": {
        "desc": "Use a mixture of upper and lowercase letters, numbers and special characters for a stronger password.",
        "tips": "Password creation tips",
        "password-strength": "Password strength",
        "weak": "Weak",
        "medium": "Medium",
        "strong": "Strong",
        "very-strong": "Very strong"
      }
    },
    "verify-email": {
      "header": "We’ve sent you an email!",
      "desc-1": "Please check your email and verify your account.",
      "desc-2": "If you don’t see our email, check your junk folder.",
      "resend": "Resend verification email",
      "resend-delay": "Please wait {{count}} second…",
      "resend-delay_plural": "Please wait {{count}} seconds…",
      "back": "Back to sign-in",
      "success": "Verification email resent successfully!",
      "errors": {
        "generic-error": "Error resending verification email. Please try again."
      }
    }
  },
  "account-setup": {
    "tab-title": "Set up account",
    "steps": [
      "Twelve secret words",
      "Two-factor authentication"
    ],
    "general-information": {
      "title": "General information",
      "header": "Let’s create your personal account",
      "desc-1": "Your personal account is generated using twelve secret words. If you lose your password, you can access your account and reset it using these words. For this reason, you absolutely must back up your twelve secret words properly.",
      "continue": "Get my twelve secret words",
      "skip2Fa": "Set up it later",
      "chart": {
        "card-top": "Twelve secret words",
        "card-top-right": "Nash account recovery if password is forgotten",
        "diamond-one": "Used in",
        "diamond-two": "Generate your personal account, which contains…",
        "card-btc": "Bitcoin account",
        "card-neo": "NEO account",
        "card-eth": "Ethereum account",
        "card-future": "Any future accounts"
      }
    },
    "secret-words": {
      "title": "Secret words",
      "header": "Write down your twelve secret words",
      "desc": "These words are used to access your funds. You will also need them to reset your password.",
      "popup-error": "If you wish to print your secret words, please disable any popup blockers and allow Nash to open popups.",
      "continue": "Continue",
      "go-back": "Go back",
      "written-down": "I’ve written down my words.",
      "check-my-backup": "Check my backup",
      "tips": {
        "do": "Do write down your words by hand.",
        "dont": "Don’t screengrab or store your words digitally."
      },
      "modals": {
        "print-warning": {
          "title": "Print your twelve secret words",
          "header": "Please make sure your printer is secure!",
          "body-desc": "If you choose to print your words, make sure:",
          "body-tips-0": "Your printer is connected to your computer directly with a USB cable.",
          "body-tips-1": "Your printer is not connected to a network of any kind.",
          "body-tips-2": "It is impossible for others to connect to your printer via Bluetooth, WLAN, etc.",
          "button": "I understand – print my words"
        }
      },
      "print-window-title": "Nash | Secret word backup",
      "backup-print": {
        "header": "Secret word backup",
        "desc-1": "Your twelve secret words can be used to access your ETH, NEO and other accounts if you lose your Nash password.",
        "desc-2": "Remember: if anyone gains access to your words, your funds are in danger.",
        "desc-3": "Cut out the slips below. Consider laminating them and storing them in two separate locations."
      },
      "repeat-secret-words": {
        "header": "Repeat your twelve secret words",
        "desc": "We want to make sure you wrote down your secret words.",
        "input-placeholder": "Word {{index}}",
        "case-sensitive": "All words are lowercase",
        "create-my-wallet": "Create my account",
        "generating-your-wallet": "Generating your Nash account…",
        "words-confirmed-continuing": "Words confirmed! Continuing to your account…"
      },
      "wallet-created": {
        "header": "Your Nash account was created successfully!",
        "desc": "You can find your twelve secret words and individual account details under ‘My profile > Accounts’.",
        "warning": "<0>We do not store your secret words in any location.</0> If you forget your password, you will not be able to access your funds without these words.",
        "continue": "Set up two-factor authentication",
        "continue-location": "Set location of residence"
      }
    },
    "2fa": {
      "title": "Two-factor authentication",
      "header": "Recommended: Enable two-factor authentication",
      "skip": "Skip",
      "desc": "Two-factor authentication (2FA) adds an extra layer of security to your account.",
      "cards": {
        "1": {
          "header": "Download and install an authenticator app",
          "desc": "Such as <0>LastPass Authenticator</0>, <1>Authy</1> or <2>Google Authenticator</2>."
        },
        "2": {
          "header": "Scan this QR code with your chosen downloaded app",
          "manual-2fa": "Write down your 2FA backup code"
        },
        "3": {
          "header": "Enter the verification code generated by your authenticator app",
          "input-placeholder": "Authentication code",
          "input-error": "The code you entered was incorrect."
        }
      },
      "confirm": {
        "header": "Two-factor authentication has been set up!",
        "desc": "You can find your two-factor authentication preferences under ‘My profile > Security’ within the Nash web platform.",
        "action": "What do you want to do now?",
        "continue-deposit": "Deposit funds",
        "continue-explore": "Explore"
      }
    }
  },
  "trade": {
    "footer": {
      "title-limits": "Limits",
      "title-balances-and-limits": "Balances and limits",
      "increase-my-limits": "Increase my limits",
      "limits": {
        "day": "Day",
        "month": "Month",
        "year": "Year",
        "spend-of-limit": "of"
      }
    },
    "messages": {
      "create-order-blocked": "You are unable to create orders on the exchange for this market in your region."
    }
  },
  "advanced-exchange": {
    "title": "Pro view",
    "header": {
      "switch-to-simplified": "Switch to basic view",
      "current-market": "Market",
      "last-price": "Last traded price",
      "last-24h": "Last 24h",
      "24h-change": "change",
      "24h-high": "High",
      "24h-low": "Low",
      "24h-volume": "Volume",
      "my-portfolio": "My portfolio"
    },
    "banners": {
      "USDT-USDC": {
        "remind-later": "Remind me later",
        "dismiss-forever": "Dismiss forever",
        "no-fees": "No fees are charged on this market until March 2021"
      }
    },
    "tips": {
      "balance": "Send funds to the trading contract here."
    },
    "no-markets": "No markets are currently available.",
    "auth": {
      "to-start-trading": "To start trading"
    },
    "balances": {
      "title": "Accounts"
    },
    "market-selection": {
      "no-results": "We couldn’t find any results for <0>{{searchTerm}}</0>.",
      "no-favorites": "You have no favorite markets yet.",
      "pair": "Pair",
      "24hvol": "24h volume",
      "24hprice": "24h change",
      "tabs": {
        "all": "All",
        "favorites": "Favorites"
      }
    },
    "favorite-bar": {
      "tips": "Add favorite markets as links here."
    },
    "market-graphs": {
      "title": "Graphs",
      "market-paused": "Market paused",
      "price-chart": {
        "title": "Price",
        "heads-up-display": {
          "ohlc": {
            "o": "O",
            "h": "H",
            "l": "L",
            "c": "C"
          },
          "vol": "Volume"
        },
        "chart-types": {
          "bars": "Bars",
          "candles": "Candles",
          "hollow-candles": "Hollow candles",
          "heikin-ashi": "Heikin-Ashi",
          "line": "Line",
          "area": "Area"
        },
        "studies": {
          "title": "Indicators",
          "search": "Search",
          "no-results": "No results for your criteria"
        },
        "price-chart-selector": {
          "chart-iq": "Standard chart",
          "trading-view": "TradingView chart"
        },
        "candle-frequency": {
          "1m": "1m",
          "5m": "5m",
          "15m": "15m",
          "30m": "30m",
          "1h": "1h",
          "3h": "3h",
          "4h": "4h",
          "6h": "6h",
          "12h": "12h",
          "1d": "1d",
          "1w": "1w",
          "1M": "1M"
        },
        "study-overlay-menu": {
          "edit-study": "Edit settings",
          "remove-study": "Remove indicator"
        },
        "edit-study-modal": {
          "tabs": {
            "inputs": {
              "label": "Inputs"
            },
            "outputs": {
              "label": "Style"
            },
            "parameters": {
              "label": "Settings"
            }
          },
          "buttons": {
            "update": {
              "label": "Update"
            },
            "cancel": {
              "label": "Cancel"
            }
          }
        }
      },
      "depth-chart": {
        "title": "Depth",
        "tooltip": {
          "price": "Price: <0>{{price}}</0>",
          "volume": "Volume: <0>{{volume}}</0>"
        }
      },
      "clear-studies-button-label": "Clear all indicators"
    },
    "update-order": {
      "new-limit": "Set a new price",
      "new-stop": "Set a new stop price",
      "save": "Save changes",
      "cancel": "Cancel"
    },
    "create-order": {
      "buy": "Buy {{currencySymbol}}",
      "sell": "Sell {{currencySymbol}}",
      "market-paused": "This market is currently paused for maintenance. You will be unable to make trades.",
      "locked-trading-session": {
        "information": "Your trading session is locked.",
        "information-tooltip": "Sessions are locked when you refresh the page or are idle for 15 minutes.",
        "enter-credentials-to-unlock": "<0>Unlock now</0>"
      },
      "market-orders-disabled": {
        "header": "Insufficient market depth",
        "desc": "There are currently not enough orders on the book for market orders to be processed."
      },
      "order-type-tab": {
        "market": "Market",
        "limit": "Limit",
        "stop": "Stop",
        "stop-limit": "Stop-limit",
        "balances": "Balances",
        "balances-table": {
          "header": {
            "asset": "Asset",
            "personal": "Personal",
            "trading": "Trading",
            "in-orders": "In orders",
            "pending": "Pending"
          },
          "current-market": "Current market",
          "other-tradable-assets": "Other tradable assets"
        }
      },
      "trading-limits": "Trading limits",
      "fields": {
        "amount": {
          "label": "Amount",
          "sub-label-market-buy": "This is a market order, so we can only estimate the amount of {{currencyA}} you will buy.",
          "sub-label-market-sell": "This is a market order, so we can only estimate of the total {{currencyB}} you will receive.",
          "sub-label-limit-buy": "Enter the amount of {{currencySymbol}} you wish to receive.",
          "sub-label-limit-sell": "Enter the amount of {{currencySymbol}} you wish to sell.",
          "estimate": "(estimate)",
          "errors": {
            "insufficient-funds": "Insufficient {{currencySymbol}}.",
            "maybe-insufficient-funds": "Insufficient {{currencySymbol}}.",
            "order-too-small": "Min size {{orderSize}} {{currencySymbol}}.",
            "limit-breached": "This exceeds your trading limits.",
            "soft-limit-breached": "You’re close to your trading limit. <0>Upgrade</0> your verification tier to trade more."
          }
        },
        "cancel-at": {
          "label": "Cancel on",
          "expires": "Expires",
          "modal": {
            "label-no-selection": "Select a date to continue…",
            "errors": {
              "is-past": "You cannot enter a time in the past"
            }
          }
        },
        "with-currency": {
          "label": "Total"
        },
        "market-price": {
          "label": "Market",
          "sub-label": "When you buy or sell at market price your order will match with orders currently on the book."
        },
        "show-limit": {
          "label-hide": "Stop-market",
          "label-show": "Stop-limit"
        },
        "price": {
          "label": "Price"
        },
        "limit-price": {
          "label": "Limit",
          "sub-label": "Your order can match with orders at this price or better.",
          "errors": {
            "maker-match": "‘Post only’ orders that match in the current order book will be canceled."
          }
        },
        "stop-price": {
          "label": "Stop",
          "sub-label": "Stop price acts as a trigger for another order.",
          "errors": {
            "stop-trigger-immediately": "This stop price will trigger your order immediately."
          }
        },
        "shared": {
          "errors": {
            "20-above": "20% above the market price.",
            "20-below": "20% below the market price.",
            "price-too-high": "Cannot process prices over {{maxPrice}}."
          }
        },
        "maker-only": {
          "label": "Post only",
          "sub-label": "‘Post only’ will place your order as a maker only, not a taker. It may not fill."
        },
        "cancellation-policy": {
          "label": "Time in force",
          "footer": "Learn more"
        },
        "trading-balance": {
          "label": "Available {{currency}}:"
        }
      },
      "submit": {
        "buy": "Create buy order",
        "sell": "Create sell order",
        "placing": "Placing order…"
      },
      "errors": {
        "order-rejected-insufficient-funds": "Your order was rejected because you lack sufficient funds.",
        "order-rejected-daily-limit-reached": "Your order was rejected because you have reached your daily trading limit.",
        "generic": "Error placing your order. Please try again."
      },
      "signin-or-create-an-account": "<0>Sign in</0> or <1>create an account</1> to place an order."
    },
    "my-orders": {
      "auth": "Sign in to view your orders.",
      "signed-out": {
        "title": "<0>Get started</0> <1>with Nash</1>",
        "subtitle": "Create an account in under a minute – no KYC required!"
      },
      "no-results": {
        "date-range": "You have no orders in the given date range.",
        "active": "You have no open or filled orders.",
        "active-open-only": "You have no open orders.",
        "trades": "You have no trade history."
      },
      "tabs": {
        "orders": "Orders",
        "trades": "Trade history"
      },
      "date-range-selection": {
        "days": "{{range}}d",
        "weeks": "{{range}}w",
        "months": "{{range}}M",
        "years": "{{range}}Y",
        "clear": "Clear",
        "select-action": "Custom",
        "popup": {
          "no-selection": "Select a date range to continue",
          "clear": "Clear",
          "apply": "Apply"
        }
      },
      "open-only-checkbox": "Open only",
      "pairs-checkbox": "All pairs",
      "export": "Export history",
      "export-trades": "Export trade history",
      "export-your-trades": "Export your trades",
      "no-trades": "You have no trades to export",
      "trade-history-times": {
        "header": "Select a set timeframe to export",
        "custom": "Custom timeframe",
        "months": "{{count}} month",
        "months_plural": "{{count}} months",
        "year": "{{count}} year"
      },
      "reset-filters": "Reset",
      "side-col": {
        "filter": {
          "buy": "Buy",
          "sell": "Sell",
          "both": "Both"
        }
      },
      "type-col": {
        "header-title": "Type",
        "header-title-with-currency": "{{currency}} type",
        "filter": {
          "market": "Market",
          "limit": "Limit",
          "stop-market": "Stop-market",
          "stop-limit": "Stop-limit"
        },
        "cell-text": {
          "market-buy": "Market buy",
          "market-sell": "Market sell",
          "limit-buy": "Limit buy",
          "limit-sell": "Limit sell",
          "stop_limit-buy": "Stop-limit buy at <0></0>",
          "stop_limit-sell": "Stop-limit sell at <0></0>",
          "stop_market-buy": "Stop-market buy at <0></0>",
          "stop_market-sell": "Stop-market sell at <0></0>"
        }
      },
      "cancel-col": {
        "header-title": "Cancel all",
        "partial-fill": "Partial fill",
        "cancelled-partial-fill": "Canceled: Partial fill",
        "cancelled-order": "Order canceled"
      },
      "cancelled-unfilled-col": {
        "header-title": "Unfilled amount",
        "header-title-with-currency": "{{currency}} unfilled amount"
      },
      "cancelled-filled-col": {
        "header-title": "Filled amount",
        "header-title-with-currency": "{{currency}} filled amount"
      },
      "status-col": {
        "header-title": "Status",
        "open": "Open",
        "cancelled": "Canceled",
        "filled": "Filled",
        "pending": "Pending"
      },
      "executed-col": {
        "header-title": "Filled",
        "header-title-with-currency": "{{currency}} filled"
      },
      "order-total-col": {
        "header-title": "Total",
        "header-title-with-currency": "{{currency}} total"
      },
      "trade-total-col": {
        "header-title": "Trade total",
        "header-title-with-currency": "{{currency}} trade total"
      },
      "size-col": {
        "header-title": "Amount",
        "header-title-with-currency": "{{currency}} amount"
      },
      "price-col": {
        "header-title": "Price",
        "header-title-with-currency": "{{currency}} price"
      },
      "pair-col": {
        "header-title": "Pair"
      },
      "filled-col": {
        "header-title": "Amount filled",
        "header-title-with-currency": "{{currency}} amount filled"
      },
      "fee-col": {
        "header-title": "Fee",
        "header-title-with-currency": "{{currency}} fee",
        "no-fee": "No fee"
      },
      "condition-col": {
        "header-title": "Stop price",
        "header-title-with-currency": "{{currency}} stop price"
      },
      "time-col": {
        "header-title": "Executed"
      },
      "time-filled-col": {
        "header-title": "Executed"
      },
      "direction-col": {
        "cell-text": {
          "buy": "Buy",
          "sell": "Sell"
        }
      }
    },
    "recent-trades": {
      "title": "Recent trades",
      "order-size-col": "{{symbol}} size",
      "price-col": "{{symbol}} price",
      "time-col": "Time"
    },
    "orderbook": {
      "title": "USD",
      "title-no-fiat": "Order book",
      "order-size-col": "{{symbol}} size",
      "my-size-col": "My size",
      "price-col": "{{symbol}} price",
      "average": "Avg. price",
      "sum-size": "{{symbol}} sum",
      "num-decimals": "{{count}} decimal",
      "num-decimals_plural": "{{count}} decimals",
      "spread": "<0>{{percent}}</0> spread"
    },
    "spread": "Spread",
    "learn-about-our-fees": "Learn more about our <1>fees</1>."
  },
  "auth": {
    "create-an-account": "Create an account",
    "forgotten": "Lost 2FA?",
    "sign-in-now": "Sign in now",
    "sign-in": "Sign in",
    "sign-out": "Sign out",
    "password-strength": {
      "0": "Very weak",
      "1": "Weak",
      "2": "Medium",
      "3": "Strong",
      "4": "Very strong",
      "label": "Password strength"
    },
    "password-form": {
      "password": {
        "label": "Password",
        "placeholder": "Enter your password"
      },
      "code": {
        "label": "Two-factor authentication",
        "placeholder": "Enter your two-factor authentication code"
      }
    },
    "new-wallets": {
      "btc": {
        "title": "You can now send, receive and store Bitcoin with Nash!",
        "subtext": "We’ll notify you when Bitcoin trading pairs are available on the Nash Exchange.",
        "btn-bitcoin": "Deposit Bitcoin",
        "btn-funds": "Continue to portfolio"
      }
    },
    "session-expiry-modal": {
      "title": "Your session is about to expire",
      "info": "Your session is about to expire owing to inactivity. You will be signed out in {{count}} second.",
      "info_plural": "Your session is about to expire owing to inactivity. You will be signed out in {{count}} seconds.",
      "stay-signed-in": "Stay signed in",
      "signing-out": "({{count}}s) Signing out…"
    },
    "signup": {
      "desc": "Don’t have an account yet?",
      "sign-up": "Create one"
    },
    "form": {
      "continue": "Continue"
    },
    "missing-country": {
      "header": "Before you continue…",
      "subheader": "Where do you live?",
      "messages": {
        "vpn-warning-title": "We noticed you’re using a VPN.",
        "vpn-warning-body": "Please disable any VPN or proxy services to continue.",
        "update-country": {
          "failed": "We could not update your country of residence. Please try again later or contact support."
        }
      },
      "fields": {
        "country": {
          "label": "Country of residence"
        },
        "state": {
          "label": "State"
        },
        "confirm-country": {
          "label": "I confirm that this is my country of residence."
        },
        "confirm-country-and-state": {
          "label": "I confirm that these are my country and state of residence."
        }
      }
    },
    "signin": {
      "header": "Sign in to Nash",
      "header-2fa": "Two-factor authentication",
      "fields": {
        "email": {
          "label": "Email address",
          "placeholder": "Email address"
        },
        "password": {
          "label": "Password",
          "sub-label": "Forgotten password?",
          "placeholder": "Password"
        },
        "remember-me": {
          "label": "Remember me"
        }
      },
      "messages": {
        "password-change": {
          "success": "If the email address you provide matches an account already in our database, we’ll send you instructions on how to reset your password."
        },
        "update-email": {
          "validation-success": "We have sent a verification email to your new email address. Please click the link in that email to confirm your new address.",
          "updated-success": "Your email address has been updated. You can now sign in using your new address."
        },
        "verify-email": {
          "success": "Your email address has been verified. Please sign in to set up your account.",
          "error": "Could not verify email address. The verification code may have expired. Please log in and request another verification email."
        }
      },
      "errors": {
        "invalid-email": "The email address you provided is invalid.",
        "invalid-password": "You must provide a password.",
        "signin-failed": "It appears your email or password is incorrect.",
        "locked": "Your account is temporarily locked. Please try again later.",
        "revoked": "Your account is permanently locked. Please contact support."
      }
    },
    "forgot-password": {
      "tab-title": "Forgotten password",
      "header": "Forgotten your password?",
      "desc": "Enter your email address below and we’ll get you back on track.",
      "fields": {
        "email": {
          "label": "Email address",
          "placeholder": "Email address"
        }
      },
      "submit": "Request reset link",
      "success": "We’ve sent you a password reset email. If you don’t see our email, check your junk folder."
    },
    "reset-password": {
      "missing-email": "Something went wrong. Please click the link in your email again.",
      "expired-code": "This session is no longer valid. Please click the link in your email again.",
      "steps": [
        "Confirm secret words",
        "New password"
      ],
      "secret-words": {
        "home": {
          "header": "Do you still have your twelve secret words?",
          "sub-header": "When you first set up your Nash account, we asked you to write these words down and keep them safe.",
          "button-have-words": "Yes, I still have my secret words",
          "button-lost-words": "No, I have lost my secret words",
          "desc": "Unfortunately, if you have lost both your old password and your twelve secret words, you will be unable to recover your funds."
        },
        "edit": {
          "header": "Enter your twelve secret words",
          "desc-1": "We use your secret words to regenerate your master seed and individual asset accounts.",
          "desc-2": "If you cannot provide the twelve words for your existing accounts, <0>your funds will be lost.</0>",
          "card-title": "All words are lowercase",
          "card-reset": "Clear all words",
          "mnemonic-invalid": "This combination of words is not valid. Please double-check and try again.",
          "mnemonic-valid": "This combination of words is valid. You may now reset your password."
        },
        "skip": {
          "header": "You will lose access to your funds",
          "desc-1": "If you have lost both your old password and your twelve secret words, <0>you will be unable to recover your funds.</0>",
          "desc-2": "Nash is a non-custodial platform that uses decentralized technology. It is impossible for us to access your funds and we cannot recover them.",
          "desc-3": "You can reset your old account and choose a new set of secret words. This will be like setting up a brand new account with a new password.",
          "desc-4": "If you choose to reset your account, you will lose all access to your funds, including:",
          "desc-5": "Please double-check and see if you can locate either your secret words or your password.",
          "go-back": "Go back",
          "checkbox-1": "I have lost both my password and my twelve secret words.",
          "checkbox-2": "I understand that I will lose all access to my funds if I reset my account.",
          "submit": "Reset my account",
          "sub-bullet-1": "All assets in your personal account.",
          "sub-bullet-2": "All assets in the trading contract.",
          "sub-bullet-3": "All staked NEX tokens.",
          "sub-bullet-4": "All dividends from staked NEX tokens.",
          "unauthorized": "Since resetting your account has serious implications, you must first contact our support team to enable it.",
          "contact-support": "Contact support"
        }
      },
      "new-password": {
        "tab-title": "Set password",
        "header": "Set a new password",
        "desc": "Create a new password for your Nash account.",
        "header-success": "Success!",
        "desc-success": "Your password was changed successfully.",
        "desc-success-reset": "You will be able to set up new wallets the next time you sign in.",
        "fields": {
          "password": {
            "label": "New password",
            "placeholder": "New password",
            "errors": {
              "password-too-weak": "The password you chose is too weak."
            }
          },
          "password-confirm": {
            "label": "Confirm new password",
            "placeholder": "Confirm new password",
            "errors": {
              "passwords-do-not-match": "Passwords do not match."
            }
          },
          "code": {
            "label": "Two-factor authentication",
            "placeholder": "Enter your two-factor authentication code"
          }
        },
        "errors": {
          "reset-wallets-locked": "Account resetting is currently locked. Please contact support.",
          "reset-locked": "Password resetting is currently locked. Please contact support.",
          "incorrect-keys": "The public key derived from the twelve words you submitted does not match our records. This indicates that the twelve words you submitted are not from your Nash account. Please double-check your backup. Contact support if you still have issues.",
          "generic-error": "Something went wrong and your password was not reset. Your password reset link may have expired. Please request a new reset link and try again."
        },
        "submit": "Set new password"
      }
    },
    "verify-email": "Verifying email address…",
    "secret-word-list-edit": {
      "placeholder": "Word {{index}}"
    },
    "discourse-sso": {
      "login": {
        "title": "Log in to the Nash Community",
        "description": "You’ll need a Nash account to log in to the Nash Community.",
        "button-login": "Log in with Nash account",
        "link-create": "<0>Create a Nash account</0>"
      },
      "create-account": {
        "title": "Create your Nash Community account",
        "description": "To post messages on the Community, you’ll need to stake at least 1 NEX for 24 months.",
        "username-label": "Community username",
        "username-placeholder": "Choose a name…",
        "button-create": "Create Community account",
        "button-creating": "Creating Community account…",
        "migrate-description": "If you’re using the Nash Extension to log in to the Community, you can <0>migrate your account</0>.",
        "username-exits": "‘{{username}}’ is already taken. Please choose another username."
      },
      "migrate-account": {
        "title": "Migrate your Nash Community account",
        "migration-step1": "Log in with the Nash Extension.",
        "migration-step2": "Change your Community email address to the address used by your Nash account.",
        "migration-step3": "That’s it! Once your email address is changed, you’ll be able to log in using your Nash account.",
        "button-migrate": "Log in with the Nash Extension",
        "link-back": "Back",
        "faq-change-email": {
          "title": "How do I change my Community email address?",
          "step1": "Once you’ve logged in to the Community, click on your avatar in the top right-hand corner of the screen.",
          "step2": "Click on your username and select ‘Preferences’.",
          "step3": "Click the pencil icon to edit your email address.",
          "step4": "Enter a new email address and click ‘Change’.",
          "step5": "You’ll receive two confirmation emails, one at your old email address and one at your new address. You’ll need to confirm both addresses to complete the change."
        }
      },
      "get-token": "Authenticating…",
      "log-you-in": "Logging in…",
      "unknow-error-message": "Something went wrong, please try again."
    }
  },
  "basic-exchange": {
    "title": "Basic view",
    "title-short": "Basic",
    "switch-to-advanced": "Switch to pro view",
    "create-order": {
      "change-markets": "Change markets",
      "errors": {
        "order-rejected-insufficient-funds": "Insufficient {{currencySell}} in trading contract. Send funds to continue.",
        "order-rejected-daily-limit-reached": "Your order was rejected because you have reached your daily trading limit.",
        "generic": "Error placing your order. Please try again."
      },
      "modals": {
        "exchange-info": {
          "title": "How to exchange tokens",
          "desc": "First, select the tokens you want to exchange.",
          "price-options-header": "You have two options for choosing your price:",
          "average-market-price": {
            "header": "Current market price",
            "desc": "Place your order at current market price so that it fills sooner. Unfilled portions will cancel automatically after 24 hours."
          },
          "set-a-price": {
            "header": "Set a price",
            "desc": "Your order can match with orders at this price or better, but will not go beyond it. This option means your order might not all fill at once."
          },
          "balances": {
            "header": "Balances",
            "desc": "We will tell you if your balance is insufficient for making a trade. Choose ‘Balances’ to check your account status and send/receive funds."
          }
        },
        "select-token": {
          "title": {
            "sell": "I want to trade",
            "buy": "I want to receive"
          },
          "header": {
            "sell": "Select the token you want to trade",
            "buy": "Select the token you want to receive"
          },
          "ignore-low-balances": "Hide small balances",
          "search": {
            "placeholder": "Search for a token name or ticker…",
            "no-results": "We couldn’t find any results for <0>{{search}}</0>.",
            "no-results-no-query": "We couldn’t find any matching currencies"
          },
          "disabled": {
            "maintenance": "This token is under scheduled maintenance.",
            "deposits-withdrawals-suspended": "Deposits and withdrawals are suspended until further notice."
          },
          "trading": "Trading",
          "personal": "Personal",
          "24-hours": "24 hours"
        }
      },
      "exchange-tokens": {
        "header": "Exchange tokens",
        "fields": {
          "buy": {
            "label": "I want to receive",
            "inner-label": "~{{fiatAmount}} per {{currencyBuy}}",
            "label-estimate": "(estimate)",
            "label-button": "Select a token to receive",
            "errors": {
              "order-too-small": "Total must exceed {{orderSize}} {{currencyBuy}}."
            }
          },
          "sell": {
            "label": "I want to trade",
            "sub-label": "{{currencySell}} available",
            "label-button": "Select a token to trade",
            "errors": {
              "insufficient-funds": "Insufficient {{currencySell}} in trading contract. Send funds to continue.",
              "limit-breached": "This order exceeds your trading limits.",
              "order-too-small": "Total must exceed {{orderSize}} {{currencySell}}.",
              "transfer": "Send/Receive"
            }
          },
          "set-limit": {
            "fixed-price-label": "Your price for {{currencyBuy}} (in {{currencySell}})",
            "floating-price-label": "Market price of {{currencyBuy}} (in {{currencySell}})",
            "fixed-price-on": "Set fixed price",
            "errors": {
              "price-too-high": "Cannot process prices over {{maxPrice}}."
            },
            "warnings": {
              "20-below": "The specified price is more than 20% below the current market price."
            }
          }
        },
        "toggle-limit": "Set a price for this trade",
        "above-limit": "{{percent}}% above market",
        "below-limit": "{{percent}}% below market",
        "reset": "Reset",
        "submit": "Review trade"
      },
      "review-order": {
        "header": "Review your order",
        "columns": {
          "market-price": "Price per {{currencyBuy}}",
          "limit-price": "Set price per {{currencyBuy}}",
          "fee": "Maximum trading fee",
          "fiat-total": "{{currencyFiat}} estimate"
        },
        "desc": "Your order will remain on the book until it is filled, you cancel it, or 24 hours have passed.",
        "submit": "Create order",
        "submit-placing": "Placing order…"
      },
      "order-success": {
        "header": "Success!",
        "desc": "Your {{currencySell}}/{{currencyBuy}} order was placed successfully.",
        "view-my-order": "View my order",
        "create-another-trade": "Create another trade"
      },
      "order-failure": {
        "header": {
          "insufficient-funds": "Insufficient funds",
          "daily-limit-reached": "Daily limit reached",
          "generic": "Something went wrong!"
        },
        "desc": {
          "insufficient-funds": {
            "0": "Your trading contract balance is no longer sufficient to cover this order. This can happen if you are creating orders in multiple browser tabs at the same time.",
            "1": "For a smoother trading experience, please use Nash in a single browser tab.",
            "2": "<0>Send/Receive</0> funds if you wish to place this order again."
          },
          "daily-limit-reached": {
            "0": "Your order has been rejected because you have reached your daily trading limit.",
            "1": "To increase your maximum daily trading volume, please visit <0>Limits</0>."
          },
          "generic": {
            "0": "Error placing your order. Please try again."
          }
        }
      }
    }
  },
  "countries": {
    "AD": "Andorra",
    "AE": "United Arab Emirates",
    "AF": "Afghanistan",
    "AG": "Antigua and Barbuda",
    "AI": "Anguilla",
    "AL": "Albania",
    "AM": "Armenia",
    "AO": "Angola",
    "AQ": "Antarctica",
    "AR": "Argentina",
    "AS": "American Samoa",
    "AT": "Austria",
    "AU": "Australia",
    "AW": "Aruba",
    "AX": "Åland Islands",
    "AZ": "Azerbaijan",
    "BA": "Bosnia and Herzegovina",
    "BB": "Barbados",
    "BD": "Bangladesh",
    "BE": "Belgium",
    "BF": "Burkina Faso",
    "BG": "Bulgaria",
    "BH": "Bahrain",
    "BI": "Burundi",
    "BJ": "Benin",
    "BL": "Saint Barthélemy",
    "BM": "Bermuda",
    "BN": "Brunei Darussalam",
    "BO": "Bolivia (Plurinational State of)",
    "BQ": "Bonaire, Sint Eustatius and Saba",
    "BR": "Brazil",
    "BS": "Bahamas",
    "BT": "Bhutan",
    "BV": "Bouvet Island",
    "BW": "Botswana",
    "BY": "Belarus",
    "BZ": "Belize",
    "CA": "Canada",
    "CC": "Cocos (Keeling) Islands",
    "CD": "Congo (Democratic Republic of the)",
    "CF": "Central African Republic",
    "CG": "Congo",
    "CH": "Switzerland",
    "CI": "Côte d’Ivoire",
    "CK": "Cook Islands",
    "CL": "Chile",
    "CM": "Cameroon",
    "CN": "China",
    "CO": "Colombia",
    "CR": "Costa Rica",
    "CU": "Cuba",
    "CV": "Cabo Verde",
    "CW": "Curaçao",
    "CX": "Christmas Island",
    "CY": "Cyprus",
    "CZ": "Czech Republic",
    "DE": "Germany",
    "DJ": "Djibouti",
    "DK": "Denmark",
    "DM": "Dominica",
    "DO": "Dominican Republic",
    "DZ": "Algeria",
    "EC": "Ecuador",
    "EE": "Estonia",
    "EG": "Egypt",
    "EH": "Western Sahara",
    "ER": "Eritrea",
    "ES": "Spain",
    "ET": "Ethiopia",
    "FI": "Finland",
    "FJ": "Fiji",
    "FK": "Falkland Islands (Malvinas)",
    "FM": "Micronesia (Federated States of)",
    "FO": "Faroe Islands",
    "FR": "France",
    "GA": "Gabon",
    "GB": "United Kingdom of Great Britain and Northern Ireland",
    "GD": "Grenada",
    "GE": "Georgia",
    "GF": "French Guiana",
    "GG": "Guernsey",
    "GH": "Ghana",
    "GI": "Gibraltar",
    "GL": "Greenland",
    "GM": "Gambia",
    "GN": "Guinea",
    "GP": "Guadeloupe",
    "GQ": "Equatorial Guinea",
    "GR": "Greece",
    "GS": "South Georgia and the South Sandwich Islands",
    "GT": "Guatemala",
    "GU": "Guam",
    "GW": "Guinea-Bissau",
    "GY": "Guyana",
    "HK": "Hong Kong",
    "HM": "Heard Island and McDonald Islands",
    "HN": "Honduras",
    "HR": "Croatia",
    "HT": "Haiti",
    "HU": "Hungary",
    "ID": "Indonesia",
    "IE": "Ireland",
    "IL": "Israel",
    "IM": "Isle of Man",
    "IN": "India",
    "IO": "British Indian Ocean Territory",
    "IQ": "Iraq",
    "IR": "Iran (Islamic Republic of)",
    "IS": "Iceland",
    "IT": "Italy",
    "JE": "Jersey",
    "JM": "Jamaica",
    "JO": "Jordan",
    "JP": "Japan",
    "KE": "Kenya",
    "KG": "Kyrgyzstan",
    "KH": "Cambodia",
    "KI": "Kiribati",
    "KM": "Comoros",
    "KN": "Saint Kitts and Nevis",
    "KP": "North Korea",
    "KR": "South Korea",
    "KW": "Kuwait",
    "KY": "Cayman Islands",
    "KZ": "Kazakhstan",
    "LA": "Lao People’s Democratic Republic",
    "LB": "Lebanon",
    "LC": "Saint Lucia",
    "LI": "Liechtenstein",
    "LK": "Sri Lanka",
    "LR": "Liberia",
    "LS": "Lesotho",
    "LT": "Lithuania",
    "LU": "Luxembourg",
    "LV": "Latvia",
    "LY": "Libya",
    "MA": "Morocco",
    "MC": "Monaco",
    "MD": "Moldova (Republic of)",
    "ME": "Montenegro",
    "MF": "Saint Martin (French part)",
    "MG": "Madagascar",
    "MH": "Marshall Islands",
    "MK": "Macedonia (the former Yugoslav Republic of)",
    "ML": "Mali",
    "MM": "Myanmar",
    "MN": "Mongolia",
    "MO": "Macao",
    "MP": "Northern Mariana Islands",
    "MQ": "Martinique",
    "MR": "Mauritania",
    "MS": "Montserrat",
    "MT": "Malta",
    "MU": "Mauritius",
    "MV": "Maldives",
    "MW": "Malawi",
    "MX": "Mexico",
    "MY": "Malaysia",
    "MZ": "Mozambique",
    "NA": "Namibia",
    "NC": "New Caledonia",
    "NE": "Niger",
    "NF": "Norfolk Island",
    "NG": "Nigeria",
    "NI": "Nicaragua",
    "NL": "Netherlands",
    "NO": "Norway",
    "NP": "Nepal",
    "NR": "Nauru",
    "NU": "Niue",
    "NZ": "New Zealand",
    "OM": "Oman",
    "PA": "Panama",
    "PE": "Peru",
    "PF": "French Polynesia",
    "PG": "Papua New Guinea",
    "PH": "Philippines",
    "PK": "Pakistan",
    "PL": "Poland",
    "PM": "Saint Pierre and Miquelon",
    "PN": "Pitcairn",
    "PR": "Puerto Rico",
    "PS": "Palestine, State of",
    "PT": "Portugal",
    "PW": "Palau",
    "PY": "Paraguay",
    "QA": "Qatar",
    "RE": "Réunion",
    "RO": "Romania",
    "RS": "Serbia",
    "RU": "Russian Federation",
    "RW": "Rwanda",
    "SA": "Saudi Arabia",
    "SB": "Solomon Islands",
    "SC": "Seychelles",
    "SD": "Sudan",
    "SE": "Sweden",
    "SG": "Singapore",
    "SH": "Saint Helena, Ascension and Tristan da Cunha",
    "SI": "Slovenia",
    "SJ": "Svalbard and Jan Mayen",
    "SK": "Slovakia",
    "SL": "Sierra Leone",
    "SM": "San Marino",
    "SN": "Senegal",
    "SO": "Somalia",
    "SR": "Suriname",
    "SS": "South Sudan",
    "ST": "Sao Tome and Principe",
    "SV": "El Salvador",
    "SX": "Sint Maarten (Dutch part)",
    "SY": "Syrian Arab Republic",
    "SZ": "Swaziland",
    "TC": "Turks and Caicos Islands",
    "TD": "Chad",
    "TF": "French Southern Territories",
    "TG": "Togo",
    "TH": "Thailand",
    "TJ": "Tajikistan",
    "TK": "Tokelau",
    "TL": "Timor-Leste",
    "TM": "Turkmenistan",
    "TN": "Tunisia",
    "TO": "Tonga",
    "TR": "Turkey",
    "TT": "Trinidad and Tobago",
    "TV": "Tuvalu",
    "TW": "Taiwan",
    "TZ": "Tanzania, United Republic of",
    "UA": "Ukraine",
    "UG": "Uganda",
    "UM": "United States Minor Outlying Islands",
    "US": "United States of America",
    "UY": "Uruguay",
    "UZ": "Uzbekistan",
    "VA": "Holy See",
    "VC": "Saint Vincent and the Grenadines",
    "VE": "Venezuela (Bolivarian Republic of)",
    "VG": "Virgin Islands (British)",
    "VI": "Virgin Islands (U.S.)",
    "VN": "Vietnam",
    "VU": "Vanuatu",
    "WF": "Wallis and Futuna",
    "WS": "Samoa",
    "XK": "Republic of Kosovo",
    "XX": "Unspecified nationality",
    "YE": "Yemen",
    "YT": "Mayotte",
    "ZA": "South Africa",
    "ZM": "Zambia",
    "ZW": "Zimbabwe"
  },
  "fiat-currencies": {
    "AUD": "Australian dollar (AUD)",
    "CAD": "Canadian dollar (CAD)",
    "CHF": "Swiss franc (CHF)",
    "CNY": "Chinese yuan (CNY)",
    "EUR": "Euro (EUR)",
    "GBP": "British pound sterling (GBP)",
    "INR": "Indian rupee (INR)",
    "JPY": "Japanese yen (JPY)",
    "RUB": "Russian ruble (RUB)",
    "SGD": "Singaporean dollar (SGD)",
    "USD": "US dollar (USD)"
  },
  "fiat-ramps": {
    "all-providers": "All providers",
    "terms-and-conditions": "I accept {{providerName}}’s <0>Terms and Conditions</0>.",
    "title": "Buy/Sell",
    "no-providers": {
      "title": "No asset providers available.",
      "why-not": "No digital asset providers are available in your region yet."
    },
    "tier0": {
      "buy-popular-assets": "Buy and sell popular digital assets",
      "complete-kyc-5minute": "Upgrade to Tier 1 identity verification in just five minutes!",
      "complete-kyc": "Verify identity",
      "enjoy-benefits": "Other benefits of Tier 1:",
      "higher-trading-limits": "Higher trading limits on the Nash exchange.",
      "stake-your-nex": "Stake NEX to receive dividends.",
      "use-with-vpn": "Access Nash through a VPN service."
    },
    "move-funds": {
      "title": "Move {{asset}} to sell",
      "fee-footer": "Estimated fee <0/>",
      "over-limit": "Insufficient funds",
      "l-amount-to-transfer": "Amount to transfer",
      "b-move-to-sell": "Start transfer",
      "review": {
        "l-complete": "Transfer initializing…",
        "l-transfer-details": "Transfer details",
        "l-error": "Something went wrong",
        "l-error-description": "No funds have moved.",
        "l-amount-to-move": "Transfer amount",
        "l-fees-to-move": "Fees",
        "l-source": "Source",
        "l-destination": "Destination",
        "b-accept-transfer": "Start transfer",
        "b-finish-transfer": "Finish transfer",
        "personal-account": "Personal account",
        "trading-contract": "Trading contract"
      }
    },
    "provider": {
      "title": "Select a provider",
      "verify-identity": "<0>Verify your identity</0> to get started.",
      "subtitle": "Digital asset providers are third-party companies partnered with Nash who allow you to buy and sell digital assets using national currencies.",
      "steps": [
        "Personal details",
        "Address details"
      ],
      "assets-available": "Assets available",
      "payments-methods": "Payment methods",
      "general-details": "Limits and fees",
      "no-limit": "No limit",
      "no-daily-limit": "No daily limit",
      "no-weekly-limit": "No weekly limit",
      "no-monthly-limit": "No monthly limit",
      "no-txn-limit": "No transaction limit",
      "no-transaction-fee": "No transaction fee",
      "weekly-limit": "{{value}} weekly limit",
      "monthly-limit": "{{value}} monthly limit",
      "transaction-fee": "{{value}} transaction fee",
      "eur-bank-transfers": "EUR bank transfers:",
      "kyc-monthly-limit-pre": "{{value}} monthly",
      "kyc-monthly-limit-post-kyc": "{{value}} monthly after identity verification",
      "kyc-monthly-limit-post-phone": "{{value}} monthly after phone number verification",
      "kyc-weekly-limit-pre": "{{value}} weekly",
      "kyc-weekly-limit-post-kyc": "{{value}} weekly after identity verification",
      "kyc-weekly-limit-post-phone": "{{value}} weekly after phone number verification",
      "kyc-daily-limit-pre": "{{value}} daily",
      "kyc-daily-limit-post-kyc": "{{value}} daily after identity verification",
      "kyc-daily-limit-post-phone": "{{value}} daily after phone number verification",
      "kyc-yearly-limit-pre": "{{value}} yearly",
      "kyc-yearly-limit-post-kyc": "{{value}} yearly after identity verification",
      "kyc-yearly-limit-post-phone": "{{value}} yearly after phone number verification",
      "kyc-txn-limit-pre": "{{value}} per transaction",
      "kyc-txn-limit-post-kyc": "{{value}} per transaction after identity verification",
      "kyc-txn-limit-post-phone": "{{value}} per transaction after phone number verification",
      "select-btn": "Select",
      "have-account-header": "Providers I have created an account with",
      "no-account-header": "Providers I have not created an account with",
      "no-providers-title": "Unfortunately, there are currently no digital asset providers in your area.",
      "no-providers-more-info": "Learn more about <0>becoming a Nash currency partner</0>.",
      "credit-cards": "Credit cards:",
      "debit-cards": "Debit cards:",
      "bank-account": "Bank account link:",
      "powered-by": "Powered by",
      "change-provider": "Change provider",
      "nash": {
        "pay-no-fees": "<0>Pay no fees</0> when you buy popular digital assets from Nash!"
      }
    },
    "general-details": {
      "main-title": "Create your {{providerName}} account",
      "subtitle": "Before you can buy or sell digital assets, we need to set up your account with {{providerName}}.",
      "legal-name-input-label": "Full legal name",
      "email-address-input-label": "Email address",
      "submit-btn": "Continue to address details"
    },
    "address-details": {
      "main-title": "Create your {{providerName}} account",
      "subtitle": "Before you can buy or sell digital assets, we need to set up your account with {{providerName}}.",
      "house-name-input-label": "House number/name",
      "street-name-input-label": "Street",
      "city-input-label": "City",
      "county-input-label": "County/State",
      "postcode-input-label": "Postcode/ZIP",
      "country-of-residence-input-label": "Country of residence",
      "submit-btn": "Complete account setup"
    },
    "profile-errors": {
      "legalName": "You must enter your full legal name.",
      "email": "You must enter your email address and format it correctly.",
      "selectedCountry": "You must enter your country.",
      "streetName": "You must enter your street name.",
      "city": "You must enter your city.",
      "countyState": "You must enter your county or state.",
      "postcode": "You must enter your postcode/ZIP."
    },
    "limits": {
      "min-limit-message": "Minimum purchase: <0/>",
      "min-limit": "Minimum",
      "max-limit": "Maximum",
      "over-available": "Insufficent {{asset}} in trading contract"
    },
    "currencies": {
      "btc": "Bitcoin",
      "eth": "Ethereum",
      "usdc": "USD Coin",
      "neo": "NEO",
      "bat": "Basic Attention Token",
      "link": "Chainlink",
      "zrx": "0x"
    },
    "errors": {
      "validation": "Validation problem",
      "insufficient-funds": "Insufficient funds",
      "access-denied": "Access or permissions problem (Wyre)",
      "unsupported-state": "US state is not supported by Wyre",
      "under-eighteen": "Under eighteen",
      "plaid-not-ready": "Wyre is having difficulty communicating with your bank",
      "transfer": "Funds transfer problem",
      "carbon-timeout-header": "Carbon API request timeout",
      "carbon-timeout-body": "Your transaction failed because of an API request timeout. Carbon has been notified of this error",
      "generic-fourhundred": "Error",
      "nash": {
        "region-restricted": {
          "title": "Your region is not supported",
          "body": "This feature is not yet available in your region."
        },
        "order-book-cache-empty": {
          "title": "Order book cache is empty",
          "body": "Could not generate a price. Please try again later."
        },
        "not-enough-liquidity": {
          "title": "Insufficent liquidity for order",
          "body": "Your order is too large to process right now. Please try again later."
        },
        "not-translated": {
          "title": "Error",
          "body": "Something went wrong."
        },
        "dismiss": "Back"
      }
    },
    "buy-sell": {
      "title": "Buy/Sell",
      "tab-buy-assets": "Buy assets",
      "failed-to-transact": "Your transaction failed.",
      "tab-sell-assets": "Sell assets",
      "daily-limits-header": "Remaining limits after this transaction",
      "current-price-label": "Current price | <0 />",
      "current-price-unavailable": "Current price unavailable",
      "unavailable": "Price unavailable. Try again soon.",
      "buy-with-input-label-no-cur": "Pay with",
      "sell-with-input-label-no-cur": "Deposit to",
      "buy-with-input-label": "Pay in {{currency}} with",
      "sell-with-input-label": "Deposit in {{currency}} to",
      "deposit-to": "Deposit {{currency}} to",
      "pay-with-default": "Select a payment method",
      "link-new-bank": "Add payment method",
      "complete-nash-profile": "Complete your <0>Nash profile</0> before you can buy digital assets",
      "trasak-identity-verification-message": "Transak requires identity verification before this purchase can be made.",
      "available-balance": "Available balance: <0>{{amount}}</0>",
      "no-payment-method-sell": "<0>Add a payment method</0> to sell digital assets.",
      "complete-nash-profile-add-method-to-sell": "Complete your <0>Nash profile</0> and <1>add a payment method</1> to sell digital assets.",
      "no-funds-sell-1": "You don’t have any {{asset}} in your account to sell",
      "no-funds-sell-2": "<0>Purchase {{asset}}</0> via Nash Cash with no fee or <1>transfer funds</1>.",
      "must-move-funds-sell": "To sell {{asset}}, you must move it to the trading contract.",
      "dismiss": "Dismiss forever",
      "remind-me-later": "Remind me later",
      "btn-move-to-sell": "Move {{asset}} to sell",
      "want-to-buy-input-label": "I want to buy",
      "want-to-sell-input-label": "I want to sell",
      "spend": "Spend",
      "purchase": "Purchase",
      "purchase-after-fee": "Purchase <0>(after fees)</0>",
      "cost-me-input-label": "I want to spend",
      "i-want-to-pay-input-label": "I want to pay",
      "receive-input-label": "I will receive",
      "will-receive-input-label": "I’ll receive approximately",
      "current-exchange-rate": "Current exchange rate",
      "weekly-limit": "Weekly limit",
      "monthly-limit": "Monthly limit",
      "yearly-limit": "Yearly limit",
      "weekly-limit-affix": "weekly limit",
      "monthly-limit-affix": "monthly limit",
      "yearly-limit-affix": "yearly limit",
      "amount-pending": "<0/> pending",
      "exceed-yearly-limit": "yearly limit exceeded",
      "no-change-today": "no change today",
      "change-today": "{{value}}% today",
      "daily-fiat-limit": "Daily {{fiat}} limit",
      "daily-asset-limit": "Daily {{asset}} limit",
      "exceed-daily-limit": "You have exceeded your daily limit.",
      "no-limit": "Unlimited",
      "current-exchange-info": "<0>This quote is based on our current exchange rate.</0> If the {{asset}} price is above <1 /> when your bank transfer clears, we will offer a new rate.",
      "nash-unsupported": "This feature is coming soon!",
      "carbon-unsupported": "This feature isn’t available with Carbon yet.",
      "provider-unsupported": "This feature isn’t available with {{providerName}} yet.",
      "daily-remaining": "<0 /> remaining",
      "limit-exceeded": "<0 /> limit exceeded",
      "minimum-not-reached": "Minimum purchase is <0 />",
      "min-amount-validation": "Minimum <0>{{value}} per order</0>",
      "max-amount-validation": "Maximum <0>{{value}} per order</0>",
      "default-warning-message": "You need to complete your <0>{{providerName}} profile</0> and <1>link a bank account</1> before you can {{buy}} {{asset}}.",
      "bank-account-warning-message": "You need to <0>link a bank account</0> before you can {{buy}} {{asset}}.",
      "fiat-provider-warning-message": "You need to complete your <0>{{providerName}} profile</0> before you can {{buy}} {{asset}}.",
      "profile-pending-warning-message": "Your <0>{{providerName}} profile</0> is under review.",
      "submit-btn": "Review before buying",
      "purchase-btn": "Review my quote",
      "buy": "buy",
      "sell": "sell",
      "purchase-review": {
        "message": "The cryptocurrency price shown is just an estimate. The actual price will be determined when your fiat payment is settled. This means that you may receive less (or more) cryptocurrency than expected."
      },
      "purchase-failure": {
        "title": "There was a problem. The purchase did not go through.",
        "button": "OK",
        "ecode-cvc": "Incorrect CVC.",
        "ecode-postal": "Problem with postcode/ZIP.",
        "ecode-billing": "Problem with billing address.",
        "ecode-other-catchall": "Incorrect information submitted.",
        "ecode-declined": "Your bank has declined the transaction.",
        "ecode-only-visa-mastercard": "Only Visa and Mastercard are currently accepted by Carbon.money.",
        "ecode-3ds-auth-fail": "3DS authentication failure.",
        "ecode-3ds-could-not-be-performed": "3DS is not available from Carbon right now.",
        "ecode-3ds-performed-not-completed": "3DS was performed, but could not be completed by Carbon right now.",
        "ecode-unknown": "Unknown problem with code {{ecode}}."
      },
      "purchase-requires-confirm": {
        "title": "Verify new card",
        "message": "For your security, we need to verify your card. Carbon will produce a transaction on your bank statement containing a four-digit confirmation code, like ‘carbon-1234’.",
        "cancel": "Cancel purchase",
        "code-from-statement": "Enter confirmation code:",
        "code-placeholder": "1234",
        "submit": "Verify card"
      },
      "purchase-success": {
        "title": "Success!",
        "amount-debit": "The amount plus fees will be debited from your card {{card}}. You will receive {{asset}} in your Nash personal account shortly.",
        "view": "You can view the status of your transaction <0>here</0>.",
        "button": "Finish"
      },
      "sell-btn": "Review sale",
      "l-trading-account": "Trading contract",
      "l-to-sell-move": "To sell {{asset}}, you must move it to the trading contract.",
      "l-sell": "Sell",
      "l-receive": "Receive",
      "l-personal-account": "Personal account",
      "b-remind": "Remind me later",
      "b-move-to-sell": "Move {{asset}} to sell →",
      "b-dismiss": "Dismiss forever",
      "total-fees": "Total fees"
    },
    "verify-code": {
      "title": "Verify code",
      "verify-email": "Verify your email",
      "message": "Please verify your email, a verification code was sended, confirm the code on the below field",
      "transak-message": "We’ve sent a verification code to {{email}}",
      "code-label": "Enter confirmation code:",
      "transak-code-label": "Enter your one-time OTP code",
      "code-placeholder": "1234",
      "transak-terms": "I agree with Transak’s <0>Terms of Use</0> and <1>Privacy Policy</1>.",
      "submit": "Verify code",
      "transak-submit": "Verify OTP code"
    },
    "transactions": {
      "tab-title": "Transaction",
      "fail_nopop": "Failed: Proof not uploaded in time",
      "waiting_transaction": "Pending: Transfer in progress",
      "incomplete_pop": "Pending: Proof of payment missing",
      "title": "Transaction history with {{providerName}}",
      "complete": "Complete",
      "completed": "Complete",
      "incomplete": "Incomplete",
      "quote-status": "Quote status",
      "error": "Failed",
      "pending": "Pending",
      "of": "of",
      "inprogress-buy-currency": "Buying {{currency}}",
      "inprogress-sell-currency": "Selling {{currency}}",
      "success-buy-currency": "Bought {{currency}}",
      "success-sell-currency": "Sold {{currency}}",
      "fail-buy-currency": "Failed to buy {{currency}}",
      "fail-sell-currency": "Failed to sell {{currency}}",
      "refunded": "Refunded <0 />",
      "refund-rate-declined": "Declined <0 />",
      "rate-changed": "Rate has changed",
      "dest": "To {{account}}",
      "source": "From {{account}}",
      "show-txn": {
        "title": "Transaction details",
        "details-title": "Recipient bank details",
        "amount-asset": "Amount purchased",
        "status": "Transaction status",
        "personal-account": "Your Nash personal account",
        "deposit-account": "Asset deposited to",
        "withdraw-account": "Paid from account",
        "created-on": "Created on",
        "details": "Transaction details",
        "view-details": "View",
        "fees": "Fee",
        "stat-no-charge": "No charge attempted on card",
        "stat-pending-sent": "{{asset}} transfer initiated",
        "stat-pending-manual": "Pending manual settlement",
        "stat-suspended": "Transaction suspended",
        "stat-canceled": "Transaction and charges canceled",
        "stat-settlement-underway": "Settlement in progress",
        "stat-settlement-complete": "Settlement complete",
        "stat-declined": "Transaction declined",
        "stat-unknown": "Unknown status: {{status}}"
      },
      "no-matching-data-header": "No results found.",
      "no-matching-data-sub-header": "Your search didn’t match any purchases or sales.",
      "no-data-header": "You haven’t made any transactions yet.",
      "no-data-sub-header": "<0>Purchase digital assets</0> to get started.",
      "no-data": "You haven’t made any transactions yet. <0>Purchase digital assets</0> to get started.",
      "search-placeholder": "Search my transactions…",
      "table-label": "All account activity",
      "created-column": "Created",
      "closed-column": "Complete",
      "action-column": "Action",
      "source-column": "Account debited and cost",
      "amount-column": "Amount",
      "view-button": "View",
      "bought": "Bought",
      "sold": "Sold",
      "status": "Status",
      "withdraw-account-fee": "<0/> + <1/> fee",
      "deposit-account-fee": "<0/> – <1/> fee",
      "withdraw-account": "<0/>",
      "deposit-account": "<0/>",
      "show-transaction": "Transaction",
      "deposited": "Deposited to",
      "nash": {
        "no-matching-data-header": "No results found.",
        "no-matching-data-sub-header": "Your search didn’t match any purchases or sales.",
        "no-data-header": "You haven’t made any transactions yet.",
        "no-data-sub-header": "<0>Purchase digital assets</0> to get started.",
        "col": {
          "when": "When",
          "action": "Action",
          "rate": "Rate",
          "destination": "Destination",
          "amount": "Amount"
        },
        "get-refund-modal": {
          "title": "Receive refund",
          "refund-amount": "Refund amount",
          "declined-exchange-rate": "Declined exchange rate",
          "original-rate": "Original rate: <0 />",
          "declined-amount": "Declined amount",
          "original-amount": "Original amount: <0 />",
          "pay-refund-to": "Pay refund to",
          "add-payment-method": "Add payment method",
          "no-methods": "No payment methods found",
          "b-get-refund": "Receive refund",
          "typical-arrival": "Refunds typically arrive in 1-4 days"
        },
        "sell-curr-amount": "Selling <0 />",
        "buy-curr-amount": "Buying <0 />",
        "refunded-buy-amount": "Refunded <0 />",
        "refunded-sell-amount": "Refunded <0 />",
        "refunding-buy-amount": "Refunding <0 />",
        "refunding-sell-amount": "Refunding <0 />",
        "cancel-buy-past-amount": "Canceled buy of <0 />",
        "cancel-sell-past-amount": "Canceled sell of <0 />",
        "fail-buy-past-amount": "Failed to buy <0 />",
        "fail-sell-past-amount": "Failed to sell <0 />",
        "success-sell-past-amount": "Sold <0 />",
        "success-buy-past-amount": "Bought <0 />",
        "btn-confirm": "View",
        "btn-reconfirm": "Review",
        "btn-view": "View",
        "btn-select-account": "Select account",
        "select-refund-account": "Select refund account",
        "no-payment-method-on-quote": "No payment method given",
        "status": "Status",
        "refund-status-label": "Refund status",
        "detailed-quote-status": {
          "pending-user-confirmation": "You must review your quote",
          "cancelled-by-user": "You declined this quote",
          "failed-expired-on-bank-transfer": "Payment not recieved",
          "failed-expired-on-bank-transfer-reason": "Your quote expired before we received your payment",
          "failed-expired-on-confirmation": "Quote expired",
          "failed-expired-on-confirmation-reason": "You did not accept your quote in time and it expired",
          "reconfirmation-expired": "Reconfirmation expired",
          "processing-refund": "Processing refund",
          "reconfirmation-rejected": "Reconfirmation rejected",
          "confirmed-waiting-for-payment": "Waiting for payment",
          "pending-refund": "Refund pending",
          "pending-user-rate-reconfirmation": "Rate reconfirmation pending",
          "processing": "Transfer in progress",
          "refunded": "Refunded",
          "completed": "Complete"
        },
        "quote-status": {
          "pending-user-confirmation": "Unconfirmed",
          "cancelled-by-user": "Quote declined",
          "failed-expired-on-bank-transfer": "Failed",
          "failed-expired-on-confirmation": "Failed",
          "reconfirmation-expired": "Expired",
          "reconfirmation-rejected": "Rejected",
          "confirmed-waiting-for-payment": "Payment needed",
          "pending-refund": "Pending",
          "pending-user-rate-reconfirmation": "Rate changed",
          "processing-refund": "Processing",
          "processing-settlement": "Processing",
          "processing-payment": "Processing",
          "refunded": "Refunded",
          "completed": "Complete"
        },
        "refund-processing": "Processing refund…"
      }
    },
    "payments-methods": {
      "tab-title": "Payment methods",
      "title": "Payment methods linked with {{providerName}}",
      "link-new-account": "Add a payment method",
      "link-new-bank-account": "Link a bank account",
      "card-header": "{{currency}} account",
      "new-card-header": "New card",
      "new-bank-account-header": "New bank account",
      "processing": "Processing…",
      "verified": "Verified",
      "unverified-method": "Identity verification not complete",
      "verified-method": "Identity verified",
      "delete-modal-title": "Are you sure you want to remove the card ending {{cardEnding}}?",
      "confirm-btn": "Yes, remove this payment method",
      "profile-incomplete": "<0>Your {{providerName}} profile</0> is incomplete.",
      "cancel-label": "No, don’t remove it",
      "status": {
        "VERIFIED": "Verified",
        "PENDING": "Reviewing",
        "AWAITING_FOLLOWUP": "Requires attention",
        "ACTIVE": "Active",
        "REJECTED": "Rejected"
      },
      "nash": {
        "add-method": "Add a new payment method",
        "iban-invalid": "Please provide a valid IBAN.",
        "btn-add-payment-method": "Add payment method",
        "btn-add-payment-method-get-refund": "Add payment method and receive refund",
        "add-pm-title": "Add new payment method",
        "correct-name": "Please note that we will use your Tier 1 full name ‘{{name}}’ for this transfer. If your bank account isn’t registered under this name, please <0>update your Tier 1 name</0>.",
        "e-payment-method-exists": "Payment method already exists",
        "l-name-your-account": "Name your account",
        "p-name-your-account": "Give your payment method a name",
        "l-bank-iban": "IBAN",
        "p-bank-iban": "Add your IBAN",
        "added-date": "Added {{datetime}}",
        "b-delete": "Delete",
        "delete-modal-title": "Delete this payment method?",
        "delete-modal-body": "Payment method with IBAN {{iban}} will be removed.",
        "b-confirm-delete": "Delete",
        "b-cancel-delete": "Do nothing",
        "no-methods-1": "No EUR (€) payment methods added.",
        "no-methods-2": "Add one to start selling crypto or receive a refund.",
        "page-of": "{{pageNumber}} of {{totalPages}}"
      },
      "credit-card": {
        "continue-billing": "Continue to billing details",
        "enter-details": "Enter your credit card details",
        "carbon-accepts-3d-secure": "Carbon accepts only 3-D Secure credit cards from",
        "select-currency-placeholder": "Select currency",
        "card-currency": "Card currency",
        "name-on-card": "Name on card",
        "name-on-card-placeholder": "John Smith",
        "card-number": "Card number",
        "card-number-placeholder": "0000 0000 0000 0000",
        "card-expiry-date": "Expiry date",
        "card-expiry-date-placeholder": "MM/YY",
        "cvc": "CVC",
        "cvc-placeholder": "000",
        "step-credit-card-details": "Credit card details",
        "step-billing-details": "Billing details",
        "continue-submit-details": "Submit credit card details",
        "address-line-2": "Building number",
        "address-line-2-placeholder": "1",
        "address-line-1": "Street name",
        "address-line-1-placeholder": "Panoramastr.",
        "address-city": "City",
        "address-city-placeholder": "Berlin",
        "address-postal-code": "Postcode",
        "address-postal-code-placeholder": "10178",
        "back": "Back",
        "required": "Required",
        "invalid": "Invalid"
      }
    },
    "reconfirm": {
      "review-header": "Review your new {{currency}} quote",
      "received-transfer": "We received your transfer of <0 />",
      "new-rate-in": "New rate in",
      "at": "at <0/>",
      "new-quote-secs": "{{count}}",
      "original-quote": "Original quote",
      "new-quote": "Your new quote",
      "accept-new-quote": "Accept new rate",
      "expires-in": "Declined automatically in {{timeout}}",
      "decline-and-refund": "<0>Decline</0> and receive refund",
      "message": "If the webpage or session is closed before accepting the new rate it will be declined automatically and your payment will be refunded."
    },
    "reconfirm-expire": {
      "review-header": "Your quote was automatically declined",
      "no-action": "<0>No more actions are needed from you.</0> You can now close this page.",
      "days": "1-3 days",
      "we-refund": "We will refund",
      "destination": "Destination",
      "refund-time": "Refund time",
      "message": "The quote expired before you made a decision, or the webpage was closed without accepting or declining the new amount and rate give."
    },
    "reconfirm-accept": {
      "review-header": "You accepted the new quote",
      "you-recieve": "You will receive",
      "destination": "Nash trading contract",
      "destination-label": "Destination",
      "arrival-label": "Estimated time of arrival",
      "arrival": "As soon as possible",
      "no-action": "<0>No more actions are needed from you.</0> You can now close this page.",
      "b-view-details": "View transaction details"
    },
    "reconfirm-decline": {
      "review-header": "You declined the new quote",
      "days": "1-3 days",
      "we-refund": "We will refund",
      "destination": "Destination",
      "refund-time": "Refund time",
      "no-action": "<0>No more actions are needed from you.</0> You can now close this page."
    },
    "profile": {
      "carbon": {
        "2fa": "Carbon two-factor authentication",
        "create-2fa": "Enable",
        "replace-2fa": "Disable",
        "verification-pending": "Identity verification is pending.",
        "verification-succeeded": "Identity verification successful.",
        "verification-failed": "Identity verification failed. Please update and resubmit your information.",
        "verification-failed-permanently": "Identity verification failed. Please <0>contact Carbon</0>.",
        "enable-2fa-before-proceeding": "You must <0>enable two-factor authentication for Carbon</0> to make this purchase."
      },
      "submit-kyc": {
        "required-incomplete": "You must complete all required fields.",
        "required-complete": "",
        "button": "Send details for review"
      },
      "editor": {
        "warning": "I understand that if I resubmit this information my account will need to be reviewed again and I will not be able to make any purchases or sales until this review has been completed.",
        "name": {
          "edit": "Edit legal name",
          "add": "Add legal name",
          "placeholder": "",
          "save": "Submit legal name",
          "warning": "I understand that if I resubmit my name, my account will need to be reviewed again and I will not be able to make any purchases or sales until this review has been completed.",
          "field": "Full legal name"
        },
        "email": {
          "edit": "Edit email address",
          "add": "Add email address",
          "label": "Email address",
          "placeholder": "",
          "save": "Submit email address",
          "warning": "I understand that if I change my email address, my account will need to be reviewed again and I will not be able to make any purchases or sales until this review has been completed.",
          "field": "Email address"
        },
        "personal-details": {
          "edit": "Edit personal details",
          "add": "Add personal details",
          "label": "Personal details"
        },
        "occupation": {
          "placeholder": "Account manager, Company Director, Nurse, etc.",
          "save": "Declare occupation",
          "field": "Occupation"
        },
        "source-of-funds": {
          "placeholder": "Savings of $1,000 per month from my job over the last two years",
          "detailed-declaration-50-chars": "Make a detailed declaration over 50 characters.",
          "save": "Declare source of funds",
          "field": "What is your source of funds?",
          "slash": "{{currentChars}}/{{minChars}}"
        },
        "kyc-form": {
          "edit": "Edit your details",
          "add": "Add your details",
          "save": "Submit your details",
          "dob-label": "Date of birth",
          "first-name-label": "First name",
          "last-name-label": "Last name",
          "country-label": "Country",
          "state-label": "State",
          "mobile-number": "Mobile number",
          "mobile-number-required": "Mobile number"
        },
        "address": {
          "edit": "Edit address",
          "add": "Add address",
          "label": "Address",
          "save": "Submit address",
          "warning": "I understand that if I change my address, my account will need to be reviewed again and I will not be able to make any purchases or sales until this review has been completed.",
          "building-number-label": "Building number",
          "house-label": "House name/number",
          "street-name-label": "Street name",
          "street1-label": "Address line 1",
          "street2-label": "Address line 2",
          "city-label": "City",
          "state-label": "State",
          "county-state-label": "County/state",
          "postalCode-label": "Postcode/ZIP",
          "country-label": "Country of residence"
        },
        "2fa": {
          "edit": "Edit two-factor authentication",
          "add": "Enable two-factor authentication",
          "disable": "Disable two-factor authentication",
          "disable-button": "Disable two-factor authentication",
          "disable-warning": "Enter your Carbon 2FA code below to disable two-factor authentication. You will not be able to make purchases while two-factor authentication is disabled.",
          "not-set-up": "Not set up",
          "to-set-up": "Scan this QR code with an authenticator app. Enter your verification code below:",
          "enable-button": "Enable two-factor authentication",
          "enabled": "Enabled",
          "disabled": "Disabled"
        },
        "live-photo": {
          "add": "Take live photo",
          "edit": "Edit live photo",
          "provided": "Photo uploaded",
          "missing": "",
          "capture-button": "Take a photo",
          "reset-button": "Retake photo",
          "use-button": "Use this photo",
          "instructions": "Take a photo of your face. Your face must be well lit and visible, without any sunglasses or alterations to your physical appearance. Also make sure the photo is clear, with no glare or blur."
        },
        "sin": {
          "edit": "Edit SSN",
          "add": "Add SSN",
          "save": "Submit SSN",
          "field": "Social security number (SSN)",
          "warning": "I understand that if I change my SSN, my account will need to be reviewed again and I will not be able to make any purchases or sales until this review has been completed.",
          "placeholder": "000-00-0000"
        },
        "proof": {
          "add": "Upload your proof of address",
          "edit": "Upload your proof of address",
          "save": "Submit document",
          "type": [
            "Utility bill",
            "Bank statement"
          ],
          "select-label": "Which document would you like to upload for address verification?",
          "upload-label": "Upload one photograph of your information.",
          "upload-label-format": "JPG or PNG formats only, maximum file size 3MB.",
          "upload-policy-label": "See our <0>document capture practices</0> for more information on how to take the right photo.",
          "warning": "I understand that if I resubmit documents, my account will need to be reviewed again and I will not be able to make any purchases or sales until this review has been completed.",
          "file-uploaded": "{{fileName}} uploaded",
          "file-failed": "Upload failed: {{fileName}}",
          "file-update": "<0>Remove</0> or <1>upload a new image</1>",
          "try-again": "Try again",
          "submit-btn": "Submit document",
          "provided": "Proof of address uploaded"
        },
        "id": {
          "add": "Upload your identity document",
          "edit": "Upload your identity document",
          "save": "Submit document",
          "passport": {
            "label": "Passport"
          },
          "drivers-licence": {
            "label": "Driver’s license",
            "label-front": "Front of driver’s license",
            "label-back": "Back of driver’s license"
          },
          "national-id": {
            "label": "National ID",
            "label-front": "Front of national ID",
            "label-back": "Back of national ID"
          },
          "select-label": "Which identity document would you like to upload for verification?",
          "upload-label": "Upload one photograph of your passport information.",
          "upload-label-format": "JPG or PNG formats only, maximum file size: 3MB.",
          "upload-policy-label": "See our <0>document capture practices</0> for more information on how to take the right photo.",
          "warning": "I understand that if I resubmit documents, my account will need to be reviewed again and I will not be able to make any purchases or sales until this review has been completed.",
          "national-id-upload": "Upload two <0>separate photographs</0> of your national ID, one of the front and one of the back.",
          "national-id-upload-format": "Landscape orientation, JPG or PNG format only, maximum file size: 4MB, minimum file size: 500KB.",
          "image-practices-msg": "See our document capture guidelines for more information on how to take the right photo.",
          "driver-license-upload": "Upload two <0>separate photographs</0> of your driver’s license, one of the front and one of the back.",
          "driver-license-upload-format": "JPG or PNG format only, maximum file size: 3MB.",
          "file-uploaded": "{{fileName}} uploaded",
          "file-failed": "Upload failed: {{fileName}}",
          "file-update": "<0>Remove</0> or <1>upload a new image</1>",
          "try-again": "Try again",
          "submit-btn": "Submit document",
          "passport-drag-label": "Passport information",
          "passport-drag-link": "Drag and drop or <0>upload a file</0>.",
          "front-drag-label": "Front",
          "back-drag-label": "Back",
          "missing": "",
          "provided": "ID uploaded"
        },
        "phone": {
          "edit": "Edit phone number",
          "label": "Phone number",
          "add": "Add phone number",
          "save": "Submit phone number",
          "placeholder": "+1 000-123-1234"
        },
        "dob": {
          "edit": "Edit date of birth",
          "year-label": "Year",
          "month-label": "Month",
          "day-label": "Day",
          "add": "Add date of birth",
          "save": "Submit date of birth",
          "selected": "Selected",
          "no-selected": "No date selected",
          "apply": "Select",
          "year-placeholder": "2000",
          "month-placeholder": "12",
          "day-placeholder": "31"
        },
        "profile-document-count_plural": "{{count}} documents",
        "profile-document-count": "{{count}} document"
      },
      "creator": {
        "share-details": "Share your details with {{providerName}}",
        "share-details-sub": "Share your Nash account information with {{providerName}} to set up your account.",
        "name": "Full legal name",
        "first-name": "First name",
        "last-name": "Last name",
        "email": "Email address",
        "dob": "Date of birth",
        "submit": "Share details and create {{providerName}} account"
      },
      "status": {
        "approved": "Verified",
        "open": "Not complete",
        "blocked-required": "Required but depends on another field",
        "blocked-optional": "Optional but depends on another field",
        "open-required": "Not complete (required)",
        "open-optional": "Not complete (optional)",
        "draft": "Saved",
        "submitted": "Submitted",
        "pending": "In review"
      },
      "title": "Profile",
      "profile-details": "Profile details",
      "profile-status-no-completed": "Profile not completed",
      "profile-status-in-review": "Your profile is currently under review",
      "profile-status-completed": "Profile complete",
      "profile-status-rejected": "Your profile details were rejected",
      "profile-no-completed-info-message": "You must provide all details requested below before your limits can be confirmed. This will take place automatically once all required information has been provided and a <0>payment method is added</0>. The process can take up to five working days.",
      "profile-pending-info-message": "Editing details while your profile is under review will restart the review process.",
      "profile-rejected-error-message": "Your profile details were rejected. Please update your details to try again.",
      "profile-approved-info-message": "Editing any profile details will mean that your account must be reviewed again. Your ability to buy and sell digital assets directly will be frozen until this review is complete and your details are approved.",
      "limits-requirements": "Requirements",
      "limits-header": "Yearly buy limits",
      "limits-complete": "Nash platform fiat tier 1",
      "limits-not-complete": "Declare occupation and source of funds",
      "limits-no-occupation": "Declare occupation",
      "limits-no-source-of-funds": "Declare source of funds",
      "limits-no-source-of-wealth": "Declare your main source of funds",
      "limits-no-level-1": "Must be tier-1 verified",
      "add-occupation": "Declare occupation",
      "add-source-of-funds": "Declare source of funds",
      "add-source-of-wealth": "Declare main source of funds",
      "header": "Tier 1 profile information",
      "contact-support-to-edit": "<0>Contact support</0> to edit",
      "source-of-funds": "Source of funds",
      "source-of-wealth": "Main source of funds",
      "occupation": "Occupation",
      "my-limits-tab": "Limits",
      "account-id": "Account ID",
      "created": "Created",
      "replace": "Replace",
      "verified": "Verified",
      "not-verified": "Not verified",
      "daily-limit-remaining": "{{value}} daily limit remaining",
      "unlimited": "No daily limit",
      "tier": "Tier {{number}}",
      "personal-details": "Personal details",
      "name": "Name",
      "create-name": "Add name",
      "edit-name": "Edit name",
      "edit": "Edit",
      "email": "Email address",
      "create-email": "Add email address",
      "edit-email": "Edit email address",
      "address": "Residential address",
      "create-address": "Add residential address",
      "edit-address": "Edit residential address",
      "address-and-utility-bill": "Residential address and utility bill",
      "date-of-birth": "Date of birth",
      "create-date-of-birth": "Add date of birth",
      "edit-date-of-birth": "Edit date of birth",
      "cell-phone": "Phone number",
      "create-cell-phone": "Add phone number",
      "edit-cell-phone": "Edit phone number",
      "government-id": "Identity document",
      "append-government-id": "Add another identity document",
      "create-government-id": "Upload identity document",
      "replace-government-id": "Replace identity document",
      "social-security-number": "Social security number (SSN)",
      "create-social-security-number": "Add social security number (SSN)",
      "replace-social-security-number": "Replace social security number (SSN)",
      "document-id": "Identity document",
      "upload-document": "Upload document",
      "live-photo": "Live photo",
      "create-live-photo": "Add live photo",
      "replace-live-photo": "Replace live photo",
      "statement-of-worth": "Statement of net worth",
      "try-again": "Try again",
      "active": "Active",
      "complete-profile-title": "Your Nash account profile is incomplete! You need to enter your country of residence before you can continue.",
      "complete-profile-link": "Enter country of residence",
      "daily-limit": "Daily limit",
      "weekly-limit": "Weekly limit",
      "monthly-limit": "Monthly limit",
      "monthly-buy-limit": "Monthly buy limit",
      "monthly-sell-limit": "Monthly sell limit",
      "remaining": "{{value}} remaining",
      "remaining-currency": "<0></0> remaining",
      "add": "Add {{field}}",
      "status-and-process": "Status",
      "combined-assets-limits": "Limits for digital assets and national currencies combined",
      "completed": "Complete",
      "not-completed": "Not completed",
      "in-review": "In review",
      "rejected": "Rejected",
      "rejected-error-message": "Your <0>profile details</0> were rejected. Please provide them again to retry.",
      "initial-account-creation": "Account creation",
      "profile-label": "{{providerName}} profile",
      "per-week": "<0>{{value}}</0> per week",
      "per-month": "<0>{{value}}</0> per month",
      "proof-of-address": "Proof of address",
      "append-proof-of-address": "Add another proof of address",
      "proof-of-address-payment-method": "You can <0>add a payment method</0> to satisfy this requirement."
    },
    "confirmed-transaction": {
      "order-created": "Your order has been created",
      "title": "Order created",
      "deposit": "We will deposit your assets into your Nash personal account once your payment has cleared.",
      "delay": "This can take up to {{days}} business days. You can view the status of your deposit in the <0>Transactions</0> tab.",
      "dismiss": "View the transaction"
    },
    "review-sell-transaction": {
      "title": "Sale quote",
      "send-asset-title": "Send {{assetName}} to the address below from your Nash personal account.",
      "send-asset-body-1": "What you send will be converted to {{currencyCode}} and credited to your account. We will use the market exchange rate at the time we receive your transaction.",
      "selling": "I am selling",
      "cost": "I will receive <0>(estimate)</0>",
      "to-bank": "Into this account",
      "deposit-address": "I need to send this to",
      "provider-fee": "Provider fee",
      "arrival-time": "Estimated arrival time",
      "arrival-time-value": "Upon sending funds, ~<0>2–5</0> business days",
      "current-rate": "(<0></0>/<1>{{sourceCurrency}}</1>)",
      "cancel-btn": "Cancel",
      "confirm-btn": "I understand",
      "nash": {
        "l-you-will-sell": "You will sell",
        "l-at-current-rate": "At the current rate",
        "current-global-exchange-rate": "Current global rate: <0 /> (CoinMarketCap)",
        "l-you-will-receive": "You will receive",
        "l-pay-to": "Pay to",
        "b-cancel-sale": "Cancel sale",
        "title": "Sell {{asset}}",
        "b-finalize-sale": "Finalize sale",
        "m-add-a-method": "You need to add a payment method before we can finalize your quote."
      }
    },
    "review-buy-transaction": {
      "2fa-token": "{{providerName}} 2FA code",
      "arrival-time": "Asset arrival time",
      "arrival-time-value": "<0>{{min}}–{{max}}</0> business days",
      "before-fee-cost": "Cost (without fees)",
      "buying": "I want to purchase",
      "complete": "Complete",
      "completed-on": "Completed on",
      "confirm-btn": "Finish",
      "cancel-quote": "Decline this quote",
      "cost": "It will cost",
      "currency-unavailable-status": "Not available to purchase at this time",
      "current-exchange-rate": "Current exchange rate",
      "current-global-exchange-rate": "Current global rate: <0 /> (CoinMarketCap)",
      "exchange-rate": "Exchange rate",
      "fees": "Fees",
      "rate-change-label": "Exchange rate",
      "rate-protection-label": "Protected",
      "current-rate": "<0 /> / <1>{{sourceCurrency}}</1>",
      "destination": "Destination",
      "paying-to": "Paying to",
      "paid-to": "Paid to",
      "l-refund-time": "Refund time",
      "refund-time": "A few minutes",
      "processing-refund": "Processing your refund",
      "deposited-to": "Deposited to",
      "asset-deposited-to": "Asset deposited to",
      "refund-amount": "Refund amount",
      "expired": "This quote expired {{value}} ago.",
      "expired-message-1": "Your guaranteed exchange rate expired!",
      "expired-message-2": "Refreshing may update your exchange rate.",
      "expires": "This quote will expire in {{value}}.",
      "started-on": "Started at",
      "happy-btn": "Accept quote and make transfer",
      "user-iban-label": "IBAN used",
      "payment-needed": "Payment needed",
      "payment-status": "Payment status",
      "payment-status-paid": "Paid",
      "sale-status": "Sale status",
      "sale-status-complete": "Complete",
      "provider-fee": "Provider fee",
      "provider-fee-with-name": "{{providerName}} fee",
      "quoted-amount": "Quoted amount",
      "quoted-exchange-rate": "Quoted exchange rate",
      "transfer-this-amount": "Transfer this amount",
      "reason-for-failure": "Reason for failure",
      "recipient-details": "If you have already sent your payment you don’t need to do anything. If you don’t send your payment, or the amount received doesn’t match the total above, we will cancel your order and refund you.",
      "recipient-details-link": "Recipient’s bank details",
      "get-or-cancel": "<0>Get recipient’s bank details</0> or <1>decline this quote</1>.",
      "refresh-btn": "Refresh",
      "status": "Currency status",
      "l-reason": "Reason for refund",
      "reason-compliance": "Compliance check failed",
      "step-payment": "Make your transfer",
      "step-review": "Review your quote",
      "submit-btn": "Confirm purchase",
      "taken-from-bank": "Taken from bank account",
      "taken-from-card": "Charged to card",
      "l-sell-add-source": "Please declare your source of funds for this particular sale.",
      "l-buy-add-source": "Please declare your source of funds for this particular purchase.",
      "quote-accepted-title": "Quote accepted",
      "confirm-payment-countdown": "This order will expire in {{minutes}}:{{seconds}}.",
      "title": "Purchase digital assets",
      "source-of-funds-modal": {
        "title": "Source of funds",
        "label": "Select or add the source of funds for this purchase",
        "add-new": "+ Add new",
        "l-add-new": "Add a new source of funds",
        "b-add-new": "Save and use as source of funds",
        "this-is-the-source": "This is the main source of funds declared on your Nash profile.",
        "b-cancel": "Cancel",
        "b-go-back": "Accept"
      },
      "total-cost": "Total cost",
      "total-sold": "Total sold",
      "fiat-deposited-to": "Deposited to",
      "b-change": "Change",
      "b-add": "Add",
      "source-of-funds": "Source of funds for this purchase",
      "total-with-provider-fee": "Total with fees",
      "trading-contract": "Trading contract",
      "transaction-details": "Order summary",
      "transaction-details-link": "View",
      "warning-msg": "I authorize {{providerName}} to debit the account indicated for the above amount on today’s date. I will not dispute {{providerName}} debiting my account, so long as the transaction corresponds to the terms in this online form and my agreement with {{providerName}}.",
      "declined-exchange-rate": "Declined exchange rate",
      "declined-amount": "Declined amount"
    },
    "review-transfer-funds": {
      "transfer-to": "Transfer <0 /> to the account listed below.",
      "transfer-to-label": "Transfer this amount",
      "name-registered": "The bank account you use to pay must be registered under the same name as your Nash account.",
      "receive-funds-soon": "If we do not receive your funds within five days, your order will be canceled.",
      "reference": "Reference",
      "need-to-include": "You need to include this.",
      "iban": "IBAN",
      "bank-swift": "Bank SWIFT",
      "bank-country": "Bank country",
      "decline-this-quote": "Decline this quote",
      "bank-name": "Bank name",
      "recipient-name": "Recipient name",
      "recipient": "Recipient",
      "btn-cancel-quote": "Decline quote",
      "btn-close-quote": "Close",
      "btn-made-payment": "I’ve made my payment",
      "use-exact-name": "Use this exact name.",
      "recipient-address": "Recipient address",
      "recipient-bank-country": "Recipient bank country",
      "exact-name-warning-1": "You <0>must</0> specify the recipient as ‘<1>Neon Exchange AG</1>’.",
      "exact-name-warning-2": "Transfers to ‘Nash’ or other names will be <0>returned at your own cost</0>.",
      "exact-name-warning-3": "Your bank account name must match the name on your Nash account. <0>Do not</0> use third-party services (e.g. TransferWise).",
      "btn-exact-name-warning": "Got it"
    },
    "timeout-message": "This exchange rate will be guaranteed and locked for:",
    "network-error": "Network error. Please try again.",
    "ccpro": {
      "error-no-wallet": "Wallet retrieval error. Please wait and try again.",
      "recipient-name": "Asset Tokenization Services OÜ",
      "drag-and-drop": "Drag and drop or",
      "upload-a-file": "upload a file.",
      "drop-file-here": "drop file here",
      "recipient": "Recipient",
      "upload-new": "Upload new",
      "remove": "Remove",
      "remaining-currency": "<0></0> / <1></1>",
      "uploaded": "File uploaded",
      "not-uploaded-in-time": "File not uploaded in time",
      "street": "Street address",
      "city": "City",
      "country": "Country",
      "zip": "Postcode",
      "phone": "Phone number",
      "not-uploaded": "Not uploaded",
      "document": "Document",
      "documents": "Documents",
      "transfer-amount": "Transfer this amount",
      "pop-upload-time": "You must upload your proof of payment within 60 minutes after sending funds for this transaction to be valid.",
      "add-default-docs": "<0>Increase my limits</0>",
      "overlimit-message-level1": "You need to <0>complete your profile</0> before you can buy digital assets.",
      "overlimit-message-level2": "This transaction would exceed your monthly limit.",
      "government-id-or-passport": "Identity document",
      "government-id": "National ID",
      "government-id-front": "National ID (front)",
      "government-id-back": "National ID (back)",
      "passport": "Passport",
      "utility-bill": "Utility bill",
      "selfie-with-id": "Selfie with ID",
      "include-reference": "You need to include this.",
      "proof-of-payment": "Proof of payment",
      "transfer-instructions-singular": "Transfer <0>{{amount}}</0> to the following bank account:",
      "transfer-instructions-plural": "Transfer <0>{{amount}}</0> to one of the following bank accounts:",
      "include-payment-reference": "To complete your purchase, upload a screenshot of your transfer as proof of payment.",
      "reference": "Reference",
      "bank-name": "Bank name",
      "bank-swift": "Bank SWIFT/BIC",
      "bank-country": "Bank country",
      "bank-address": "Bank address",
      "bank-iban": "IBAN",
      "upload-proof-of-payment": "Please upload a proof of payment, such as a transaction screenshot from your online banking platform.",
      "proof-of-payment-file-formats": "The image must be in BMP, JPEG, PDF or PNG format.",
      "create-account": {
        "enter-registration-code": "Enter your registration code"
      },
      "order-created": {
        "title": "Your order has been created",
        "description": "We will deposit your assets into your Nash personal account once your payment has cleared. This can take up to {{count}} business day. You can view the status of your deposit in the <0>Transactions</0> tab.",
        "description_plural": "We will deposit your assets into your Nash personal account once your payment has cleared. This can take up to {{count}} business days. You can view the status of your deposit in the <0>Transactions</0> tab.",
        "button": "Finish"
      },
      "profile-details": {
        "birth-date": "Edit my birth date",
        "status-and-process": "Status and process",
        "initial-account-creation": "Account creation",
        "cellphone-and-email": "Confirm email and phone number",
        "complete-profile": "Profile",
        "buy-limits": "Buy limit",
        "sell-limits": "Sell limit"
      },
      "buy-steps": {
        "review-quote": "Review your quote",
        "make-payment": "Make your payment",
        "upload-proof-of-payment": "Upload proof of payment"
      },
      "error": {
        "invalid-data": "Invalid data.",
        "unhandled-error": "An unhandled error occurred. Please reload then try again.",
        "profile": "An error ocurred while loading profile data. Please reload then try again.",
        "file-upload": "Error uploading file. Please reload then try again.",
        "bank-account": "Error retrieving your bank accounts. Please reload then try again.",
        "platform": "Error retrieving data from CCPRO. Please reload then try again.",
        "coins": "Error retrieving available coins. Please reload then try again.",
        "kyc": "Error retrieving KYC data. Please reload then try again.",
        "quote": "Error quoting order. Please reload then try again."
      },
      "validation": {
        "first-name-required": "First name is required.",
        "first-name-characters-invalid": "First name must only contain letters and hyphens.",
        "last-name-required": "Last name is required.",
        "last-name-characters-invalid": "Last name must only contain letters and hyphens.",
        "email-required": "Email is required.",
        "email-invalid": "Email must be valid.",
        "date": "Invalid date",
        "month": "Invalid month",
        "year": "Invalid year",
        "zip": "Postcode must be between four and ten digits",
        "verification-code-invalid": "Invalid verification code.",
        "bank-name-required": "Bank name is required.",
        "iban-required": "IBAN is required.",
        "iban-too-short": "IBAN must be at least 16 characters in length.",
        "iban-too-long": "IBAN must not exceed 34 characters in length.",
        "iban-characters-invalid": "IBAN must only contain letters and numbers.",
        "iban-country-code-invalid": "IBAN must begin with a valid two-letter country code.",
        "iban-already-used": "IBAN already associated with an account.",
        "swift-required": "SWIFT/BIC is required.",
        "swift-length-invalid": "SWIFT/BIC must be between 8 and 11 characters."
      },
      "profile-status": {
        "incomplete": "Complete your profile to increase your limits.",
        "pending": "Identity verification is pending.",
        "succeeded": "Identity verification succeeded.",
        "failed": "Identity verification failed."
      },
      "field-status": {
        "incomplete": "Incomplete",
        "pending": "Pending",
        "rejected": "Rejected",
        "accepted": "Verified",
        "completed": "Complete"
      },
      "link": {
        "add": "Add",
        "edit": "Edit"
      },
      "heading": {
        "add-phone-number": "Add your phone number",
        "add-residential-address": "Add your residential address",
        "government-id-or-passport": "Upload identity document",
        "utility-bill": "Upload utility bill",
        "selfie-with-id": "Upload selfie with ID",
        "upload-proof-of-payment": "Upload proof of payment",
        "success": "Success!"
      },
      "button": {
        "cancel": "Cancel",
        "continue": "Continue",
        "submit": "Submit",
        "submit-verification-code": "Submit verification code",
        "transfer-initiated": "I’ve made this transfer",
        "submit-proof-of-payment": "Submit proof"
      },
      "details-shared": {
        "title": "{{ccpro}} has sent you an email!",
        "desc": "<0>Please check your email and verify your account with {{ccpro}}.</0><0>If you don’t see their email, check your junk folder.</0>",
        "button": "Resend verification email"
      },
      "transactions": {
        "order-id": "Order ID",
        "date-created": "Created",
        "action": "Action",
        "cost": "Cost",
        "amount": "Amount",
        "no-transactions": "You haven’t bought or sold any digital assets yet."
      },
      "payment-methods": {
        "bank-address": "Bank address",
        "bank-name": "Bank name",
        "currency": "Currency",
        "iban": "IBAN",
        "remove-bank-account": "Remove {{iban}}?",
        "swift": "SWIFT/BIC"
      },
      "editor": {
        "phone": {
          "enter-phone-number": "Enter phone number",
          "verify-phone-number": "Verify phone number",
          "label": "Enter your phone number",
          "desc": "A ten-digit code will be sent via SMS to verify your phone number.",
          "code-not-received": "Didn’t receive a code via SMS? <0>Resend it</0>.",
          "resending-code": "Resending verification code…",
          "code-label": "Enter the verification code sent to your phone.",
          "back": "Back",
          "verify": "Verify"
        },
        "national-id": {
          "upload-label": "Upload two <0>separate photographs</0> of your national ID, one of the front and one of the back.",
          "upload-label-format": "File extensions accepted: <0>.jpg</0>, <0>.jpeg</0>, <0>.bmp</0>, <0>.png</0>, <0>.pdf</0>. Maximum file size: 10MB."
        },
        "passport": {
          "upload-label": "Upload one photograph of your passport information.",
          "upload-label-format": "File extensions accepted: <0>.jpg</0>, <0>.jpeg</0>, <0>.bmp</0>, <0>.png</0>, <0>.pdf</0>. Maximum file size: 10MB."
        },
        "utility-bill": {
          "upload-label": "Upload one photograph of a recent utility bill.",
          "upload-label-format": "File extensions accepted: <0>.jpg</0>, <0>.jpeg</0>, <0>.bmp</0>, <0>.png</0>, <0>.pdf</0>. Maximum file size: 10MB."
        },
        "selfie-with-id": {
          "upload-label": "Upload one photograph of yourself holding both a piece of paper with ‘cryptocoin.pro’ written on it and your passport or national ID.",
          "upload-label-format": "File extensions accepted: <0>.jpg</0>, <0>.jpeg</0>, <0>.bmp</0>, <0>.png</0>, <0>.pdf</0>. Maximum file size: 10MB."
        },
        "bank-account": {
          "bank-address-placeholder": "Enter your bank’s address",
          "bank-name-placeholder": "Enter your bank’s name",
          "iban-placeholder": "e.g. DE89 3704 0044 0532 0130 00",
          "swift-placeholder": "e.g. CLBABU7S"
        }
      }
    }
  },
  "funds": {
    "title": "Funds",
    "deposit-currency": "Deposit {{currencySymbol}}",
    "your-currency-balances": "Your {{currencySymbol}} balances",
    "resetting-account": {
      "title": "Resync your trading contract balance.",
      "desc": "This will release funds stuck in a ‘Pending’ state. This process will cancel open trade orders.",
      "button": "Resync account",
      "resyncing": "Resyncing…",
      "error": "Resync failed. Please <0>contact support.</0>",
      "wait-error": "Please wait at least 2 hours after your last deposit before using this page.",
      "success": "Resync successful!"
    },
    "transaction-retry": {
      "transfers-page-retry-button-title": "Retry transaction",
      "title": "Retry transactions",
      "subtitle": "All pending or failed deposits or withdrawals",
      "actions-title": "Actions",
      "button-title": "Retry",
      "button-sending": "Sending…",
      "button-sent": "Resent",
      "nothing-to-retry": "You do not have any pending deposits or withdrawals.",
      "status": {
        "title": "Status",
        "created": "Created",
        "pending": "Pending"
      },
      "fetch-movements-error": "Error fetching your data. Please refresh the page.",
      "table": {
        "fee": "Fee"
      }
    },
    "assets": {
      "title": "Assets",
      "tabs-info-button": "Learn about sending and receiving funds",
      "header": {
        "title": "Assets",
        "search-placeholder": "Search over 3,000 assets…"
      },
      "transferring-funds": {
        "title": "Sending and receiving funds",
        "desc": "Nash Channels let you trade at lightning speed with no blockchain fees and without giving up custody. Send funds to Nash Channels from your Nash wallet.",
        "learn-more-never-show": "<0>Learn more</0> or <1>never show me this again</1>.",
        "learn-more": "Learn more",
        "never-show": "Never show me this again."
      },
      "table": {
        "header": {
          "title": "Balances",
          "actions": {
            "hide-zero-balances": "Hide zero balances"
          }
        },
        "claim-gas": {
          "claiming": "Claiming…",
          "claim": "Claim GAS",
          "gas-to-claim": "You have {{amount}} GAS to claim.",
          "no-gas-to-claim": "You have no GAS to claim.",
          "claiming-now": "You are currently claiming GAS.",
          "error-claiming": "Error claiming GAS.",
          "claiming-locked": "You can claim GAS again in ~{{count}} minute.",
          "claiming-locked_plural": "You can claim GAS again in ~{{count}} minutes."
        },
        "columns": {
          "asset": {
            "title": "Asset"
          },
          "personal-account": {
            "title": "Personal account"
          },
          "trading-account": {
            "title": "Trading contract"
          },
          "nash-channels": {
            "title": "Nash Channels"
          },
          "in-orders": {
            "title": "In orders"
          },
          "pending": {
            "title": "Pending",
            "hint": "Transfers being processed by the blockchain."
          },
          "tradeable": {
            "hint": "This asset is not currently traded on Nash, but you can still withdraw if you have a balance in the trading contract."
          },
          "action-buttons": {
            "trade": "Trade",
            "transfer-funds": "Send/Receive",
            "convert": "Convert",
            "send": "Send",
            "receive": "Receive",
            "nash-channels": "Nash Channels",
            "nash-channels-untradable": "This asset isn’t tradable in Nash"
          }
        },
        "no-results": "There are not yet any assets in your Nash account."
      }
    },
    "modals": {
      "verify-mnemonic": {
        "or": "or",
        "remindme": "remind me later",
        "dismiss": "Dismiss forever",
        "havent-checked": "You haven’t checked your twelve word backup",
        "will-need": "You’ll need these words to access your funds if you lose your password."
      },
      "transfer-funds": {
        "title": "Send/Receive",
        "create": {
          "asset": {
            "label": "Which asset?",
            "placeholder": "Search for an asset…"
          },
          "choose-accounts": {
            "from": "From",
            "to": "To"
          },
          "exchange-maintenance": "During maintenance you cannot transfer funds to or from the trading contract.",
          "recipient": {
            "placeholder": "Enter destination…"
          },
          "contacts": {
            "label": "Destination",
            "placeholder": "Search for a contact or send to a new address…",
            "wallet-address": "Send to ‘{{address}}‘",
            "button-contacts": "Contacts",
            "select-contact": {
              "no-options": "Type at least three characters to search for a contact or valid wallet address",
              "no-results": "No contacts found. This is not a valid address.",
              "option": {
                "no-email": "No email",
                "no-wallet-name": "No wallet name",
                "no-wallet-address": "No wallet address"
              }
            }
          },
          "destination-address": {
            "label": "Destination address",
            "placeholder": "Send only {{currency}} to this address",
            "errors": {
              "invalid-wallet": "Invalid address"
            }
          },
          "movement": {
            "error": "Please wait until your last Ethereum transfer finishes.",
            "pending-error": "Please wait until your pending Ethereum transfer completes.",
            "token-requires-approval": "Approval of {{ amount }} {{ currency }} is required for this token to be transferred to the trading contract.",
            "too-many-utxo": "Please send your NEO/GAS to yourself to simplify your wallet balance data. You will then be able to deposit to the trading contract."
          },
          "transfer-amount": {
            "label": "Amount to transfer",
            "network-transaction-fee": "maximum network fee",
            "loading-fee": "Loading fee…",
            "errors": {
              "gas-shortage": "You need at least {{amount}} {{currencySymbol}} in your personal account to pay network fees.",
              "fee-shortage": "You must save {{amount}} ETH for the Ethereum network fee.",
              "fee-shortage-trading": "You need {{amount}} ETH in your personal account for Ethereum network fees."
            }
          },
          "btc": {
            "funds-not-confirmed": "Your Bitcoin balance requires six network confirmations before you can transfer to the trading contract. Please wait while recent transfers confirm.",
            "wait-until-external-transfer-completes": "Please wait until your recent external transfer completes before making a deposit.",
            "temporary-limit": "Bitcoin deposits and withdrawals must be greater than 0.001 BTC while we test this new market. The restriction will be lifted in the near future."
          },
          "async": {
            "title": "Transaction update",
            "errors": {
              "syncing": "We are syncing your {{currencySymbol}} funds in our system. Please wait one minute and try again.",
              "transaction-failed": "Your last transaction sending {{currencySymbol}} failed. Please try again."
            }
          },
          "fees": {
            "eth-recommended-message": "Keep {{amount}} ETH in my personal account for future network fees.",
            "fee-shortage": "You need at least <0>{{amount}}</0> {{currencySymbol}} in your personal account to pay network fees. <1></1> Balance: <0>{{balance}}</0> {{currencySymbol}}"
          },
          "precision": {
            "neo-trading": "You cannot send or withdraw fractional amounts of NEO."
          },
          "maximum": {
            "amount": "Insufficient balance."
          },
          "deposit": {
            "label": "Your personal account details",
            "currency-address": "{{currency}} address",
            "currency-address-qrcode": "{{currency}} address QR code",
            "currency-send-warning": "Any assets other than {{currency}} sent to this address will be lost!"
          },
          "buttons": {
            "continue": "Continue",
            "review": "Review",
            "sent-funds": "I have sent my funds"
          }
        },
        "review": {
          "transfer-details": {
            "title": "Transfer details",
            "rows": {
              "amount-label": "You are sending",
              "from-label": "From",
              "to-label": "To",
              "fee-label": "Network fee"
            }
          },
          "confirming-balance": "Please wait while we confirm your balance.",
          "waiting-for-sync": "Your balance is currently syncing with the blockchain. This process can take up to two hours. Please submit your transfer again in a few moments.",
          "errors": {
            "send": "Failed to send. Please try again later.",
            "syncing": "Your last transfer requires up to two minutes to complete. Please wait and try again.",
            "insufficient-funds": "Your current balance is insufficient for this transfer or you currently have a transfer in progress. Please wait and try again."
          },
          "buttons": {
            "back": "Back",
            "transfer-funds": "Send",
            "transfer-funds-with-currency": "Send {{currency}}",
            "transfer-started": "Transfer started",
            "confirming": "Confirming…"
          }
        },
        "hints": {
          "btc-gas-hint": "A small network fee is required when performing transactions.",
          "eth-gas-hint": "A small network fee is required when performing transactions. Fees for Ethereum-based tokens are paid using ETH.",
          "neo-gas-hint": "A small network fee is usually required when performing transactions. Fees for NEO-based tokens are paid using GAS.",
          "eth-transfer-hint": "While transfers are pending, the balance shown here may not be accurate."
        },
        "steps": [
          "Create a transfer",
          "Review and start transfer"
        ],
        "maybe-approval-steps": [
          "Create a transfer",
          "Approval (if necessary)",
          "Review and start transfer"
        ],
        "approval-steps": [
          "Create a transfer",
          "Approval",
          "Review and start transfer"
        ],
        "erc-20": {
          "approving": "Approving",
          "title": "Approve transfer",
          "pre-deposit-info": "Before depositing {{symbol}} to the trading contract, you must first approve a transfer from your account.",
          "current-approval": "Your current approval to the trading contract is: {{currentErc20Approved}}"
        },
        "started": {
          "title": "Transfer in progress…",
          "title-initializing": "Transfer initializing…",
          "desc": "Visit <0>Transfers</0> to track its status.",
          "warning": "This can take up to one hour.",
          "remain-opened": "Please keep Nash open while your transfer initializes. If you close Nash or sign out, it will be paused until you sign in again.",
          "buttons": {
            "finish": "Got it!"
          }
        },
        "volume": {
          "exceeds-deposit-limit": "Exceeds deposit limit",
          "upgrade-tier-or-wait": "<0>Upgrade your verification tier</0> to deposit more funds or wait until you fall back below the limit.\n\n Withdrawals are never blocked.",
          "near-deposit-limit": "This transfer exceeds your deposit limit but will go through. You’ll need to upgrade your verification tier soon!"
        }
      },
      "nash-channels": {
        "explanation": {
          "title": "On our Layer-2 network\n you always control your funds",
          "fast-trade": "Lightning-fast cross-chain trading",
          "trade-without-fees": "Trade without blockchain fees",
          "nash-cash": "Buy/sell on Nash Cash at 0% fees"
        },
        "transfer-funds": {
          "require-approval": "You need to approve {{currency}} before you can deposit to Nash Channels.",
          "no-funds": "You don’t have any {{currency}} available to {{mode}}.",
          "no-funds-nash-cash": "<0>Deposit {{currency}}</0> from an external account or purchase at a 0% fee through Nash Cash."
        }
      },
      "nex-swap": {
        "info": {
          "title": "Convert NEX between the NEO and Ethereum blockchains",
          "markets": "Gain access to secondary markets on Ethereum, e.g. Uniswap",
          "staking": "Stake NEP-5 NEX tokens to receive dividends"
        },
        "tier-verification": "To convert NEX, please complete <0>Tier 1 verification</0>.",
        "minimum-amount": "Minimum conversion of {{amount}}",
        "modal-title": "Convert {{from}} to {{to}}",
        "convert-with-currency": "Convert {{currency}}",
        "conversion-started": "Conversion started"
      },
      "receive-assets": {
        "wallet-address": "Wallet address",
        "only-send-to": "Only send {{currency}} to this address!"
      },
      "transfer-info": {
        "title": "Funds can be transferred as follows",
        "notice": "You can only trade on the Nash Exchange once you have sent funds to the trading contract.",
        "actions": {
          "action-1": "You <0>can</0> move funds back and forth between your personal account and external accounts.",
          "action-2": "Likewise, you <0>can</0> move funds back and forth between your personal account and the trading contract.",
          "action-3": "You <0>cannot</0> move funds between the trading contract and external accounts without going through your personal account. This helps us keep funds used for trading secure: it’s always you depositing and withdrawing."
        },
        "continue-button": "OK, continue",
        "dismiss-link": "Dismiss forever and continue"
      },
      "select-asset": {
        "search-placeholder": "Search over 3,000 assets…",
        "title-receive": "Select an asset to receive",
        "title-send": "Select an asset to send",
        "show-usd-value": "Show USD value",
        "available-balance": "Available balance",
        "groups": {
          "yours": "Your assets",
          "popular": "Popular assets",
          "other": "Other assets"
        }
      }
    },
    "transactions": {
      "title": "Transfers",
      "show-more-transactions": "Show more transfers",
      "search-my-transactions": "Search my transfers…",
      "no-transactions": "You haven’t made any transfers yet.",
      "table": {
        "header": {
          "title": "All deposits, withdrawals and contract transfers"
        },
        "when": {
          "title": "When"
        },
        "action": {
          "title": "Action",
          "status": {
            "completed": "Complete",
            "pending": "Pending",
            "pending-with-confirmations": "{{confirmations}}/{{denominator}} confirmations"
          },
          "view-transaction": "View transaction",
          "retry-pending": "Retry sending transaction",
          "cancel-intent": "Cancel transfer",
          "clear-intent": "Clear transfer",
          "unlock-account": "Unlock session",
          "contact-support": "Please contact support",
          "received-currency": "Received {{currencySymbol}}",
          "receiving-currency": "Receiving {{currencySymbol}}",
          "transferred-currency": "Sent {{currencySymbol}}",
          "transferring-currency": "Sending {{currencySymbol}}",
          "initializing-currency": "Initializing {{currencySymbol}} transfer",
          "waiting-to-witness": "Waiting for {{currencySymbol}} transfer",
          "locked-initializing": "{{currencySymbol}} transfer needs unlocked session",
          "failed-permanently": "{{currencySymbol}} transfer failed"
        },
        "destination": {
          "title": "Destination",
          "nash-account": "Nash",
          "to": {
            "trading-account": "Trading contract",
            "personal-account": "Personal account",
            "nash-fiat-ramp": "Sell to Nash",
            "staking-account": "NEX staking contract",
            "nex-swap": "NEX swap contract",
            "fees": "Fees"
          },
          "from": {
            "trading-account": "From the trading contract",
            "personal-account": "From my personal account",
            "nash-fiat-ramp": "Purchase from Nash",
            "nex-swap": "From NEX swap contract",
            "external-address": "From <0 />"
          }
        },
        "amount": {
          "title": "Amount"
        }
      }
    },
    "portfolio": {
      "title": "Portfolio",
      "header": {
        "search-placeholder": "Search my assets…",
        "search-placeholder-transfer-redesign": "Search assets…"
      },
      "table": {
        "header": {
          "title": "My assets",
          "title-transfer-redesign": "Assets",
          "actions": {
            "hide-small-balances": "Hide small balances"
          }
        },
        "columns": {
          "asset": {
            "title": "Asset"
          },
          "total-balance": {
            "title": "Total",
            "title-transfer-redesign": "Total/value",
            "hint": "Total across all accounts, orders and stakes."
          },
          "fiat-value": {
            "title": "Value ({{fiatCurrency}})"
          },
          "price": {
            "title": "Price/24h change"
          },
          "allocation-percent": {
            "title": "Allocation",
            "hint": "The percentage of your portfolio held in each asset."
          },
          "action-buttons": {
            "trade": "Trade"
          }
        },
        "no-results-problem": "Your Nash account is currently empty.",
        "no-results-solution": "<0>Send/Receive</0> funds to get started."
      },
      "balances": {
        "header": {
          "title": "Portfolio",
          "hint": "The total value of your assets and 24-hour change."
        },
        "total": "Total",
        "available": {
          "title": "Available",
          "hint": "You are able to move these funds. They are either in your personal account or the trading contract. Funds that are not available are either locked in unfilled orders or NEX stakes, or are currently in the process of being transferred."
        },
        "transfer-funds": "Send/Receive"
      },
      "chart": {
        "header": {
          "title": "Total asset value",
          "hint": "Track how the value of your portfolio has changed over time."
        },
        "period": {
          "6M": "6M",
          "1M": "1M",
          "7D": "1w",
          "1D": "24h"
        },
        "empty": {
          "heading": "Your portfolio is currently empty",
          "body": "<0>Send/Receive</0> funds or <1>buy from our partners</1> to get started."
        }
      },
      "total-balance": {
        "header": {
          "title": "Balances",
          "hint": "You are in complete control of all these funds."
        },
        "available-assets": "Available assets",
        "in-personal": "Personal account",
        "in-trading": "Trading contract",
        "in-unfilled-orders": "Unfilled orders",
        "in-stake": "Staked NEX",
        "learn-more": "Learn more"
      }
    }
  },
  "fees": {
    "title": "Network fee",
    "title_plural": "Network fees",
    "error": {
      "general": "Could not load fees."
    },
    "options": {
      "fast": "Fast",
      "standard": "Standard",
      "slow": "Slow (safe)"
    }
  },
  "markets": {
    "title": "Markets",
    "all": "All",
    "faves": "Favorites",
    "volume-short": "vol.",
    "usd": "USD",
    "none": "None",
    "g100": ">{{value}}",
    "columns": {
      "rank": "Rank",
      "asset": "Asset",
      "last-price": "Last price",
      "change": "Change",
      "market-cap": "Market cap",
      "volume": "Volume",
      "pair": "Pair",
      "current-buy": "Current buy",
      "current-sell": "Current sell",
      "current-spread": "Spread",
      "1d-change": "24h change",
      "1d-high": "24h high",
      "1d-low": "24h low",
      "1d-volume": "24h volume",
      "1d-chart": "24h chart",
      "1w-change": "1w change",
      "1w-high": "1w high",
      "1w-low": "1w low",
      "1w-volume": "1w volume",
      "1w-chart": "1w chart",
      "1m-change": "1M change",
      "1m-high": "1M high",
      "1m-low": "1M low",
      "1m-chart": "1M chart",
      "1m-volume": "1M volume"
    },
    "buttons": {
      "trade": "Trade"
    },
    "trade-frequency": {
      "1h": "1h",
      "1m": "1m",
      "1M": "1M",
      "1W": "1w",
      "24h": "24h",
      "3M": "3M",
      "6M": "6M"
    },
    "search-placeholder": "Search for a market…",
    "individual-assets": {
      "title": "Individual assets",
      "header": "Individual assets listed on Nash"
    },
    "asset-pairs": {
      "title": "Asset pairs",
      "header": "All asset pairs traded on Nash Exchange"
    },
    "no-results": "No results for this period.",
    "miscellaneous": {
      "vol": "vol."
    }
  },
  "modals": {
    "transfer-funds": {
      "what-asset": "Which asset?",
      "select-asset": "Select an asset",
      "transfer-from": "From",
      "to-destination": "To",
      "send-only-currency": "Send only {{currency}} to this address",
      "transfer-details": "Transfer details",
      "you-are-transfering": "You are transferring",
      "you-are-sending": "You are sending",
      "enter-2fa-code": "Enter your two-factor authentication code",
      "transfer-funds": "Send/Receive",
      "create-transfer": "Create transfer",
      "review-and-start-transfer": "Review and start transfer",
      "transfer-has-started": "Your transfer has started",
      "check-tranfer-info-part1": "You can check the progress of your transfer in the",
      "check-tranfer-info-link": "Transactions",
      "check-tranfer-info-part2": "section of ‘Funds’.",
      "external-address": "External address",
      "asset-to-transfer": "Asset to transfer",
      "transfer-funds-to-external": "Send funds to an external address",
      "send-funds": "Send funds",
      "withdrawal-details": "Withdrawal details",
      "to-external-address": "To external address",
      "request-sent-to-blockchain": "Your transfer request has been sent to the blockchain.",
      "no-funds": "You don’t have any {{currency}} in your {{account}} to {{movementType}}.",
      "auto-close": {
        "disclaimer": "This window will automatically close once your transfer has started.",
        "countdown": "Closing in {{seconds}}…"
      }
    },
    "receive-funds": {
      "asset-to-receive": "Asset to receive",
      "address-to-receive-currency": "This is your address to receive {{currency}}",
      "receive-funds-from-external": "Receive funds from an external wallet"
    },
    "available-funds": {
      "available-amount-send": "Available to send",
      "available-amount-nash-channels-deposit": "Available to deposit",
      "available-amount-nash-channels-withdraw": "Available to withdraw",
      "available-amount-convert": "Available to convert",
      "wallets": {
        "personal-account": "Personal account",
        "nash-channels": "Nash Channels",
        "in-orders": "In orders",
        "pending": "Pending"
      }
    },
    "wallet-type": {
      "personal": "My personal wallet",
      "trading": "Trading contract",
      "external": "An external wallet"
    },
    "common": {
      "continue-and-review": "Continue",
      "finish": "Finish"
    },
    "form-amount": {
      "amount-to-transfer": "Amount",
      "recipients-address": "Recipient’s address",
      "enter-their-wallet": "Enter their wallet address",
      "check-destination-title": "Check your destination address twice.",
      "check-destination-description": "Sending funds to the wrong address will mean that you lose those funds forever."
    },
    "form-wallet": {
      "confirmations": "Confirmations",
      "confirmations-count": "This token will take {{confirmationsCount}} confirmations to appear in your wallet. You can view the status of your deposit under ‘Funds > Transactions’."
    },
    "send-confirmation-box": {
      "only-send-one-asset": "Only send {{currency}} to this address.",
      "only-send-multiple-asset": "Only send {{currenciesWithoutLast}} or {{lastCurrency}} assets to this address.",
      "you-can-lose-funds": "Sending funds to the wrong address will mean that you lose those funds forever."
    },
    "password": {
      "title": "Enter credentials",
      "secret-title": "Unlock your secret keys"
    },
    "updated-terms": {
      "title": "Terms and conditions",
      "terms": {
        "names": {
          "privacy-notice": "Privacy Notice",
          "user-agreement": "User Agreement"
        },
        "desc": "Please read and accept our latest {{termsName}}.",
        "message": "I accept the latest <0>{{termsName}}</0>."
      },
      "confirm-notice": "If you do not accept the above terms and conditions, you will not be able to continue using Nash services.",
      "confirm-button": "Confirm",
      "sign-out-link": "Sign me out",
      "errors": {
        "generic-error": "An error has occurred. Please retry."
      }
    },
    "search-contact": {
      "empty-list": "You don’t have any contacts to select from!",
      "wallet": "{{count}} wallet",
      "wallet_plural": "{{count}} wallets"
    }
  },
  "orders": {
    "cards": {
      "in-progress": "Orders in progress",
      "24h": "24h",
      "available": "Available to trade",
      "reserved": "In orders"
    }
  },
  "referrals": {
    "title": "Referral program",
    "referrals": {
      "desc": "The more tickets you earn, the higher chance you have of winning.",
      "affiliates-portal-link": "Go to your Affiliates portal",
      "cards": {
        "social-share": {
          "label": "Share your referral code:",
          "activated-count": "{{count}} activated ticket",
          "pending-count": "{{count}} pending ticket",
          "pending-count_plural": "{{count}} pending tickets",
          "message": "Use my referral code {{url}} to sign up for the @nashsocial giveaway! #TrustYourselves {{ytLink}}"
        },
        "info": {
          "title-0": "Invite friends to earn commission sooner!",
          "subtitle-0": "With more volume, you’ll qualify as a Rising Star and start earning commission.",
          "title-20": "Invite friends to enjoy higher rewards!",
          "subtitle-20": "With more volume, you’ll qualify as a VIP and earn higher commission rates.",
          "title-25": "Invite friends to earn more rewards!",
          "subtitle-25": "The more friends you have trading, the more 25% rewards you’ll receive.",
          "watch-video-or-learn-more": "<0>Watch the video</0> or <1>learn more</1>"
        }
      }
    }
  },
  "settings": {
    "title": "My account",
    "save-settings": "Save settings",
    "kyc": {
      "state-label": "State",
      "rejected": "Tier 1 status denied",
      "rejected-subtitle": "Unfortunately, you will not be able to proceed any further. If you believe this is a mistake, please contact our <0>support team.</0>",
      "details": {
        "missing_signature": {
          "title": "Missing signature",
          "content": "Your identity document must display your signature."
        },
        "digital_copy": {
          "title": "Original required",
          "content": "We detected a digital copy of your identity document. Please try again with the original document."
        },
        "ip_address_is_proxy": {
          "title": "Proxy detected",
          "content": "You may not submit your documents from a proxy IP address. Please deactivate proxy/VPN services."
        },
        "birthdate_invalid_on_id": {
          "title": "Invalid date of birth",
          "content": "The date of birth on your identity document is invalid."
        },
        "no_face_present": {
          "title": "No face detected",
          "content": "We could not detect your face in the image your provided."
        },
        "photocopy_black_white": {
          "title": "Original required",
          "content": "We detected a photocopy of your identity document. Please try again with the original document."
        },
        "wrong_document_page": {
          "title": "Incorrect page",
          "content": "Your identity document is not displaying the correct page."
        },
        "different_persons_shown": {
          "title": "Different people",
          "content": "Your identity document and selfie show different people."
        },
        "damaged_document": {
          "title": "Damaged document",
          "content": "Your identity document is damaged."
        },
        "identity_verification_too_many_attempts": {
          "title": "Too many attempts",
          "content": "You have submitted too many verification attempts"
        },
        "unknown_error": {
          "title": "Something went wrong!",
          "content": "We have encountered an unexpected error!"
        },
        "no_document": {
          "title": "Document not found",
          "content": "We could not find an identity document in the image you provided."
        },
        "multiple_people": {
          "title": "Multiple people detected",
          "content": "We detected multiple people in the image your provided. You must be the only person in the image."
        },
        "BLURRED": {
          "title": "Blurred image",
          "content": "The image you provided is blurred."
        },
        "sample_document": {
          "title": "Original required",
          "content": "We detected that your identity document is only a sample. Please try again with an original document."
        },
        "photocopy_color": {
          "title": "Original required",
          "content": "We detected a photocopy of your identity document. Please try again with the original document."
        },
        "liveness_failed": {
          "title": "Liveness test failed",
          "content": "We could not determine that a real person is present in the image your provided."
        },
        "ip_address_is_crawler": {
          "title": "Crawler detected",
          "content": "We identified your IP address as a web crawler. Please try again from a different IP."
        },
        "missing_part_document": {
          "title": "Incomplete document",
          "content": "Part of your identity document is missing."
        },
        "ip_address_and_address_mismatch": {
          "title": "IP mismatch",
          "content": "Your IP address must match the location you provided."
        },
        "ip_address_is_tor": {
          "title": "TOR detected",
          "content": "You may not submit your documents from a proxy IP address. Please deactivate proxy/VPN services."
        },
        "bad_quality": {
          "title": "Poor quality",
          "content": "The quality of the image you provided is too poor."
        },
        "camera_black_white": {
          "title": "Black and white",
          "content": "Your camera appears to be set to black and white. Please change it to color."
        },
        "not_readable_document": {
          "title": "Document unreadable",
          "content": "The identity document you provided is unreadable."
        },
        "black_and_white": {
          "title": "Black and white",
          "content": "Your camera appears to be set to black and white. Please change it to color."
        },
        "hidden_part_document": {
          "title": "Document obscured",
          "content": "Part of your identity document is hidden."
        },
        "missing_back": {
          "title": "Document back required",
          "content": "You did not provide an image of the back of your document."
        },
        "face_not_fully_visible": {
          "title": "Face obscured",
          "content": "Your face is not fully visible in the image you provided."
        }
      },
      "steps": [
        "Personal details",
        "Address details",
        "Confirm details"
      ],
      "invalid-age-error": "You must enter a valid date of birth.",
      "missing-age-error": "You must enter your date of birth.",
      "age-restriction-error": "You must be at least eighteen years old.",
      "name-error": "You must enter a name.",
      "title": "We need a few details from you",
      "topnav-back-button": "Back to limits",
      "country": "Country",
      "waiting": "Verifying…",
      "waiting-subtitle": "This can take a few minutes. You may leave this page.",
      "topnav-title": "Tier 1 verification",
      "contact-support-label": "<0>Contact support</0> to change",
      "confirm-button-label": "Confirm your details",
      "name-step": {
        "warning": "The name you enter must match the name on the identity document you provide.",
        "date-of-birth-label": "Date of birth",
        "full-name-label": "Full name",
        "continue-button-label": "Continue and enter address"
      },
      "address-step": {
        "address-label": "Enter an address",
        "search-button-label": "Search"
      },
      "manual-address-step": {
        "line1": "Address line 1",
        "line2": "Address line 2",
        "city": "City",
        "zipCode": "Postcode/ZIP"
      },
      "select-address-step": {
        "title": "Addresses found",
        "manual-entry-label": "Enter address manually",
        "select-label": "Select",
        "no-results-found-title": "We couldn’t find your address",
        "no-results-found-body": "Please make sure you include your postcode.",
        "error-title": "We experienced an error",
        "error-body": "Try again or use the link below.",
        "go-back-label": "Go back"
      },
      "confirm-details": {
        "begin-button-label": "These details are correct",
        "your-details": "Personal details",
        "address-details": "Address details",
        "edit-label": "Edit",
        "submission-error": "We experienced an error while submitting your data."
      }
    },
    "profile": {
      "title": "Profile",
      "header": "Profile settings",
      "desc-1": "You can edit your profile settings below.",
      "desc-2": "",
      "cards": {
        "your-details": {
          "label": "Personal details",
          "legal-name": "Legal name",
          "missing-full-name": "<0>Verify your identity</0> to enjoy higher trading limits.",
          "update-name": "I want to update my name",
          "update-country": "I want to update my country of residence",
          "gender": "Gender",
          "male": "Male",
          "female": "Female",
          "other": "Other",
          "country-of-residence": "Country of residence"
        },
        "account-settings": {
          "label": "Account settings",
          "email-address": "Email address",
          "update-email": "Change email address",
          "password": "Password",
          "update-password": "Change password",
          "two-factor": "We recommend you to enable two-factor authentication in <0>Security</0>.",
          "two-factor-enable": "Two-factor authentication can be disabled in <0>Security</0>."
        }
      },
      "modals": {
        "update-name": {
          "title": "Update name",
          "label": "Name",
          "tier0-summary": "To update your name, please complete <0>Tier 1 verification</0>.",
          "tier0-details": "When your application for Tier 1 has been approved, we will update your name to the legal name on the documents you provided.",
          "tier1-summary": "If your legal name has changed and you would like to update it, please <0>contact support</0>.",
          "tier1-details": "We will reset your verification tier and ask you to repeat the verification procedure using your new documents. When your application has been approved, we will update your name to the legal name on the documents you provided."
        },
        "update-country": {
          "title": "Update country",
          "label": "Country",
          "tier0": "If your country of residence has changed and you would like to update it, please <0>contact support</0>.",
          "tier1": "We will reset your verification tier and ask you to repeat the verification procedure using your new documents. When your application has been approved, we will update your country of residence to the country on the documents you provided."
        },
        "update-email": {
          "success-header": "We’ve sent you an email!",
          "success-description": "We have sent you a confirmation email to start the address update process. If you don’t see our email, check your junk folder.",
          "success-back": "Got it!",
          "title": "Change email",
          "current-email-label": "Your current email address",
          "current-email": "Current email address",
          "new-email-label": "New email address",
          "new-email-placeholder": "Enter your new email address",
          "twofa-label": "Two-factor authentication",
          "twofa-label-placeholder": "Enter your two-factor authentication (2FA) code",
          "request-email-change-button-label": "Request address change"
        },
        "update-password": {
          "title": "Change password",
          "fields": {
            "password": {
              "label": "Current password",
              "placeholder": "Enter your password"
            },
            "code": {
              "label": "Two-factor authentication",
              "placeholder": "Enter your two-factor authentication code"
            },
            "new-password": {
              "label": "New password",
              "placeholder": "Enter a new password",
              "errors": {
                "password-too-weak": "The password you chose is too weak."
              }
            },
            "new-password-confirm": {
              "label": "Confirm new password",
              "placeholder": "Confirm new password",
              "errors": {
                "passwords-do-not-match": "Passwords do not match."
              }
            }
          },
          "success": "Your password has been changed successfully.",
          "errors": {
            "password-must-change": "Your new password should be different from your old password.",
            "password-already-used": "You used this password already. Please pick another one.",
            "missing-key": "Missing signature keys. Please refresh this page and try again."
          }
        }
      }
    },
    "preferences": {
      "general": {
        "header": "General settings",
        "l-decimal-type": "Decimal type",
        "l-currency": "Currency",
        "b-save-changes": "Save changes"
      },
      "notifications": {
        "header": "Notify me when",
        "h-web": "Web notifications",
        "h-email": "Email",
        "b-enable-all": "Enable all",
        "b-disable-all": "Disable all",
        "fiat-ramp-quote-state-change": "I need to confirm a new Nash Cash exchange rate",
        "funds-trading-to-personal": "I deposit funds to the trading contract",
        "staking-stake-complete": "One of my NEX stakes completes",
        "staking-weekly-summary": "A weekly summary of my staking dividends is available",
        "nash-channels-limit": "I exceed my Nash Channels deposit limit"
      }
    },
    "security": {
      "title": "Security",
      "header": "Account security",
      "desc": "Enable two-factor authentication here.",
      "cards": {
        "2fa": {
          "label": "Two-factor authentication",
          "header": "Two-factor authentication is:",
          "desc": "We advise you to keep two-factor authentication (2FA) activated. It adds an extra layer of security to your account.",
          "enabled": "Enabled",
          "disabled": "Disabled",
          "enable": "Enable",
          "disable": "Disable (not recommended)"
        },
        "auto-logout": {
          "label": "Automatic sign out",
          "desc": "Don’t sign me out automatically"
        },
        "all-account-activity": {
          "label": "All account activity",
          "tabs": {
            "sessions": "Sessions",
            "allowed-devices": "Allowed devices",
            "history": "History"
          },
          "columns": {
            "when": "When",
            "location": "Location",
            "ip-address": "IP address",
            "browser-used": "Browser used",
            "device": "Device",
            "action": "Action"
          },
          "devices": {
            "browser": "Browser",
            "phone": "Phone",
            "tablet": "Tablet"
          },
          "actions": {
            "signed-out": "Signed out",
            "signed-in": "Signed in",
            "failed": "Failed sign-in attempt",
            "2fa": "2FA confirmed",
            "failed-2fa": "2FA failed"
          },
          "sign-out": "Sign out",
          "sign-out-all-devices": "Sign out all devices"
        }
      },
      "modals": {
        "enable-2fa": {
          "1": {
            "header": "Download and install an authenticator app",
            "desc": "We recommend <0>LastPass Authenticator</0>, <1>Authy</1> or <2>Google Authenticator</2>."
          },
          "2": {
            "header": "Scan this QR code with your chosen authenticator app",
            "desc": "Alternatively, you can add it manually.",
            "manual-2fa": "Manual 2FA entry key"
          },
          "3": {
            "header": "Enter the code generated by your authenticator app",
            "input-placeholder": "Authentication code"
          },
          "enable": "Enable",
          "title": "Set up two-factor authentication"
        },
        "disable-2fa": {
          "title": "Disable two-factor authentication",
          "warning": "We advise you to keep two-factor authentication (2FA) activated. It adds an extra layer of security to your account.",
          "disable": "Disable"
        },
        "success": {
          "header": "Success!",
          "enabled": "Two-factor authentication has been enabled.",
          "disabled": "Two-factor authentication has been disabled.",
          "back": "Got it!"
        }
      }
    },
    "accounts": {
      "title": "Accounts",
      "header": "My account information",
      "wallets-header": "Accounts generated from my twelve secret words",
      "show-all-private-keys-button-label": "Show all private keys",
      "hide-all-private-keys-button-label": "Hide all private keys",
      "desc": "Nash is non-custodial. We do not have access to your private keys.",
      "search-assets-placeholder": "Search for a asset name or ticker…",
      "public-address-label": "Public address",
      "info-title": "Some blockchains support multiple assets",
      "info-body": "ERC-20 and NEP-5 assets are tokens issued on the Ethereum and NEO blockchains, respectively. GAS is also an asset stored on the NEO blockchain. You only need one Ethereum account to store both ETH and ERC-20 tokens, and one NEO account to store NEO, GAS and NEP-5 tokens.",
      "public-address-sub-label": "Which assets can I send here?",
      "public-address-tooltip": "This is the blockchain address where your assets are stored.",
      "private-key-label": "Private key",
      "private-key-sub-label-show": "Show private key",
      "private-key-sub-label-hide": "Hide private key",
      "private-key-tooltip": "This can be used to access your funds outside Nash. Keep it secret.",
      "unknown-blockchain": "Unknown blockchain",
      "wallets": {
        "eth": {
          "link-label": "Includes ERC-20 tokens",
          "name": "Ethereum"
        },
        "neo": {
          "link-label": "Includes GAS and NEP-5 tokens",
          "name": "NEO"
        },
        "btc": {
          "name": "BTC"
        }
      },
      "cards": {
        "secret-words": {
          "label": "My twelve secret words",
          "account": "Nash account",
          "desc": "Twelve secret words",
          "unlock": "Unlock and show twelve secret words",
          "lock": "Hide and lock twelve secret words"
        },
        "wallets": {
          "label": "Accounts generated from my twelve secret words",
          "private-key": "Private key",
          "public-address": "Public address",
          "unlock": "Unlock and show private key",
          "lock": "Hide and lock private key"
        }
      },
      "modals": {
        "unlock-secret-words": {
          "title": "Unlock my twelve secret words",
          "submit": "Unlock twelve secret words",
          "error": "Error: Failed to decrypt secret words."
        }
      }
    },
    "my-limits": {
      "header": "Limits",
      "desc": "Nash never blocks withdrawals, but they count towards your Nash Channels deposit limit. <0>Learn more</0> about limits.",
      "24h-volume": "24h trading volume",
      "30d-volume": "30d trading volume",
      "1y-volume": "1y trading volume",
      "view-fee-tiers": "View fee tiers",
      "your-taker-fee": "Your taker fee",
      "unavailable-with-tier-0": "Unavailable at Tier 0.",
      "limit-yearly-buys": "<0 />/yearly buys",
      "limit-yearly-sales": "<0 />/yearly sales",
      "cards": {
        "tiers": {
          "header": "Tier {{tier}}",
          "personal": "Personal",
          "institutional": "Institutional"
        },
        "periods": {
          "day": "day",
          "month": "month",
          "year": "year"
        },
        "limits": {
          "header": "Maximum daily trading volume",
          "unlimited": "Unlimited",
          "verified": "Verified",
          "in-review": "In review",
          "rejected": "Rejected",
          "try-again": "Try again",
          "contact-us": "Contact support",
          "unavailable": "Unavailable in your region"
        },
        "tier-1": {
          "get-started-button": "Get started",
          "continue-verification-button": "Continue verification",
          "verification": {
            "header": "How do you want to get verified?",
            "mobile": {
              "download": {
                "header": "Tier 1 verification is possible using our mobile app.",
                "downloaded-app": "I’ve downloaded the app"
              },
              "scan-code": {
                "header": "Scan the following QR code with the Nash app:",
                "desc": "When you have completed Tier 1 verification, your result will appear here within one minute."
              }
            },
            "use-web-platform": "I’ll use the Nash web platform",
            "do-it-later": "I’ll do this later"
          }
        }
      }
    }
  },
  "staking": {
    "cards": {
      "s-current-stakes": "Total NEX tokens staked",
      "s-stakes-in-progress": "Stakes in progress",
      "s-total-dividends": "Total dividends (all time)",
      "s-next-payment": "Next dividend payment on",
      "s-completed-stakes": "Completed stakes"
    },
    "stakes": {
      "amount-staked-col": "Amount staked",
      "duration-col": "Duration",
      "fee-reward-col": "Staking rate",
      "dates-active-col": "Dates active",
      "next-payment-col": "Next payment",
      "aggregate-dividends-col": "Aggregate dividends value",
      "row-item": {
        "duration-month": "<0>{{count}}</0> month",
        "duration-month_plural": "<0>{{count}}</0> months",
        "redeem-button": {
          "label": "Release NEX",
          "submitting": "Releasing…",
          "error": "Failed! Please try again.",
          "success": "Success. Releasing NEX…",
          "released": "NEX released"
        }
      }
    },
    "staking": {
      "title": "Staking",
      "tabs-info-button": "Learn about staking"
    },
    "statements": {
      "view-statement-button": "View statement",
      "summary-title": "All statements",
      "export-summary": "Export stakes as CSV",
      "export": "Export statement",
      "export-detailed": "Export detailed statement",
      "date-col": "Payment date",
      "asset-received-col": "Asset received",
      "assets-received-col": "Assets received",
      "dividends-col": "Dividends received",
      "usdDividend-col": "USD value",
      "usdAggregate-col": "USD aggregate",
      "active-stakes-col": "Active stakes",
      "and-more": "and {{count}} more",
      "amount-at-reward": "<0 /> at {{returnRate}} fee reward",
      "stakes-in-progress": "In progress ({{date}})",
      "stakes-complete": "Completed ({{date}})",
      "total-dividends": "Total dividends ({{date}})",
      "paid-dividend-days": "Days paid ({{date}})",
      "all-statements": "All statements",
      "till-ended_plural": "{{count}} days left",
      "till-ended": "{{count}} day left",
      "till-ended_today": "Ending today",
      "from-active-stakes": "From <0>{{count}}</0> active stake",
      "from-active-stakes_plural": "From <0>{{count}}</0> active stakes",
      "period-description": "During this period",
      "dividends-received": "In dividends received",
      "is-ended": "Ended",
      "no-statements": "You don’t have any dividend statements yet."
    },
    "modals": {
      "staking-info": {
        "title": "Staking Nash Exchange tokens (NEX)",
        "header": {
          "title": "What is NEX staking?",
          "desc": "Staking Nash Exchange tokens (NEX) is a way to earn passive income. You receive a portion of the exchange’s trading fees every day that your stake is active."
        },
        "paragraphs": {
          "par-1": {
            "title": "How does it work?",
            "desc": "You lock as many of your NEX tokens as you want in a staking contract. You will not be able to move or sell your tokens while they are locked in the contract. Every day that your stake is active you will receive dividends."
          },
          "par-2": {
            "title": "How are dividends calculated?",
            "desc": "Dividends depend on: (1) the number of NEX tokens you stake as a proportion of the total 50,000,000 supply, and (2) the period of time for which you stake them. The more tokens you stake, the higher your dividend will be. The longer you stake your tokens for, the greater the proportion of fees you receive will be (your ‘staking rate’)."
          },
          "par-3": {
            "title": "How long can I stake for?",
            "desc": "The minimum staking period is one month, which offers a staking rate of 25%. However, if you want a higher proportion of the exchange’s fees, you can stake for any whole number of months up to a maximum of 24, which offers a staking rate of 75%."
          },
          "par-4": {
            "title": "How do I receive my dividends?",
            "desc": "Dividends are automatically added to your trading contract balance. They are paid out on a daily basis, shortly after midnight UTC. Nash provides monthly staking statements that aggregate these payments into a single figure for accounting purposes. Since the fees on a trade are charged in the currency being exchanged, you will receive dividends in every asset currently being traded on Nash."
          },
          "par-5": {
            "title": "Can I receive my dividends in a single currency?",
            "desc": "No. For legal reasons, we cannot convert your dividends for you. However, we are developing a tool to allow you to convert dividends yourself with a single click."
          },
          "par-6": {
            "title": "Can I edit or cancel my stake once it’s been created?",
            "desc": "No. Once you have created a stake you will not be able to edit or cancel it."
          },
          "par-7": {
            "title": "Can I create multiple stakes?",
            "desc": "Yes. If you have NEX tokens in your personal account that are not already locked in a stake, you can use them to create a new one."
          },
          "par-8": {
            "title": "How many stakes can I create?",
            "desc": "There is no limit to the number of stakes you can create."
          }
        }
      },
      "create-stake": {
        "create-stake-disclaimer-label": "I understand that staked NEX only pays dividends if the Nash Exchange generates revenue.",
        "title": "Create your stake",
        "amount-to-stake": "Amount of NEX to stake",
        "amount-to-stake-tooltip": "Staking rate determines the size of your proportionate share of revenue from the Nash Exchange. The longer you stake your NEX, the higher your staking rate will be, with a maximum rate of 75% for a two-year stake.\n\n<0>An example dividend</0>\nDividends are paid out daily. Say that Nash has generated fees equivalent to $1,000,000 in the last 24 hours and that a user owns 1,000 NEX tokens out of the total 50,000,000 supply. If the user has staked NEX at the two-year staking rate of 75%, they are eligible for a dividend worth: $1,000,000 ∗ 1,000 / 50,000,000 ∗ 0.75 = $15.",
        "available-balance": "Available balance to stake ⋅",
        "quick-fill-label": "Max",
        "set-stake-duration-label": "Set a stake duration",
        "selected-duration": "Selected duration ⋅",
        "selected-duration-month": "<0>{{count}}</0> month",
        "selected-duration-month_plural": "<0>{{count}}</0> months",
        "set-date-dividends-label": "Set a date to receive your dividends",
        "set-date-dividends-value": "Date ⋅ {{date}} of every month",
        "stake-details-title": "Your stake details",
        "currency-to-stake": "NEX to stake",
        "stake-duration": "Duration of stake",
        "duration-value": "<0>{{count}}</0> month",
        "duration-value_plural": "<0>{{count}}</0> months",
        "fee-reward": "Staking rate",
        "first-payment": "First payment",
        "agreed-to-non-cancellation-label": "I understand that I cannot cancel or edit this stake once I have created it.",
        "agreed-to-locked-tokens-label": "I understand that my NEX tokens will be locked until this stake is complete.",
        "create-stake-button": "Create stake",
        "create-stake-sending-button": "Sending data…",
        "create-stake-sending-text": "Sending data. Please keep this window open. This can take up to one minute.",
        "create-stake-error": "There was either an error or a delay while creating your stake. Please check again in five minutes and resubmit if your stake was not created.",
        "create-stake-auth-error": "Authentication error. Please try again.",
        "learn-more": "Learn more about",
        "footer-desc": "staking NEX",
        "amount-error-message": "This amount exceeds your available balance.",
        "stake-success": {
          "header": "Stake created!",
          "stake-details": "You created a stake of {{amount}} NEX for a period of {{count}} month. Your stake will appear in the dashboard shortly.",
          "stake-details_plural": "You created a stake of {{amount}} NEX for a period of {{count}} months. Your stake will appear in the dashboard shortly.",
          "stake-time-description": "You will receive your first dividends in:",
          "finish-button-label": "Finish"
        }
      }
    },
    "no-stakes": {
      "title": "Earn passive income by staking NEX tokens",
      "description-desktop": "New to staking? Learn more about <0>staking NEX tokens</0> and <1>create your first stake</1>.",
      "description-mobile": "New to staking? Learn more about <0>staking NEX tokens</0>.",
      "description-modal-create-link": "Create your first stake"
    },
    "staking-view-header": {
      "stakes-in-progress": "Stakes in progress",
      "completed-stakes": "Completed stakes",
      "create-stake-paused": "Staking is paused during Nash maintenance.",
      "create-stake-button": "Create a new stake",
      "learn-stake-button": "Learn about staking"
    },
    "max-stakes": {
      "message": "You have created {{amount}} out of a possible {{maxAmount}} stakes. The maximum you can create is {{maxAmount}}.",
      "dismiss": "Dismiss"
    }
  },
  "contacts": {
    "title": "{{count}} contact",
    "title_plural": "{{count}} contacts",
    "search-my-contacts": "Search my contacts…",
    "no-contacts": "You haven’t added or imported any contacts yet.",
    "contact-fallback-name": "Contact",
    "create-new": "Create new",
    "buttons": {
      "send": "Send",
      "send-disabled-tooltip": "Add a wallet address to your contacts to send them funds.",
      "request": "Request",
      "edit": "Edit",
      "delete": "Delete"
    },
    "headers": {
      "name": "Name",
      "email": "Email",
      "phone-number": "Phone number",
      "wallets": "Wallets"
    },
    "modals": {
      "create": {
        "title": "Create contact",
        "button": "Create contact"
      },
      "edit": {
        "title": "Edit this contact",
        "button": "Save changes"
      },
      "send": {
        "title": "Send funds to {{contactName}}",
        "labels": {
          "currency": "Which asset?",
          "wallet": "Destination"
        },
        "sublabels": {
          "currency": "You can only send assets from your personal account."
        },
        "placeholders": {
          "currency": "Search for an asset…",
          "destination": "Search for a wallet address…"
        }
      },
      "delete": {
        "confirm-text": "Are you sure you want to delete {{contactName}}?",
        "notice-text": "All information associated with this contact will be permanently removed.",
        "button": "Yes, delete",
        "cancel": "Cancel",
        "error": "Error deleting contact. Please try again.",
        "success": "Contact deleted.",
        "success-button": "Return to contacts"
      },
      "results": {
        "success": "Contact saved!",
        "error": "Error saving contact. Please try again.",
        "invalid-input": "Invalid input. Please try again."
      },
      "fields": {
        "first-name": {
          "label": "First name",
          "placeholder": "First name"
        },
        "last-name": {
          "label": "Last name",
          "placeholder": "Last name"
        },
        "email": {
          "label": "Email",
          "placeholder": "Email address",
          "error": "Invalid email address"
        },
        "phone": {
          "label": "Phone",
          "error": "Invalid phone number for {{country}}"
        },
        "wallets": {
          "label": "Wallets",
          "delete": "Delete",
          "address": {
            "placeholder": "Wallet address"
          },
          "name": {
            "placeholder": "Wallet name"
          },
          "add": "Add another"
        },
        "validation": {
          "address": "Please enter a valid {{blockchain}} address.",
          "unique-address": "You already have another contact with this wallet address."
        }
      }
    }
  },
  "blockchains": {
    "btc": "Bitcoin",
    "eth": "Ethereum",
    "neo": "NEO"
  },
  "tokens": {
    "erc20": "ERC-20",
    "nep5": "NEP-5"
  },
  "timezones": {
    "Pacific/Niue": "(GMT-11:00) Niue",
    "Pacific/Pago_Pago": "(GMT-11:00) Pago Pago",
    "Pacific/Honolulu": "(GMT-10:00) Hawaii Time",
    "Pacific/Rarotonga": "(GMT-10:00) Rarotonga",
    "Pacific/Tahiti": "(GMT-10:00) Tahiti",
    "Pacific/Marquesas": "(GMT-09:30) Marquesas",
    "America/Anchorage": "(GMT-09:00) Alaska Time",
    "Pacific/Gambier": "(GMT-09:00) Gambier",
    "America/Los_Angeles": "(GMT-08:00) Pacific Time",
    "America/Tijuana": "(GMT-08:00) Pacific Time – Tijuana",
    "America/Vancouver": "(GMT-08:00) Pacific Time – Vancouver",
    "America/Whitehorse": "(GMT-08:00) Pacific Time – Whitehorse",
    "Pacific/Pitcairn": "(GMT-08:00) Pitcairn",
    "America/Denver": "(GMT-07:00) Mountain Time",
    "America/Phoenix": "(GMT-07:00) Mountain Time – Arizona",
    "America/Mazatlan": "(GMT-07:00) Mountain Time – Chihuahua, Mazatlan",
    "America/Dawson_Creek": "(GMT-07:00) Mountain Time – Dawson Creek",
    "America/Edmonton": "(GMT-07:00) Mountain Time – Edmonton",
    "America/Hermosillo": "(GMT-07:00) Mountain Time – Hermosillo",
    "America/Yellowknife": "(GMT-07:00) Mountain Time – Yellowknife",
    "America/Belize": "(GMT-06:00) Belize",
    "America/Chicago": "(GMT-06:00) Central Time",
    "America/Mexico_City": "(GMT-06:00) Central Time – Mexico City",
    "America/Regina": "(GMT-06:00) Central Time – Regina",
    "America/Tegucigalpa": "(GMT-06:00) Central Time – Tegucigalpa",
    "America/Winnipeg": "(GMT-06:00) Central Time – Winnipeg",
    "America/Costa_Rica": "(GMT-06:00) Costa Rica",
    "America/El_Salvador": "(GMT-06:00) El Salvador",
    "Pacific/Galapagos": "(GMT-06:00) Galapagos",
    "America/Guatemala": "(GMT-06:00) Guatemala",
    "America/Managua": "(GMT-06:00) Managua",
    "America/Cancun": "(GMT-05:00) America Cancun",
    "America/Bogota": "(GMT-05:00) Bogota",
    "Pacific/Easter": "(GMT-05:00) Easter Island",
    "America/New_York": "(GMT-05:00) Eastern Time",
    "America/Iqaluit": "(GMT-05:00) Eastern Time – Iqaluit",
    "America/Toronto": "(GMT-05:00) Eastern Time – Toronto",
    "America/Guayaquil": "(GMT-05:00) Guayaquil",
    "America/Havana": "(GMT-05:00) Havana",
    "America/Jamaica": "(GMT-05:00) Jamaica",
    "America/Lima": "(GMT-05:00) Lima",
    "America/Nassau": "(GMT-05:00) Nassau",
    "America/Panama": "(GMT-05:00) Panama",
    "America/Port-au-Prince": "(GMT-05:00) Port-au-Prince",
    "America/Rio_Branco": "(GMT-05:00) Rio Branco",
    "America/Halifax": "(GMT-04:00) Atlantic Time – Halifax",
    "America/Barbados": "(GMT-04:00) Barbados",
    "Atlantic/Bermuda": "(GMT-04:00) Bermuda",
    "America/Boa_Vista": "(GMT-04:00) Boa Vista",
    "America/Caracas": "(GMT-04:00) Caracas",
    "America/Curacao": "(GMT-04:00) Curacao",
    "America/Grand_Turk": "(GMT-04:00) Grand Turk",
    "America/Guyana": "(GMT-04:00) Guyana",
    "America/La_Paz": "(GMT-04:00) La Paz",
    "America/Manaus": "(GMT-04:00) Manaus",
    "America/Martinique": "(GMT-04:00) Martinique",
    "America/Port_of_Spain": "(GMT-04:00) Port of Spain",
    "America/Porto_Velho": "(GMT-04:00) Porto Velho",
    "America/Puerto_Rico": "(GMT-04:00) Puerto Rico",
    "America/Santo_Domingo": "(GMT-04:00) Santo Domingo",
    "America/Thule": "(GMT-04:00) Thule",
    "America/St_Johns": "(GMT-03:30) Newfoundland Time – St. Johns",
    "America/Araguaina": "(GMT-03:00) Araguaina",
    "America/Asuncion": "(GMT-03:00) Asuncion",
    "America/Belem": "(GMT-03:00) Belem",
    "America/Argentina/Buenos_Aires": "(GMT-03:00) Buenos Aires",
    "America/Campo_Grande": "(GMT-03:00) Campo Grande",
    "America/Cayenne": "(GMT-03:00) Cayenne",
    "America/Cuiaba": "(GMT-03:00) Cuiaba",
    "America/Fortaleza": "(GMT-03:00) Fortaleza",
    "America/Godthab": "(GMT-03:00) Godthab",
    "America/Maceio": "(GMT-03:00) Maceio",
    "America/Miquelon": "(GMT-03:00) Miquelon",
    "America/Montevideo": "(GMT-03:00) Montevideo",
    "Antarctica/Palmer": "(GMT-03:00) Palmer",
    "America/Paramaribo": "(GMT-03:00) Paramaribo",
    "America/Punta_Arenas": "(GMT-03:00) Punta Arenas",
    "America/Recife": "(GMT-03:00) Recife",
    "Antarctica/Rothera": "(GMT-03:00) Rothera",
    "America/Bahia": "(GMT-03:00) Salvador",
    "America/Santiago": "(GMT-03:00) Santiago",
    "Atlantic/Stanley": "(GMT-03:00) Stanley",
    "America/Noronha": "(GMT-02:00) Noronha",
    "America/Sao_Paulo": "(GMT-02:00) Sao Paulo",
    "Atlantic/South_Georgia": "(GMT-02:00) South Georgia",
    "Atlantic/Azores": "(GMT-01:00) Azores",
    "Atlantic/Cape_Verde": "(GMT-01:00) Cape Verde",
    "America/Scoresbysund": "(GMT-01:00) Scoresbysund",
    "Africa/Abidjan": "(GMT+00:00) Abidjan",
    "Africa/Accra": "(GMT+00:00) Accra",
    "Africa/Bissau": "(GMT+00:00) Bissau",
    "Atlantic/Canary": "(GMT+00:00) Canary Islands",
    "Africa/Casablanca": "(GMT+00:00) Casablanca",
    "America/Danmarkshavn": "(GMT+00:00) Danmarkshavn",
    "Europe/Dublin": "(GMT+00:00) Dublin",
    "Africa/El_Aaiun": "(GMT+00:00) El Aaiun",
    "Atlantic/Faroe": "(GMT+00:00) Faeroe",
    "Etc/GMT": "(GMT+00:00) GMT (no daylight saving)",
    "Europe/Lisbon": "(GMT+00:00) Lisbon",
    "Europe/London": "(GMT+00:00) London",
    "Africa/Monrovia": "(GMT+00:00) Monrovia",
    "Atlantic/Reykjavik": "(GMT+00:00) Reykjavik",
    "Africa/Algiers": "(GMT+01:00) Algiers",
    "Europe/Amsterdam": "(GMT+01:00) Amsterdam",
    "Europe/Andorra": "(GMT+01:00) Andorra",
    "Europe/Berlin": "(GMT+01:00) Berlin",
    "Europe/Brussels": "(GMT+01:00) Brussels",
    "Europe/Budapest": "(GMT+01:00) Budapest",
    "Europe/Belgrade": "(GMT+01:00) Central European Time – Belgrade",
    "Europe/Prague": "(GMT+01:00) Central European Time – Prague",
    "Africa/Ceuta": "(GMT+01:00) Ceuta",
    "Europe/Copenhagen": "(GMT+01:00) Copenhagen",
    "Europe/Gibraltar": "(GMT+01:00) Gibraltar",
    "Africa/Lagos": "(GMT+01:00) Lagos",
    "Europe/Luxembourg": "(GMT+01:00) Luxembourg",
    "Europe/Madrid": "(GMT+01:00) Madrid",
    "Europe/Malta": "(GMT+01:00) Malta",
    "Europe/Monaco": "(GMT+01:00) Monaco",
    "Africa/Ndjamena": "(GMT+01:00) Ndjamena",
    "Europe/Oslo": "(GMT+01:00) Oslo",
    "Europe/Paris": "(GMT+01:00) Paris",
    "Europe/Rome": "(GMT+01:00) Rome",
    "Europe/Stockholm": "(GMT+01:00) Stockholm",
    "Europe/Tirane": "(GMT+01:00) Tirane",
    "Africa/Tunis": "(GMT+01:00) Tunis",
    "Europe/Vienna": "(GMT+01:00) Vienna",
    "Europe/Warsaw": "(GMT+01:00) Warsaw",
    "Europe/Zurich": "(GMT+01:00) Zurich",
    "Asia/Amman": "(GMT+02:00) Amman",
    "Europe/Athens": "(GMT+02:00) Athens",
    "Asia/Beirut": "(GMT+02:00) Beirut",
    "Europe/Bucharest": "(GMT+02:00) Bucharest",
    "Africa/Cairo": "(GMT+02:00) Cairo",
    "Europe/Chisinau": "(GMT+02:00) Chisinau",
    "Asia/Damascus": "(GMT+02:00) Damascus",
    "Asia/Gaza": "(GMT+02:00) Gaza",
    "Europe/Helsinki": "(GMT+02:00) Helsinki",
    "Asia/Jerusalem": "(GMT+02:00) Jerusalem",
    "Africa/Johannesburg": "(GMT+02:00) Johannesburg",
    "Africa/Khartoum": "(GMT+02:00) Khartoum",
    "Europe/Kiev": "(GMT+02:00) Kiev",
    "Africa/Maputo": "(GMT+02:00) Maputo",
    "Europe/Kaliningrad": "(GMT+02:00) Moscow-01 – Kaliningrad",
    "Asia/Nicosia": "(GMT+02:00) Nicosia",
    "Europe/Riga": "(GMT+02:00) Riga",
    "Europe/Sofia": "(GMT+02:00) Sofia",
    "Europe/Tallinn": "(GMT+02:00) Tallinn",
    "Africa/Tripoli": "(GMT+02:00) Tripoli",
    "Europe/Vilnius": "(GMT+02:00) Vilnius",
    "Africa/Windhoek": "(GMT+02:00) Windhoek",
    "Asia/Baghdad": "(GMT+03:00) Baghdad",
    "Europe/Istanbul": "(GMT+03:00) Istanbul",
    "Europe/Minsk": "(GMT+03:00) Minsk",
    "Europe/Moscow": "(GMT+03:00) Moscow+00 – Moscow",
    "Africa/Nairobi": "(GMT+03:00) Nairobi",
    "Asia/Qatar": "(GMT+03:00) Qatar",
    "Asia/Riyadh": "(GMT+03:00) Riyadh",
    "Antarctica/Syowa": "(GMT+03:00) Syowa",
    "Asia/Tehran": "(GMT+03:30) Tehran",
    "Asia/Baku": "(GMT+04:00) Baku",
    "Asia/Dubai": "(GMT+04:00) Dubai",
    "Indian/Mahe": "(GMT+04:00) Mahe",
    "Indian/Mauritius": "(GMT+04:00) Mauritius",
    "Europe/Samara": "(GMT+04:00) Moscow+01 – Samara",
    "Indian/Reunion": "(GMT+04:00) Reunion",
    "Asia/Tbilisi": "(GMT+04:00) Tbilisi",
    "Asia/Yerevan": "(GMT+04:00) Yerevan",
    "Asia/Kabul": "(GMT+04:30) Kabul",
    "Asia/Aqtau": "(GMT+05:00) Aqtau",
    "Asia/Aqtobe": "(GMT+05:00) Aqtobe",
    "Asia/Ashgabat": "(GMT+05:00) Ashgabat",
    "Asia/Dushanbe": "(GMT+05:00) Dushanbe",
    "Asia/Karachi": "(GMT+05:00) Karachi",
    "Indian/Kerguelen": "(GMT+05:00) Kerguelen",
    "Indian/Maldives": "(GMT+05:00) Maldives",
    "Antarctica/Mawson": "(GMT+05:00) Mawson",
    "Asia/Yekaterinburg": "(GMT+05:00) Moscow+02 – Yekaterinburg",
    "Asia/Tashkent": "(GMT+05:00) Tashkent",
    "Asia/Colombo": "(GMT+05:30) Colombo",
    "Asia/Kolkata": "(GMT+05:30) India Standard Time",
    "Asia/Kathmandu": "(GMT+05:45) Kathmandu",
    "Asia/Almaty": "(GMT+06:00) Almaty",
    "Asia/Bishkek": "(GMT+06:00) Bishkek",
    "Indian/Chagos": "(GMT+06:00) Chagos",
    "Asia/Dhaka": "(GMT+06:00) Dhaka",
    "Asia/Omsk": "(GMT+06:00) Moscow+03 – Omsk",
    "Asia/Thimphu": "(GMT+06:00) Thimphu",
    "Antarctica/Vostok": "(GMT+06:00) Vostok",
    "Indian/Cocos": "(GMT+06:30) Cocos",
    "Asia/Yangon": "(GMT+06:30) Rangoon",
    "Asia/Bangkok": "(GMT+07:00) Bangkok",
    "Indian/Christmas": "(GMT+07:00) Christmas",
    "Antarctica/Davis": "(GMT+07:00) Davis",
    "Asia/Saigon": "(GMT+07:00) Hanoi",
    "Asia/Hovd": "(GMT+07:00) Hovd",
    "Asia/Jakarta": "(GMT+07:00) Jakarta",
    "Asia/Krasnoyarsk": "(GMT+07:00) Moscow+04 – Krasnoyarsk",
    "Asia/Brunei": "(GMT+08:00) Brunei",
    "Asia/Shanghai": "(GMT+08:00) China Time – Beijing",
    "Asia/Choibalsan": "(GMT+08:00) Choibalsan",
    "Asia/Hong_Kong": "(GMT+08:00) Hong Kong",
    "Asia/Kuala_Lumpur": "(GMT+08:00) Kuala Lumpur",
    "Asia/Macau": "(GMT+08:00) Macau",
    "Asia/Makassar": "(GMT+08:00) Makassar",
    "Asia/Manila": "(GMT+08:00) Manila",
    "Asia/Irkutsk": "(GMT+08:00) Moscow+05 – Irkutsk",
    "Asia/Singapore": "(GMT+08:00) Singapore",
    "Asia/Taipei": "(GMT+08:00) Taipei",
    "Asia/Ulaanbaatar": "(GMT+08:00) Ulaanbaatar",
    "Australia/Perth": "(GMT+08:00) Western Time – Perth",
    "Asia/Pyongyang": "(GMT+08:30) Pyongyang",
    "Asia/Dili": "(GMT+09:00) Dili",
    "Asia/Jayapura": "(GMT+09:00) Jayapura",
    "Asia/Yakutsk": "(GMT+09:00) Moscow+06 – Yakutsk",
    "Pacific/Palau": "(GMT+09:00) Palau",
    "Asia/Seoul": "(GMT+09:00) Seoul",
    "Asia/Tokyo": "(GMT+09:00) Tokyo",
    "Australia/Darwin": "(GMT+09:30) Central Time – Darwin",
    "Antarctica/DumontDUrville": "(GMT+10:00) Dumont Drville",
    "Australia/Brisbane": "(GMT+10:00) Eastern Time – Brisbane",
    "Pacific/Guam": "(GMT+10:00) Guam",
    "Asia/Vladivostok": "(GMT+10:00) Moscow+07 – Vladivostok",
    "Pacific/Port_Moresby": "(GMT+10:00) Port Moresby",
    "Pacific/Chuuk": "(GMT+10:00) Truk",
    "Australia/Adelaide": "(GMT+10:30) Central Time – Adelaide",
    "Antarctica/Casey": "(GMT+11:00) Casey",
    "Australia/Hobart": "(GMT+11:00) Eastern Time – Hobart",
    "Australia/Sydney": "(GMT+11:00) Eastern Time – Melbourne, Sydney",
    "Pacific/Efate": "(GMT+11:00) Efate",
    "Pacific/Guadalcanal": "(GMT+11:00) Guadalcanal",
    "Pacific/Kosrae": "(GMT+11:00) Kosrae",
    "Asia/Magadan": "(GMT+11:00) Moscow+08 – Magadan",
    "Pacific/Norfolk": "(GMT+11:00) Norfolk",
    "Pacific/Noumea": "(GMT+11:00) Noumea",
    "Pacific/Pohnpei": "(GMT+11:00) Ponape",
    "Pacific/Funafuti": "(GMT+12:00) Funafuti",
    "Pacific/Kwajalein": "(GMT+12:00) Kwajalein",
    "Pacific/Majuro": "(GMT+12:00) Majuro",
    "Asia/Kamchatka": "(GMT+12:00) Moscow+09 – Petropavlovsk-Kamchatskiy",
    "Pacific/Nauru": "(GMT+12:00) Nauru",
    "Pacific/Tarawa": "(GMT+12:00) Tarawa",
    "Pacific/Wake": "(GMT+12:00) Wake",
    "Pacific/Wallis": "(GMT+12:00) Wallis",
    "Pacific/Auckland": "(GMT+13:00) Auckland",
    "Pacific/Enderbury": "(GMT+13:00) Enderbury",
    "Pacific/Fakaofo": "(GMT+13:00) Fakaofo",
    "Pacific/Fiji": "(GMT+13:00) Fiji",
    "Pacific/Tongatapu": "(GMT+13:00) Tongatapu",
    "Pacific/Apia": "(GMT+14:00) Apia",
    "Pacific/Kiritimati": "(GMT+14:00) Kiritimati"
  },
  "trading-competition": {
    "title": "Nash League",
    "competition": "Nash League",
    "squad": "Squad",
    "squads": "Squads",
    "solo": "Solo",
    "pl": "P/L",
    "captain": "Captain",
    "members": "Members",
    "rank": "Rank",
    "nickname": "Nickname",
    "volume": "Volume",
    "prize-label": "Prize",
    "max-16-characters": "Max 16 characters",
    "inappropriate-message": "Inappropriate names will lead to disqualification. Be polite!",
    "invalid-name": "Your name is already taken or contains invalid characters.",
    "terms-and-conditions": "By participating in Nash League you agree to the competition’s <0>Terms and Conditions</0>.",
    "unranked": "Unranked",
    "n-a": "N/A",
    "prize": {
      "unlock-up-to": "Unlock up to",
      "title": "$1 MILLION IN PRIZES",
      "desc-1": "Just trade on Nash to get your share!",
      "desc-2": "All users are automatically registered as solo participants, but you can join a squad to improve your chances.",
      "desc-3": "The more volume generated throughout the competition, the more prizes are paid out!",
      "more-levels": "More levels will become available when Level {{level}} is reached!",
      "volume-s": "Volume ($)",
      "prizes": "Prizes",
      "winners": "Winners",
      "default-nickname": "Default nickname: {{nickname}}",
      "welcome-nickname": "Welcome, {{nickname}}",
      "create-new-nickname": "Create new nickname",
      "anonymous": "Anonymous",
      "set-nickname": "Set nickname",
      "edit-nickname": "Edit nickname",
      "maybe-later": "Maybe later",
      "learn-more-league": "Learn more about Nash League",
      "full-prize-breakdowns": "Full prize breakdown for current levels",
      "all-levels-revealed": "All levels have been revealed!",
      "competition-ended": "This competition has ended.",
      "current-nickname": "Current nickname",
      "main-card": {
        "level-locked": "Level {{level}} locked",
        "level-unlocked": "Level {{level}} unlocked",
        "total-prize": "<0 /> in prizes",
        "solo-count": "{{count}} solo",
        "team-count": "{{count}} squad",
        "team-count_plural": "{{count}} squads",
        "pl-count": "{{count}} P/L",
        "unlocks-at": "Unlocks at"
      },
      "card": {
        "squad-desc": "Split between {{count}} <0 /> <1>squad</1>",
        "squad-desc_plural": "Split between {{count}} <0 /> <1>squads</1>",
        "solo-desc": "Split between {{count}} <0 /> <1>solo</1>",
        "special-desc": "<0 /> <1>Special promotions</1>",
        "solo-pl-desc": "Split between {{count}} <0 /> <1>P/L</1>"
      }
    },
    "create-squad": {
      "title": "Captain your squad of trading pros",
      "sub-title": "We only recommend this if you already have 10+ members ready to join",
      "description": "If your squad has fewer than 10 members when the competition begins, it will be disbanded and you will compete solo.",
      "create-squad-button": "Create a squad",
      "create-squad-modal-desc": "Your squad must have at least 10 members when the competition begins, otherwise it will be disbanded.",
      "create-squad-modal-message": "Once you create your squad, you will not be able to leave it or join a new one.",
      "set-squad-name": "Set squad name",
      "create-a-name": "Create a name…",
      "accept-rules": "I understand the squad creation rules",
      "create-squad": "Create squad",
      "your-squad": "Your squad",
      "congrats-created-squad": "Congratulations! You are the captain of",
      "invite-your-friends": "Invite friends to join your squad"
    },
    "join-squad": {
      "title": "Join squad",
      "description": "Are you sure you want to join the squad {{squadName}} under captain {{captainName}}?",
      "message-guaranteed": "This squad is guaranteed to be in the competition.",
      "message-not-guaranteed": "This squad is risky to join because it hasn’t met the {{minMemberCount}}-person minimum limit.",
      "modal-check": "Once you join, you will not be able to leave this squad or join a new one."
    },
    "competition-table": {
      "no-squads": "No squads have been created yet.",
      "table-message-not-started": "{{tabState}} rankings will appear here once the Nash League competition begins!",
      "divider-squad-safe": "These squads are safe to join because they are guaranteed to be in the competition.",
      "divider-squad-unsafe": "These squads are riskier to join because they haven’t met the 10-person minimum limit yet. A squad’s volume will be shown once it qualifies for the competition."
    },
    "competition-info": {
      "squad-desc": "You are currently entering the competition in the {{squadName}} <0 /> squad.",
      "solo-desc": "You are currently competing <0 /> solo – All Nash users are already registered!",
      "not-signed": "<1>Sign in</1> to find yourself on the leaderboard!",
      "competition-ended": "Season 1 of Nash League is now over!",
      "prizes-unlocked": "Prizes unlocked",
      "next-prizes-unlocked": "Next prizes unlocked",
      "prizes-split": "<0 /> split between {{solo}} solo and {{team}} squad",
      "clock-helper": {
        "days": "DAYS",
        "hours": "HOURS",
        "minutes": "MINUTES"
      },
      "cards": {
        "register-clock-title": "Time left to join or create a squad",
        "competition-clock-title": "The competition begins in",
        "current-tier-info-title": "Current volume",
        "current-solo-prize": "Your current solo prize",
        "current-squad-prize": "Your current squad prize",
        "not-in-a-squad": "You are not in a squad",
        "join-squad": "Join a squad for a chance of more prizes!",
        "rookies-title": "Welcome to Nash, Rookie!",
        "rookies-description": "Our top new traders each week get a share of 1,000 NEX tokens! <0>Learn more</0>",
        "rookies-nex-rewards": "NEX rewards: 0.00",
        "next-tier-info-title": "Volume remaining for next level",
        "ended-title": "Final competition volume"
      }
    },
    "squad-page": {
      "squad-rank": "Squad rank",
      "squad-volume": "Squad volume",
      "squad-prize": "Squad total prize",
      "best-contrib": "Leading trader",
      "no-contrib": "No contributors yet",
      "squad-guaranteed": "This squad has {{count}} member and is guaranteed to be in the competition.",
      "squad-guaranteed_plural": "This squad has {{count}} members and is guaranteed to be in the competition.",
      "squad-not-guaranteed": "This squad has {{count}} member and is not guaranteed to be in the competition.",
      "squad-not-guaranteed_plural": "This squad has {{count}} members and is not guaranteed to be in the competition.",
      "invite-to-squad": "Invite friends to this squad",
      "back-to-all": "Back to all",
      "top-members": "Squad top traders",
      "others": "Others"
    },
    "s02": {
      "competition-starts": "Competition starts",
      "competition-ends": "Competition ends",
      "rookies": "Rookies",
      "user-welcome": "Welcome,",
      "prize": {
        "title": "$10,000 NEW PRIZES PER $10M VOLUME",
        "desc-1": "Just trade on Nash to get your share!",
        "desc-2": "All users are automatically registered as solo participants, but you can join a squad to win an additional prize.",
        "desc-3": "The more volume generated throughout the competition, the more prizes are paid out!",
        "total-volume": "Total exchange volume",
        "unlocked-prize": "Unlocked prizes",
        "prize-split": "Prize split",
        "no-prizes-unlocked": "No prizes unlocked yet",
        "all-solos": "All solos",
        "squad-prizes-split": "{{count}} squad",
        "squad-prizes-split_plural": "{{count}} squads",
        "volume-tier": "Volume tier",
        "volume-remainning": "Volume remaining for the this level"
      },
      "create-squad": {
        "description": "Captains receive a guaranteed 5% of a squad’s prize!",
        "create-squad-modal-message": "Once you create your squad, you will not be able to leave it or join a new one. Your squad must have at least 5 members when the competition begins, otherwise it will be disbanded."
      },
      "competition-table": {
        "divider-squad-unsafe": "These squads have not met the 5-person limit.",
        "week-prize": "Week {{week}}",
        "previous-week": "Previous week",
        "next-week": "Next week"
      },
      "competition-info": {
        "competition-ended": "Season 2 of Nash League is now over!",
        "welcome-rookie": "Welcome to Nash, Rookie!",
        "how-it-works-rookie": "Our top new traders each week get a share of 1,000 NEX tokens! <0>Learn more</0>",
        "rewards-rokie": "NEX rewards: {{prize}}"
      }
    }
  }
}<|MERGE_RESOLUTION|>--- conflicted
+++ resolved
@@ -321,26 +321,6 @@
       }
     }
   },
-<<<<<<< HEAD
-  "search": "Search…",
-  "loading": "Loading…",
-  "trades-downloading": "Downloading trades…",
-  "trades-found": "{{count}} trade found…",
-  "trades-found_plural": "{{count}} trades found…",
-  "pending": "Pending",
-  "cancelling": "Canceling…",
-  "authenticating": "Authenticating…",
-  "decrypting": "Decrypting…",
-  "encrypting": "Encrypting…",
-  "sending": "Sending…",
-  "submit": "Submit",
-  "retry": "Retry",
-  "sending-approval": "Sending approval…",
-  "send-approval": "Send approval",
-  "submit-transfer": "Submit transfer",
-  "no-longer-sufficient-balance-for-tx": "Το υπόλοιπό σας δεν επαρκεί πλέον για αυτή τη συναλλαγή.",
-  "we-are-hiring": "Θέσεις εργασίας",
-=======
   "search": "Αναζήτηση…",
   "loading": "Φόρτωση…",
   "trades-downloading": "Λήψη αρχείου συναλλαγών…",
@@ -359,7 +339,6 @@
   "submit-transfer": "Υποβολή μεταφοράς",
   "no-longer-sufficient-balance-for-tx": "Your balance is no longer sufficient for this transaction.",
   "we-are-hiring": "We’re hiring",
->>>>>>> 007dbf42
   "errors": {
     "invalid-address-title": "Η διεύθυνση στο προφίλ σας δεν είναι έγκυρη.",
     "invalid-address": "Παρακαλούμε επικοινωνήστε με την <0>υποστήριξη</0> για να σας βοηθήσουμε να ενημερώσετε τη διεύθυνσή σας.",
