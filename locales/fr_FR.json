--- conflicted
+++ resolved
@@ -12,13 +12,8 @@
   "or": "ou",
   "price": "Prix",
   "fee": "Frais",
-<<<<<<< HEAD
   "fee-as-suffix": "frais",
-  "admin-link": "Quote on Admin",
-=======
-  "fee-as-suffix": "Frais",
   "admin-link": "Devis sur Admin",
->>>>>>> 4f62af52
   "try-again": "Réessayer",
   "refresh": "Rafraîchir",
   "finish": "Terminer",
