--- conflicted
+++ resolved
@@ -427,7 +427,6 @@
     "dismiss-message": "Ne plus me rappeler ceci."
   },
   "terms": {
-<<<<<<< HEAD
     "user-agreement": "Conditions d'utilisation",
     "privacy-notice": "Règles de confidentialité"
   },
@@ -440,20 +439,6 @@
     "signin": {
       "desc": "Vous avez déja un compte Nash ?",
       "sign-in-now": "Connectez-vous maintenant"
-=======
-    "user-agreement": "Accord de l’utilisateur",
-    "privacy-notice": "Avis de confidentialité"
-  },
-  "account-create": {
-    "steps": [
-      "Your details",
-      "Pays",
-      "Account details"
-    ],
-    "signin": {
-      "desc": "Déjà un compte Nash ?",
-      "sign-in-now": "Inscrivez-vous dès maintenant"
->>>>>>> 1346260f
     },
     "form": {
       "your-state-is": "Votre état est",
