--- conflicted
+++ resolved
@@ -19,7 +19,6 @@
   "exchange-rate": "<0 /> / <1>{{sourceCurrency}}</1>",
   "remaining": "Restant",
   "not-available-short": "N/A",
-<<<<<<< HEAD
   "set-price": "Set a price",
   "market": "Marché",
   "market-price": "Prix",
@@ -38,31 +37,10 @@
     "address-input-placeholder": "Enter a BTC, NEO or ETH address to whitelist",
     "add-whitelisted": "Whitelisted addresses",
     "duplicate-address-in-form": "Cette adresse est déjà enregistrée.",
-=======
-  "set-price": "Fixer un prix",
-  "market": "Marché",
-  "market-price": "Prix du marché",
-  "exchange": "Échange",
-  "receive": "Recevoir",
-  "wallet": "Compte",
-  "upload": "Télécharger",
-  "processing": "En cours…",
-  "over-file-limit": "La taille du fichier ne doit pas excéder {{maxAllowedSize}}{{unit}}.",
-  "opens-new-tab": "S’ouvre dans un nouvel onglet",
-  "failed-update": "Échec de mise à jour",
-  "reported-errors": "Erreurs reportées",
-  "credit-card-expiry-placeholder": "MM/AA",
-  "apikeys": {
-    "no-addresses-whitelisted": "Vous n’avez pas encore ajouté d’adresses à la liste blanche.",
-    "address-input-placeholder": "Entrer une adresse BTC, NEO ou ETH à ajouter à la liste blanche",
-    "add-whitelisted": "Adresses sur liste blanche",
-    "duplicate-address-in-form": "Cette adresse est déjà sur la liste blanche.",
->>>>>>> 88a02161
     "add-address": "Ajouter une adresse",
     "address-is-not-valid": "Adresse non valide.",
     "whitelisting-explanation": "Vous pouvez uniquement retirer des fonds vers ces adresses sur liste blanche avec cette clé API. Vous pouvez ajouter et supprimer des adresses sur liste blanche à tout moment une fois votre clé générée.",
     "token-type": {
-<<<<<<< HEAD
       "access": "Access",
       "kyc": "s'identifier",
       "apitrade": "API trading",
@@ -96,41 +74,6 @@
       "subtitle": "Generate and manage API keys. Learn more about <0>our APIs</0>.",
       "key-info": "Key information",
       "api-key": "API key",
-=======
-      "access": "Accès",
-      "kyc": "Vérification d’identité",
-      "apitrade": "API de trading",
-      "twofa": "2FA"
-    },
-    "delete-all-tokens": {
-      "body": "Êtes-vous sûre de vouloir révoquer définitivement toutes vos clés ?",
-      "confirm-button-label": "Révoquer toutes les clés",
-      "cancel-button-label": "Retour"
-    },
-    "delete-token": {
-      "body": "Êtes-vous sûre de vouloir révoquer ‘<0></0>’?",
-      "confirm-button-label": "Révoquer définitivement",
-      "cancel-button-label": "Retour"
-    },
-    "edit-whitelisted": {
-      "title": "Liste blanche pour l’adresse {{name}}",
-      "add": "Ajouter une adresse",
-      "save-and-close": "Sauvegarder et fermer",
-      "continue": "Continuer"
-    },
-    "overview": {
-      "no-addresses-whitelisted": "Aucune adresse sur liste blanche",
-      "title": "Gérer les clés API",
-      "revoke-button-label": "Révoquer",
-      "table-header": "Vos clés API",
-      "no-tokens-exp": "<0>Générer votre première clé</0> ou consulter notre <1>documentation API</1>.",
-      "name": "Nom",
-      "never-used": "Jamais utilisé",
-      "last-used": "Dernière utilisation {{when}}",
-      "subtitle": "Générer et gérer les clés API. En savoir plus sur <0>nos APIs</0>.",
-      "key-info": "Information clé",
-      "api-key": "Clé API",
->>>>>>> 88a02161
       "blockchains": "Blockchains",
       "whitelisted": "Adresse sûre",
       "view-whitelist": "Voir la liste blanche",
