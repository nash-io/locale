{
  "sandbox-warning": "Dies ist eine Sandbox-Umgebung zum Testen der API-Integration. Niemals echte Assets hierher überweisen!",
  "buy": "kaufen",
  "sell": "verkaufen",
  "continue": "Weiter",
  "ok": "OK",
  "back": "Zurück",
  "help": "Hilfe",
  "and": "und",
  "from": "Von",
  "to": "An",
  "or": "oder",
  "price": "Preis",
  "fee": "Gebühr",
  "try-again": "Erneut versuchen",
  "refresh": "Aktualisieren",
  "finish": "Beenden",
  "price-each": "{{price}} je Einheit",
  "exchange-rate": "<0 /> / <1>{{sourceCurrency}}</1>",
  "remaining": "Verbleibend",
  "not-available-short": "N/A",
  "set-price": "Preis festlegen",
  "market": "Markt",
  "Market price": "Marktpreis",
  "exchange": "Börse",
  "receive": "Empfangen",
  "wallet": "Wallet",
  "upload": "Hochladen",
  "processing": "Wird verarbeitet",
  "over-file-limit": "Die Dateigröße darf nicht überschritten werden {{maxAllowedSize}}{{unit}}.",
  "opens-new-tab": "Öffnet neuen Tab",
  "failed-update": "Aktualisierung fehlgeschlagen",
  "reported-errors": "Fehler wurde gemeldet",
  "credit-card-expiry-placeholder": "MM/YY",
  "apikeys": {
    "no-addresses-whitelisted": "Du hast noch keine Adressen auf die Whitelist gesetzt",
    "address-input-placeholder": "Gebe eine BTC-, NEO- oder ETH-Adresse in die Whitelist ein",
    "add-whitelisted": "Adressen auf der Whitelist",
    "duplicate-address-in-form": "Diese Adresse ist bereits auf der Whitelist.",
    "add-address": "Adresse hinzufügen",
    "address-is-not-valid": "Adresse ist ungültig",
    "whitelisting-explanation": "Mit diesem API-Schlüssel kannst du dein Guthaben nur auf Adressen überweisen, die auf der Whitelist stehen. Du kannst jederzeit Adressen auf der Whitelist hinzufügen und entfernen, sobald dein Schlüssel generiert wurde.",
    "token-type": {
      "access": "Zugang",
      "kyc": "Identitätsprüfung",
      "apitrade": "API Handel",
      "twofa": "2FA"
    },
    "delete-all-tokens": {
      "body": "Bist du sicher, dass du alle deine Schlüssel widerrufen möchtest?",
      "confirm-button-label": "Widerrufe alle deine Schlüssel für immer",
      "cancel-button-label": "Geh zurück"
    },
    "delete-token": {
      "body": "Bist du dir sicher, dass du diesen Vorgang rückgängig machen möchtest? ‘<0></0>’?",
      "confirm-button-label": "Für immer entfernen",
      "cancel-button-label": "Zurück"
    },
    "edit-whitelisted": {
      "title": "Whitelist Adressen für {{name}}",
      "add": "Neue Adresse hinzufügen",
      "save-and-close": "Speichert Änderungen und schließt",
      "continue": "Fortsetzen"
    },
    "overview": {
      "no-addresses-whitelisted": "Keine Adresse auf der Whitelist",
      "title": "API-Schlüssel verwalten",
      "revoke-button-label": "Zurücknehmen",
      "table-header": "Ihre API-Schlüssel",
      "no-tokens-exp": "<0>Generiere meinen ersten Schlüssel</0> oder lese unsere <1>API Dokumentation</1>.",
      "name": "Name",
      "never-used": "Nie benutzt",
      "last-used": "Zuletzt verwendeten {{when}}",
      "subtitle": "Generiere und verwalte meine API-Schlüssel. Lerne mehr über <0>unsere APIs</0>.",
      "key-info": "Schlüssel information",
      "api-key": "API Schlüssel",
      "blockchains": "Blockchains",
      "whitelisted": "Whitelist",
      "view-whitelist": "Whitelist anzeigen",
      "blockchains-static": "Bitcoin, Ethereum, NEO",
      "blockchains-hint": "Dieser API-Schlüssel funktioniert mit diesen Blockchains.",
      "usable-for": "Verwendbar für",
      "revoke": "Rückgängig",
      "created": "Erstellt",
      "policy-trading": "Handeln",
      "loading": "Token laden…",
      "no-tokens": "Du hast noch keine API-Schlüssel generiert.",
      "policy-withdrawals": "Auszahlungen und Einzahlungen.",
      "revoke-all-keys-button-label": "Widerrufe alle Schlüssel",
      "generate-new-key-button-label": "Neuen Schlüssel generieren",
      "plus-more": "+{{count}} mehr"
    },
    "create-modal": {
      "credentials-step": "Benutzeranmeldeinformationen",
      "whitelist-step": "Whitelist Adressen",
      "name-step": "Gib deinem Schlüssel einen Namen",
      "last-step": "Speichere dein Geheimnis",
      "title": "Generiere einen neuen API-Schlüssel"
    },
    "step1": {
      "name": "Name",
      "continue-button-label": "Schlüssel erstellen"
    },
    "step2": {
      "password": "Passwort",
      "two-fa-code": "Zwei-Faktor-Authentifizierungscode",
      "create-api-button-label": "Fortsetzen",
      "incorrect-password": "Das eingegebene Passwort ist falsch.",
      "incorrect-2fa": "Der eingegebene Code ist falsch."
    },
    "step3": {
      "generating-keys-message": "Generiert deinen Schlüssel..."
    },
    "step4": {
      "your-secret": "Dein Geheimnis",
      "your-secret-warning": "Dies ist das einzige Mal, dass wir das zeigen.",
      "api-key": "Dein API-Schlüssel",
      "api-key-warning": "Dies ist das einzige Mal, dass wir das zeigen.",
      "download-as-json-button-label": "API-Schlüssel und Geheimnis als JSON herunterladen:",
      "i-saved-my-secret-button-label": "Ich habe mein Geheimnis gespeichert"
    }
  },
  "terse-periods": {
    "1h": "1 Std.",
    "1d": "24 Std.",
    "1w": "1 Wo.",
    "1m": "1 Mo."
  },
  "transfer": {
    "trading": "Trading Contract",
    "personal": "Persönliches Konto",
    "in-trades": "Im Handel",
    "transfer-funds": "Senden/Empfangen",
    "pending-transfer": "Du hast eine ausstehende Überweisung von {{amount}} {{currencySymbol}}.",
    "pending-transfer-link": "Überweisungen hier ansehen."
  },
  "estimated-fee": "Geschätzte Gebühr: {{fee}} {{currencySymbol}}",
  "quick-fill": {
    "max": "Max.",
    "use-last": "Letzter Preis"
  },
  "insufficient-funds": "Unzureichendes Guthaben",
  "amount-each": "{{amount}} je Einheit",
  "daily-limit": {
    "title": "Handelslimit pro Tag",
    "link": "Handelslimits erhöhen",
    "amount-of-max-amount": "{{amount}} von {{maxAmount}}"
  },
  "fee-information-modal": {
    "title": "Gebührenstruktur",
    "desc": "Nash ermittelt das 30-tägige gleitende Durchschnittsvolumen eines Benutzers, indem der Anteil seines Handelsvolumens am gesamten Börsenvolumen prozentual errechnet wird.",
    "30-day-volume": "30-tägiges Volumen",
    "taker-fee": "Taker-Gebühr",
    "maker-fee": "Maker-Gebühr",
    "learn-more": "Mehr über Maker- und Taker-Orders erfahren."
  },
  "time-in-force-modal": {
    "title": "Gültig seit",
    "subtitle": "Geben den Zeitraum an, für wie lange deine Order im Orderbuch verbleiben soll.",
    "sections": {
      "gtc": {
        "header": "Gut bis zur Stonierung",
        "desc": "Deine Order bleibt auf unbestimmte Zeit im Orderbuch - entweder bis sie gefüllt oder stoniert wird."
      },
      "gtt": {
        "header": "Gut bis zu eineme bestimmten Zeitpunkt",
        "header-with-time": "Gut bis {{cancelAt}}",
        "desc": "Deine Order bleibt bis zu dem von dir angegebenen Zeitpunkt im Orderbuch. Wenn die Order zu diesem Zeitpunkt noch nicht gefüllt ist, wird diese storniert."
      },
      "fok": {
        "header": "Füllen oder Stonieren",
        "desc": "Wenn deine gesamte Order sofort gefüllt wird, wird diese ausgeführt. Wenn die Order nicht vollständig gefüllt werden kann, wird die gesamte Order storniert."
      },
      "ioc": {
        "header": "Sofort oder abbrechen",
        "desc": "Ein Großteil deiner Order wird sofort ausgeführt. Was nicht gefüllt wurde, wird storniert."
      }
    }
  },
  "main-navigation": {
    "referrals": "Empfehlungsprogramm",
    "funds": "Wallet & Portfolio",
    "exchange": "Börse",
    "basic-exchange": "Einsteiger-Ansicht",
    "basic-exchange-short": "Einsteiger",
    "advanced-exchange": "Profi-Ansicht",
    "advanced-exchange-short": "Profi",
    "markets": "Märkte",
    "settings": "Mein Profil",
    "fiat-ramps": "Kauf/Verkauf"
  },
  "top-nav": {
    "accounts-main-menu": {
      "title": "Dienste"
    },
    "user-menus": {
      "portfolio": {
        "label": "Portfolio"
      },
      "notifications": {
        "label": "Benachrichtigungen",
        "clear-all": "Alle löschen"
      },
      "transfers": {
        "initializing": "Initialisieren",
        "initialized": "Übertragung initialisiert",
        "tooltip": "Du hast noch eine Übertragungsinitialisierung. Wenn du Nash schließt oder dich abmeldest, wird diese angehalten, bis du dich erneut anmeldest."
      },
      "general-menu": {
        "settings": "Mein Profil",
        "support": "Kundenservice",
        "theme": {
          "light": "Hell",
          "dark": "Dunkel"
        },
        "auth": {
          "sign-out": "Abmelden",
          "sign-in": "Anmelden",
          "sign-in-create-account": "<0>Anmelden</0> oder <1>Konto erstellen</1>"
        },
        "tabs": {
          "general": "Allgemeines"
        }
      }
    },
    "main-menu": {
      "trade": {
        "title": "Börse",
        "pages": {
          "exchange": "Börse",
          "markets": "Märkte",
          "orders": "Orders"
        },
        "exchange": {
          "switch": {
            "pro": "Profi",
            "simple": "Einsteiger"
          }
        }
      },
      "funds": {
        "title": "Wallet & Portfolio",
        "pages": {
          "portfolio": "Portfolio",
          "transfers": "Überweisungen",
          "assets": "Assets",
          "contacts": "Kontakte"
        }
      },
      "referrals": {
        "title": "Empfehlungsprogramm"
      },
      "fiat-ramps": {
        "title": "Kauf/Verkauf",
        "pages": {
          "buy-sell": "Kauf/Verkauf",
          "transactions": "Transaktionen",
          "payment-methods": "Zahlungsarten",
          "profile": "Profil"
        }
      },
      "settings": {
        "pages": {
          "profile": "Profil",
          "preferences": "Einstellungen",
          "security": "Sicherheit",
          "limits": "Handelslimits",
          "accounts": "Konten",
          "apikeys": "API Schlüssel"
        }
      },
      "staking": {
        "title": "Staking",
        "pages": {
          "all-stakes": "Alle Stakes",
          "statements": "Auszüge"
        }
      }
    }
  },
  "search": "Suchen …",
  "loading": "Laden …",
  "pending": "Anstehend …",
  "cancelling": "Abbrechen …",
  "authenticating": "Authentifizierung …",
  "decrypting": "Entschlüsseln …",
  "encrypting": "Verschlüsselung …",
  "sending": "Senden …",
  "submit": "Einreichen",
  "retry": "Erneut Versuchen",
  "sending-approval": "Genehmigung senden…",
  "send-approval": "Genehmigung senden",
  "submit-transfer": "Überweisung senden",
  "no-longer-sufficient-balance-for-tx": "Dein Guthaben reicht für diese Transaktion nicht aus.",
  "we-are-hiring": "Wir stellen ein!",
  "errors": {
    "location-banned-title": "Zugang gesperrt",
    "location-banned": "Leider kann Nash derzeit nicht in deinem Rechtssystem operieren.",
    "invalid-clock-title": "Die Systemzeit Ihres Computers ist nicht synchronisiert.",
    "permissions-issue-title": "Berechtigungsproblem",
    "invalid-clock": "Um auf Nash zu handeln, muss deine Systemzeit synchronisiert und aktuell sein. <0>Synchronisiere dein Uhr</0> und <1>versuch es erneut</1>.",
    "network-issue-title": "Netzwerk Probleme",
    "network-issue": "Es liegt ein vorübergehendes Netzwerkproblem vor. Bitte <0>versuch es noch einmal</0>.",
    "generic-error-title": "Ein Fehler ist aufgetreten",
    "generic-error": "Etwas ist schiefgelaufen. Bitte versuche es erneut.",
    "generic-error-signout": "Ein unerwarteter Fehler ist aufgetreten. Bitte abmelden und erneut versuchen.",
    "within-waiting-period": "Es dauert fünf Minuten, bis du deinen nächsten Stake erstellen kannst. Dein neuer Stake wird in Kürze erscheinen.",
    "password": {
      "incorrect": "Das eingegebene Passwort ist falsch."
    },
    "2fa": {
      "incorrect": "Der eingegebene Zwei-Faktor-Authentifizierungscode ist falsch. Sie haben maximal fünf Versuche.",
      "already-used": "Der eingegebene Zwei-Faktor-Authentifizierungscode wurde bereits verwendet. Bitte warten und erneut versuchen.",
      "code-expired": "Der eingegebene Zwei-Faktor-Authentifizierungscode ist abgelaufen. Bitte warten und erneut versuchen.",
      "too-many-failures": "Sie haben zu oft einen falschen Code eingegeben. Wir haben deshalb dein Konto gesperrt. Wende dich bitte an unseren Kundenservice.",
      "too-many-failures-signout": "Du hast zu oft einen falschen Code eingegeben. Wir haben deshalb dein Konto gesperrt. Du wirst nun abgemeldet."
    },
    "cryptography": {
      "encryption-failed": "Verschlüsselung fehlgeschlagen. Bitte melde dich ab und versuche es erneut.",
      "decryption-failed": "Entschlüsselung fehlgeschlagen. Bitte melde dich ab und versuche es erneut."
    },
    "account-not-found": {
      "pending": {
        "title": "Ihr Konto ist in Bearbeitung!",
        "message": "Bitte schaue in ein paar Minuten wieder vorbei."
      },
      "not-found": {
        "title": "Dein Konto konnte nicht gefunden werden."
      }
    }
  },
  "no-results": "Keine Ergebnisse gefunden.",
  "yes": "ja",
  "no": "nein",
  "account-types": {
    "personal": "Persönliches Konto",
    "trading": "Trading Contract",
    "external": "Externes Konto"
  },
  "query-errors": {
    "failed": "Laden fehlgeschlagen.",
    "failed-button": "Laden fehlgeschlagen",
    "failed-please-try": "Laden fehlgeschlagen. Bitte <0>erneut versuchen</0>.",
    "why-this-may-happening": "Finde heraus, warum dies möglicherweise passiert ist <0>hier</0>."
  },
  "datetime": {
    "time-in-hours": "<0>{{count}}</0> Stunde",
    "time-in-hours_plural": "<0>{{count}}</0> Stunden",
    "months": {
      "0": "Januar",
      "1": "Februar",
      "2": "März",
      "3": "April",
      "4": "Mai",
      "5": "Juni",
      "6": "Juli",
      "7": "August",
      "8": "September",
      "9": "Oktober",
      "10": "November",
      "11": "Dezember"
    }
  },
  "banned-country": {
    "header": "Leider ist Nash derzeit nicht in deiner Region verfügbar.",
    "contact-support": "Bitte <0>kontaktiere unseren Kundenservice</0>, wenn Fragen bestehen."
  },
  "user-messages": {
    "something-wrong": "Etwas ist schiefgelaufen.",
    "go-back": "Zurück",
    "go-back-retry": "Erneut versuchen und zurückgehen",
    "contact-support": "Bitte <0>kontaktiere unseren Kundenservice</0> für weitere Informationen.",
    "permissions": {
      "sandbox": {
        "title": "In der Sandbox nicht verfügbar!",
        "content": "Diese Option wurde in der Sandbox deaktiviert."
      },
      "tier-0": {
        "location-mismatch": {
          "title": "Die IP-Adresse deines Systems entspricht nicht deinem angegebenen Standort.",
          "message": "Benutzer, die sich außerhalb des angegebenen Landes ihres Wohnsitzes befinden und die Verifizierungsstufe 0 besitzen, haben keinen Zugriff auf alle Nash-Dienste. Hierfür ist es notwendig <0>die nächst höhere Verifizierungstufe 1 freizuschalten</0>."
        },
        "untrusted-ip": {
          "title": "Wir haben festgestellt, dass du ein VPN verwendest.",
          "message": "Benutzer mit einer Verifizierungsstufe von 0 können nicht auf alle Nash-Dienste zugreifen, wenn sie sich über VPN oder Proxy verbinden. Bitte deaktiviere solche Dienste oder <0>steige auf Verifizierungsstufe 1 auf</0>."
        },
        "high-risk-country": {
          "title": "Deine aktuelle Verifizierungsstufe ist 0. Daher ist dein Zugriff auf einige Bereiche der Nash-Plattform eingeschränkt.",
          "message": "Um unser gesamtes Dienstleistungsportfolio zu nutzen, musst du <0>auf Verifizierungsstufe 1 aufsteigen</0>."
        },
        "duplicate-ip": {
          "title": "Mit dieser IP-Adresse wurde bereits ein Konto angelegt.",
          "message": "Um auf alle Nash-Dienste über dieses Konto zuzugreifen, musst du <0>auf Verifizierungsstufe 1 aufsteigen</0>."
        }
      },
      "restricted": {
        "us": {
          "title": "Nicht alle Nash-Dienste sind derzeit in {{usState}} verfügbar. Dein Zugriff auf einige Bereiche der Nash-Plattform wird eingeschränkt.",
          "title-no-state": "Nicht alle Nash-Dienste sind derzeit in deinem Land verfügbar. Dein Zugriff auf einige Bereiche der Nash-Plattform wird eingeschränkt.",
          "message": "Wir werden dich per E-Mail benachrichtigen, sobald Nash in {{usState}} vollständig verfügbar ist. Bitte <0>kontaktiere unseren Kundenservice</0>, wenn Fragen bestehen.",
          "message-no-state": "Wir werden dich per E-Mail benachrichtigen, sobald Nash in deinem Staat vollständig verfügbar ist. Bitte <0>kontaktiere unseren Kundenservice</0>, wenn Fragen bestehen."
        },
        "generic": {
          "title": "Nicht alle Nash-Dienste sind derzeit an deinem aktuellen Standort verfügbar. Dein Zugriff auf einige Bereiche der Nash-Plattform wird eingeschränkt.",
          "message": "Bitte <0>kontaktiere unseren Kundenservice</0>, wenn Fragen bestehen."
        }
      },
      "tier-too-low": {
        "title": "Deine aktuelle Verifizierungsstufe ist {{userTier}}. Daher ist dein Zugriff auf einige Bereiche der Nash-Plattform eingeschränkt.",
        "message": "Um unser gesamtes Dienstleistungsportfolio zu nutzen, musst du <0>auf die Stufe {{minTier}} aufsteigen</0>."
      }
    },
    "info": {
      "tier-1+": {
        "location-mismatch": {
          "title": "Wir haben festgestellt, dass du dich aus {{detectedCountry}} anmeldest.",
          "message": "Wenn du nicht mehr in {{accountCountry}} wohnst, <0>kontaktiere bitte unseren Kundenservice</0>, um deine Adresse zu aktualisieren."
        }
      },
      "browser": {
        "use-desktop-for-advanced-exchange": {
          "title": "Benutze einen Desktop-Browser für ein besseres Erlebnis.",
          "message": "Die Profi-Ansicht ist für die Verwendung auf dem Desktop konzipiert. Wenn du von deinem Handy aus zugreifen möchtest, wähle lieber die <0>Einsteiger-Ansicht</0>."
        }
      }
    },
    "dismiss-message": "Diese Meldung nicht wieder anzeigen."
  },
  "terms": {
    "user-agreement": "Nutzungsvereinbarung",
    "privacy-notice": "Datenschutzerklärung"
  },
  "account-create": {
    "steps": [
      "Ihre Daten",
      "Land",
      "Kontodetails"
    ],
    "signin": {
      "desc": "Hast du bereits ein Konto bei Nash?",
      "sign-in-now": "Jetzt anmelden"
    },
    "form": {
      "fields": {
        "optional": "(fakultativ)"
      },
      "continue": "Weiter",
      "errors": {
        "generic-error": "Fehler bei der Kontoerstellung. Bitte erneut versuchen.",
        "invalid-referral-code-can-continue": "Ungültiger Empfehlungscode.",
        "invalid-referral-code": "Ungültiger Empfehlungscode. Bitte überprüfe deinen Code und versuche es erneut.",
        "invalid-email-domain": "Dein E-Mail-Anbieter ist unbekannt. Bitte verwende eine andere Adresse.",
        "duplicate-email": "Für diese E-Mail-Adresse wurde bereits ein Konto angelegt.",
        "password-too-short": "Dein Passwort sollte mindestens acht Zeichen lang sein.",
        "invalid-recaptcha": "Recaptcha-Verifizierung fehlgeschlagen. Bitte erneut versuchen.",
        "missing-us-state": "Wenn du in den Vereinigten Staaten wohnst, musst du deinen Bundesstaat eingeben."
      }
    },
    "your-details": {
      "header": "Konto erstellen",
      "subheader": "Deine Daten",
      "disclaimer": {
        "title": "Hinweis für US-Kunden",
        "desc": "Du erstellt ein vorläufiges Nash-Konto, um am Empfehlungsprogramm teilzunehmen, aber dein Bundesstaat muss berechtigt sein, auf einige Nash-Dienstleistungen zuzugreifen. Falls du hierzu berechtigt bist, wirst du später gebeten, eine Nutzungsvereinbarung zu unterzeichnen."
      },
      "fields": {
        "full-name": {
          "label": "Vollständiger Name"
        },
        "referral-code": {
          "label": "Empfehlungscode",
          "sub-label": "Was ist das?"
        }
      },
      "modals": {
        "referrals": {
          "title": "Nash Empfehlungsprogramm",
          "desc": "Dies ermöglicht dir die Teilnahme an unserem <0>Empfehlungsprogramm</0>."
        }
      },
      "user-messages": {
        "untrusted-ip": {
          "title": "Wir haben festgestellt, dass du eine VPN verwendest.",
          "message": "Bitte deaktiviere alle VPN- oder Proxy-Dienste, um fortzufahren."
        }
      }
    },
    "country-details": {
      "header": "Konto erstellen",
      "subheader": "Wo wohnst du?",
      "fields": {
        "country": {
          "label": "Wohnsitz"
        },
        "state": {
          "label": "Staat"
        },
        "confirm-country": {
          "label": "Ich bestätige, dass ich in diesem Land meinen Wohnsitz habe."
        },
        "confirm-country-and-state": {
          "label": "Ich bestätige, dass ich in diesem Land bzw. Staat meinen Wohnsitz habe."
        }
      }
    },
    "account-details": {
      "header": "Konto erstellen",
      "subheader": "Kontodetails",
      "continue": "Konto erstellen",
      "fields": {
        "email": {
          "label": "Gib deine E-Mail-Adresse ein",
          "placeholder": "E-Mail-Adresse"
        },
        "password": {
          "label": "Erstellen Sie ein Passwort",
          "placeholder": "Passwort",
          "errors": {
            "password-too-weak": "Das von dir gewählte Passwort ist zu schwach."
          }
        },
        "password-confirm": {
          "label": "Bestätige dein Passwort",
          "placeholder": "Passwort bestätigen",
          "errors": {
            "passwords-do-not-match": "Die Passwörter stimmen nicht überein."
          }
        }
      },
      "modals": {
        "password-tips": {
          "title": "Tipps für ein sicheres Passwort",
          "desc": "Ein sicheres Passwort ist unerlässlich, um dein Guthaben zu schützen. Befolge diese Tipps, um abgesichert zu sein:",
          "tip-index": "Tipp {{index}}",
          "tip-1": "Verwende kein Passwort, das du auch auf anderen Websites nutzen, selbst wenn du einzelne Wörter oder Zeichen änderst. Wenn du von Phishing betroffen bist oder gehackt wurdest, ist dein Nash-Konto unmittelbar gefährdet.",
          "tip-2": "Gebe in deinem Passwort keine persönlichen Daten an. Namen, Geburtstage und Adressen lassen sich leicht herausfinden. Deshalb solltest du sie meiden.",
          "tip-3": "Dein Passwort sollte mindestens zwölf Zeichen lang sein und sowohl Groß- und Kleinbuchstaben als auch Zahlen und Sonderzeichen enthalten.",
          "tip-4": "Verwende einen Passwort-Generator, um maximal sichere Passwörter zu erstellen und zu speichern."
        }
      },
      "password": {
        "desc": "Verwende sowohl  Groß- und Kleinbuchstaben als auch Zahlen und Sonderzeichen für ein möglichst sicheres Passwort.",
        "tips": "Tipps zur Passwort-Erstellung",
        "password-strength": "Passwortstärke",
        "weak": "Schwach",
        "medium": "Mittel",
        "strong": "Stark",
        "very-strong": "Sehr stark"
      }
    },
    "verify-email": {
      "header": "Wir haben dir eine E-Mail geschickt!",
      "desc-1": "Bitte rufe deine E-Mail ab und verifiziere dein Konto.",
      "desc-2": "Wenn du unsere E-Mail nicht finden kannst, überprüfe deinen Spam-Ordner.",
      "resend": "E-Mail erneut versenden",
      "resend-delay": "Bitte warte {{count}} Sekunde …",
      "resend-delay_plural": "Bitte warte {{count}} Sekunden …",
      "back": "Zurück zur Anmeldung",
      "success": "E-Mail versendet!",
      "errors": {
        "generic-error": "Fehler bei der Versendung. Bitte versuche es erneut."
      }
    }
  },
  "account-setup": {
    "tab-title": "Konto einrichten",
    "steps": [
      "Allgemeine Informationen",
      "Zwölf Geheimwörter",
      "Zwei-Faktor-Authentifizierung (2FA)"
    ],
    "general-information": {
      "title": "Allgemeine Informationen",
      "header": "Erstellen wir dein persönliches Konto",
      "desc-1": "Dein persönliches Konto wird auf Basis von zwölf Geheimwörtern erstellt. Wenn du dein Passwort verlierst, kannst du mittels dieser Wörtern auf dein Konto zugreifen und wiederherstellen. Deshalb solltest du diese Wörter unbedingt richtig sichern.",
      "continue": "Zwölf Geheimwörter anfordern",
      "skip2Fa": "Später einrichten",
      "chart": {
        "card-top": "Zwölf Geheimwörter",
        "card-top-right": "Wiederherstellung deines Nash-Kontos, wenn du dein Passwort vergessen hast.",
        "diamond-one": "werden verwendet bei",
        "diamond-two": "generieren dein persönliches Konto, das folgende Wallets enthält …",
        "card-btc": "Bitcoin-Wallet",
        "card-neo": "NEO-Wallet",
        "card-eth": "Ethereum-Wallet",
        "card-future": "Zukünftige Wallets"
      }
    },
    "secret-words": {
      "title": "Geheimwörter",
      "header": "Schreibe deine zwölf Geheimwörter in der richtigen Reihenfolge auf.",
      "desc": "Diese Wörter können missbraucht werden, um auf dein Guthaben zuzugreifen. Du solltest diese schützen.",
      "popup-error": "Wenn du deine Geheimwörter drucken möchtest, deaktiviere bitte alle Pop-up-Blocker und erlaube Nash, Pop-ups zu öffnen.",
      "continue": "Ich habe meine Wörter aufgeschrieben.",
      "go-back": "Zurück",
      "written-down": "Ich habe meine Wörter aufgeschrieben.",
      "check-my-backup": "Kontrolliere deine Wörter",
      "tips": {
        "do": "Sicher",
        "dont": "Unsicher"
      },
      "modals": {
        "print-warning": {
          "title": "Zwölf Geheimwörter drucken",
          "header": "Bitte vergewissere dich, dass dein Drucker sicher ist!",
          "body-desc": "Wenn du deine Wörter drucken möchtest, stelle sicher:",
          "body-tips-0": "Dein Drucker ist über ein USB-Kabel direkt an deinem Computer angeschlossen.",
          "body-tips-1": "Dein Drucker ist nicht mit einem Netzwerk jeglicher Art verbunden.",
          "body-tips-2": "Es ist unmöglich, dass sich andere Personen über Bluetooth, WLAN o. Ä. mit deinem Drucker verbinden.",
          "button": "Ich verstehe. Meine Wörter drucken!"
        }
      },
      "print-window-title": "Nash | Geheimwörter",
      "backup-print": {
        "header": "Geheimwörter",
        "desc-1": "Deine zwölf Geheimwörter können für den Zugriff auf ETH-, NEO- und andere Konten verwendet werden, wenn du dein Nash-Passwort verlierst.",
        "desc-2": "Denke daran: Wenn jemand Zugang zu deinen Wörtern hat, sind deine Assets in Gefahr.",
        "desc-3": "Schneide den Zettel an der entsprechenden Stelle auseinander. Am besten ist es, sie zu laminieren und an zwei verschiedenen Orten aufzubewahren."
      },
      "repeat-secret-words": {
        "header": "Wiederhole die zwölf Geheimwörter.",
        "desc": "Wir wollen sicherstellen, dass du deine Geheimwörter aufgeschrieben hast.",
        "input-placeholder": "{{index}}. Wort",
        "case-sensitive": "Alle Wörter sind kleingeschrieben",
        "create-my-wallet": "Mein Konto erstellen",
        "generating-your-wallet": "Dein Nash-Konto wird eingerichtet …",
        "errors": {
          "create-wallet-failed": "Fehler bei der Kontoerstellung. Bitte <0>melde dich ab</0> und versuche es erneut."
        }
      },
      "wallet-created": {
        "header": "Dein Nash-Konto wurde erstellt!",
        "desc": "Deine zwölf Geheimwörter und individuellen Kontodetails findest du unter ‘Mein Profil > Konten’.",
        "warning": "<0>Wir speichern deine Geheimwörter nicht.</0> Wenn du dein Passwort vergisst, kannst du ohne diese Wörter nicht auf dein Guthaben zugreifen.",
        "continue": "Zwei-Faktor-Authentifizierung einrichten",
        "continue-location": "Wohnsitz angeben"
      }
    },
    "2fa": {
      "title": "Zwei-Faktor-Authentifizierung",
      "header": "Zwei-Faktor-Authentifizierung aktivieren",
      "skip": "Skip",
      "desc": "Die Zwei-Faktor-Authentifizierung (2FA) bietet deinem Konto eine zusätzliche Sicherheitsebene. Wir empfehlen, sie zu aktivieren.",
      "cards": {
        "1": {
          "header": "Authentifizierungs-App installieren",
          "desc": "Wir empfehlen <0>LastPass Authenticator</0>, <1>Authy</1> oder <2>Google Authenticator</2>."
        },
        "2": {
          "header": "Diesen QR-Code mit deiner App scannen",
          "manual-2fa": "Manueller 2FA-Eingabeschlüssel"
        },
        "3": {
          "header": "Den von deiner App generierten Code eingeben",
          "input-placeholder": "Authentifizierungscode",
          "input-error": "Der von dir eingegebene Code war falsch."
        }
      },
      "confirm": {
        "header": "Zwei-Faktor-Authentifizierung wurde aktiviert!",
        "desc": "Deine Einstellungen zur Zwei-Faktor-Authentifizierung findest du unter ‘Mein Profil > Sicherheit’ auf der Nash-Webplattform.",
        "action": "Was möchtest du jetzt machen?",
        "continue-deposit": "Assets einzahlen",
        "continue-explore": "Nash erkunden"
      }
    }
  },
  "trade": {
    "footer": {
      "title-limits": "Handelslimits",
      "title-balances-and-limits": "Salden und Handelslimits",
      "increase-my-limits": "Handelslimits erhöhen",
      "limits": {
        "day": "Tag",
        "month": "Monat",
        "year": "Jahr",
        "spend-of-limit": "von"
      }
    },
    "messages": {
      "create-order-blocked": "Du kannst keine Order an der Börse für diesen Markt in deiner Region erstellen."
    }
  },
  "advanced-exchange": {
    "title": "Profi",
    "header": {
      "switch-to-simplified": "Einsteiger-Ansicht verwenden",
      "current-market": "Markt",
      "last-price": "Letzter {{symbol}}-Preis",
      "last-24h": "Last 24h",
      "24h-change": "Änderung (24 Std.)",
      "24h-high": "Höchststand (24 Std.)",
      "24h-low": "Tiefststand (24 Std.)",
      "24h-volume": "Volumen (24 Std.)",
      "my-portfolio": "Mein Portfolio"
    },
    "tips": {
      "balance": "<0>Tipp</0> <1>Guthaben zum Trading Contract hier senden.</1> <2 />"
    },
    "no-markets": "Derzeit sind keine Märkte verfügbar.",
    "auth": {
      "to-start-trading": "Mit dem Handel beginnen"
    },
    "balances": {
      "title": "Konten"
    },
    "market-selection": {
      "no-results": "Keine Ergebnisse für <0>{{searchTerm}}</0> gefunden.",
      "no-favorites": "Du hast noch keine favorisierten Märkte.",
      "pair": "Paar",
      "24hvol": "Volumen (24 St.)",
      "24hprice": "Preis (24 St.)",
      "tabs": {
        "all": "Alle",
        "favorites": "Favoriten"
      }
    },
    "favorite-bar": {
      "empty": "<0>Deine favorisierten Märkte</0> erscheinen hier als Links.",
      "tips": "<0>Tip</0> <1>Füge hier deine favorisierten Markt als Link hinzu.</1> <2 />"
    },
    "market-graphs": {
      "title": "Charts",
      "price-chart": {
        "title": "Preis",
        "heads-up-display": {
          "ohlc": {
            "o": "O",
            "h": "H",
            "l": "L",
            "c": "C"
          },
          "vol": "Volumen"
        },
        "chart-types": {
          "bars": "Balken",
          "candles": "Kerzen",
          "hollow-candles": "Hollow Candles",
          "heikin-ashi": "Heikin-Ashi",
          "line": "Linie",
          "area": "Fläche"
        },
        "studies": {
          "title": "Indikatoren",
          "search": "Suchen",
          "no-results": "Keine Ergebnisse"
        },
        "price-chart-selector": {
          "chart-iq": "Standard",
          "trading-view": "Trading View"
        },
        "candle-frequency": {
          "1m": "1 min",
          "15m": "15 min",
          "30m": "30 min",
          "1h": "1 Std.",
          "6h": "6 Std.",
          "12h": "12 Std.",
          "1d": "1 T.",
          "1w": "1 Wo.",
          "1M": "1 Mo."
        },
        "study-overlay-menu": {
          "edit-study": "Einstellungen",
          "remove-study": "Indikator entfernen"
        },
        "edit-study-modal": {
          "tabs": {
            "inputs": {
              "label": "Eingabe"
            },
            "outputs": {
              "label": "Stil"
            },
            "parameters": {
              "label": "Einstellungen"
            }
          },
          "buttons": {
            "update": {
              "label": "Aktualisieren"
            },
            "cancel": {
              "label": "Abbrechen"
            }
          }
        }
      },
      "depth-chart": {
        "title": "Tiefe",
        "tooltip": {
          "price": "Preis: <0>{{price}}</0>",
          "volume": "Volumen: <0>{{volume}}</0>"
        }
      },
      "clear-studies-button-label": "Indikatoren entfernen"
    },
    "create-order": {
      "buy": "{{currencySymbol}} kaufen",
      "sell": "{{currencySymbol}} verkaufen",
      "locked-trading-session": {
        "information": "Ihre Handelssitzung ist gesperrt. <0 />",
        "information-tooltip": "Deine Sitzung wird gesperrt, wenn du die Seite aktualisierst oder 15 Minuten lang abwesend bist.",
        "enter-credentials-to-unlock": "<0>Jetzt freischalten</0>"
      },
      "market-orders-disabled": {
        "header": "Unzureichende Markttiefe",
        "desc": "Derzeit liegt nicht genug Liquidität vor, um deine Market Order zu füllen."
      },
      "order-type-tab": {
        "market": "Markt",
        "limit": "Limit",
        "stop": "Stop",
        "stop-limit": "Stop-Limit",
        "balances": "Balances",
        "balances-table": {
          "header": {
            "asset": "Vermögen",
            "personal": "Persönlich",
            "trading": "Handel",
            "in-orders": "Im Handel",
            "pending": "Ausstehend"
          },
          "current-market": "Aktueller Markt",
          "other-tradable-assets": "Andere handelbare Assets"
        }
      },
      "trading-limits": "Handels-Limits",
      "fields": {
        "amount": {
          "label": "Menge",
          "sub-label-market-buy": "Bei einer Market Buy Order können wir nur schätzen, wie viel {{currencyA}} gekauft werden.",
          "sub-label-market-sell": "Bei einer Market Sell Order können wir nur schätzen, wie viel {{currencyB}} erhalten werden.",
          "sub-label-limit-buy": "Wie viel {{currencySymbol}} möchtest du kaufen?",
          "sub-label-limit-sell": "Wie viel {{currencySymbol}} möchtest du verkaufen?",
          "estimate": "(Schätzung)",
          "errors": {
            "insufficient-funds": "Unzureichendes Guthaben.",
            "maybe-insufficient-funds": "Es kann sein, dass dein Guthaben für diese Market Order nicht ausreicht.",
            "order-too-small": "Die Gesamtsumme muss {{orderSize}} {{currencySymbol}} überschreiten.",
            "limit-breached": "Diese Order überschreitet dein Handelslimit."
          }
        },
        "cancel-at": {
          "label": "Abbrechen am",
          "expires": "Läuft aus",
          "modal": {
            "label-no-selection": "Wähle ein Datum aus …",
            "errors": {
              "is-past": "Du kannst keine Zeit in der Vergangenheit eingeben."
            }
          }
        },
        "with-currency": {
          "label": "Gesamt"
        },
        "market-price": {
          "label": "Marktpreis",
          "sub-label": "Wenn du zum Marktpreis kaufen oder verkaufen möchtest, wird deine Order den anderen Orders im Orderbuch zugeordnet."
        },
        "show-limit": {
          "label-hide": "Stop-Markt",
          "label-show": "Stop-Limit"
        },
        "price": {
          "label": "Preis"
        },
        "limit-price": {
          "label": "Limit-Preis",
          "sub-label": "Deine Order wird anderen Order zu diesem oder einem besseren Preis zugeordnet.",
          "errors": {
            "maker-match": "‘Post only’-Order, die im aktuellen Orderbuch ausgeführt werden können, werden storniert."
          }
        },
        "stop-price": {
          "label": "Stop-Preis",
          "sub-label": "Der Stop-Preis löst eine weitere Order aus.",
          "errors": {
            "stop-trigger-immediately": "Dieser Stop-Preis wird deine Order sofort auslösen."
          }
        },
        "shared": {
          "errors": {
            "20-above": "Mehr als 20 % über dem Marktpreis.",
            "20-below": "Mehr als 20 % unter dem Marktpreis.",
            "price-too-high": "Preise über {{maxPrice}} werden nicht verarbeitet."
          }
        },
        "maker-only": {
          "label": "Post only",
          "sub-label": "‘Post only’ gilt nur für Order als Maker, nicht als Taker. Es kann sein, dass eine Order nicht ausgeführt wird."
        },
        "cancellation-policy": {
          "label": "Gültigkeitsdauer",
          "footer": "<0>Mehr erfahren</0>"
        },
        "trading-balance": {
          "label": "Verfügbar {{currency}}:"
        }
      },
      "submit": {
        "buy": "Kaufauftrag erteilen",
        "sell": "Verkaufsauftrag erteilen",
        "placing": "Order wird erteilt …"
      },
      "errors": {
        "order-rejected-insufficient-funds": "Deine Order wurde wegen mangelnden Guthabens abgelehnt.",
        "order-rejected-daily-limit-reached": "Deine Order wurde abgelehnt, da dein tägliches Handelslimit erreicht wurde.",
        "generic": "Fehler bei der Ordererteilung. Bitte erneut versuchen."
      },
      "signin-or-create-an-account": "<0>Anmelden</0> oder <1>Konto anlegen</1> um eine Bestellung aufzugeben."
    },
    "my-orders": {
      "auth": "Melde dich an, um alle Order anzusehen.",
      "signed-out": {
        "title": "<0>Lege los</0><1> mit Nash</1>",
        "subtitle": "Erstelle ein Konto in weniger als einer Minute - kein KYC nötig!"
      },
      "no-results": {
        "date-range": "Du hast keine Order in der angegebenen Zeitspanne.",
        "active": "Du hast keine offenen oder ausgeführten Orders.",
        "active-open-only": "Du hast keine offenen Orders.",
        "trades": "Du hast keine Handelshistorie."
      },
      "tabs": {
        "orders": "Orders",
        "trades": "Handelshistorie"
      },
      "date-range-selection": {
        "days": "{{range}}T.",
        "weeks": "{{range}}Wo.",
        "months": "{{range}}Mo.",
        "years": "{{range}}Y",
        "clear": "Löschen",
        "select-action": "Auswählen",
        "popup": {
          "no-selection": "Wähle eine Zeitspanne aus.",
          "clear": "Löschen",
          "apply": "Weiter"
        }
      },
      "open-only-checkbox": "Nur offene Orders",
      "pairs-checkbox": "Alle Paare",
      "export": "Historie exportieren",
      "export-trades": "Exportiere Handelshistorie",
      "export-your-trades": "Exportiere deine Handelshistorie",
      "no-trades": "Du hast keine Handelshistorie zum exportieren",
      "trade-history-times": {
        "header": "Wähle einen bestimmten Zeitrahmen für den Export",
        "custom": "Benutzerdefinierter Zeitrahmen",
        "months": "{count}} Monat",
        "months_plural": "{count}} Monate",
        "year": "{count}} Jahr"
      },
      "reset-filters": "Zurücksetzen",
      "side-col": {
        "filter": {
          "buy": "Kauf",
          "sell": "Verkauf",
          "both": "Beides"
        }
      },
      "type-col": {
        "header-title": "Typ",
        "header-title-with-currency": "{{currency}} type",
        "filter": {
          "market": "Market",
          "limit": "Limit",
          "stop-market": "Stop-Market",
          "stop-limit": "Stop-Limit"
        },
        "cell-text": {
          "market-buy": "Marktkauf",
          "market-sell": "Marktverkauf",
          "limit-buy": "Limitkauf",
          "limit-sell": "Limitverkauf",
          "stop_limit-buy": "Stop-Limitkauf bei <0></0>",
          "stop_limit-sell": "Stop-Limitverkauf bei <0></0>",
          "stop_market-buy": "Stop-Marktkauf bei <0></0>",
          "stop_market-sell": "Stop-Marktverkauf bei <0></0>"
        }
      },
      "cancel-col": {
        "header-title": "Alle abbrechen",
        "partial-fill": "Teilfüllung",
        "cancelled-partial-fill": "Abgebrochen: Teilfüllung",
        "cancelled-order": "Order abbrechen"
      },
      "cancelled-unfilled-col": {
        "header-title": "Nicht gefüllt",
        "header-title-with-currency": "{{currency}} nicht gefüllte Menge"
      },
      "cancelled-filled-col": {
        "header-title": "Gefüllt",
        "header-title-with-currency": "{{currency}} gefüllte Menge"
      },
      "status-col": {
        "header-title": "Stand",
        "open": "Offen",
        "cancelled": "Annulliert",
        "filled": "Gefüllt",
        "pending": "Ausstehend"
      },
      "executed-col": {
        "header-title": "Gefüllt",
        "header-title-with-currency": "{{currency}} ausgefüllt"
      },
      "order-total-col": {
        "header-title": "Gesamt",
        "header-title-with-currency": "{{currency}} total"
      },
      "trade-total-col": {
        "header-title": "Gesamt",
        "header-title-with-currency": "{{currency}} trade total"
      },
      "size-col": {
        "header-title": "Menge",
        "header-title-with-currency": "{{currency}} amount"
      },
      "price-col": {
        "header-title": "Preis",
        "header-title-with-currency": "{{currency}} price"
      },
      "pair-col": {
        "header-title": "Paar"
      },
      "filled-col": {
        "header-title": "Ausgeführt",
        "header-title-with-currency": "{{currency}} amount filled"
      },
      "fee-col": {
        "header-title": "Gebühr",
        "header-title-with-currency": "{{currency}} fee",
        "no-fee": "Keine"
      },
      "condition-col": {
        "header-title": "Stop-Preis",
        "header-title-with-currency": "{{currency}} stop price"
      },
      "time-col": {
        "header-title": "Zeit"
      },
      "time-filled-col": {
        "header-title": "Zeit"
      }
    },
    "recent-trades": {
      "title": "Marktverlauf",
      "order-size-col": "{{symbol}}-Menge",
      "price-col": "{{symbol}}-Preis",
      "time-col": "Zeit"
    },
    "orderbook": {
      "title": "USD",
      "title-no-fiat": "Orderbuch",
      "order-size-col": "{{symbol}}-Menge",
      "my-size-col": "Meine Menge",
      "price-col": "{{symbol}}-Preis",
      "average": "Ø-Preis",
      "sum-size": "{{symbol}}-Summe",
      "num-decimals": "{{decimals}} Stellen",
      "num-decimals_plural": "{{decimals}} decimals",
      "spread": "<0>{{percent}}</0> Spread"
    },
    "spread": "Spread",
    "learn-about-our-fees": "Mehr über unsere <1>Gebühren<1> erfahren."
  },
  "auth": {
    "create-an-account": "Konto erstellen",
    "forgotten": "Lost 2FA?",
    "sign-in-now": "Jetzt anmelden",
    "sign-in": "Anmelden",
    "sign-out": "Abmelden",
    "password-strength": {
      "label": "Passwortstärke",
      "0": "Sehr schwach",
      "1": "Schwach",
      "2": "Mittel",
      "3": "Stark",
      "4": "Sehr stark"
    },
    "password-form": {
      "password": {
        "label": "Passwort",
        "placeholder": "Passwort"
      },
      "code": {
        "label": "Zwei-Faktor-Authentifizierung",
        "placeholder": "Zwei-Faktor-Authentifizierungscode"
      }
    },
    "new-wallets": {
      "btc": {
        "title": "Sie können Bitcoin jetzt mit Nash überweisen, empfangen und aufbewahren!",
        "subtext": "Wir informieren Sie, wenn Bitcoin-Handelspaare an der Nash Exchange verfügbar sind.",
        "btn-bitcoin": "Bitcoin einzahlen",
        "btn-funds": "Weiter zum Portfolio"
      }
    },
    "session-expiry-modal": {
      "title": "Ihre Sitzung läuft gleich ab.",
      "info": "Ihre Sitzung läuft ab, weil sie zu lange nicht aktiv waren. Sie werden in {{secondsRestining}} Sekunden abgemeldet.",
      "info_plural": "Your session is about to expire owing to inactivity. You will be signed out in {{count}} seconds.",
      "stay-signed-in": "Angemeldet bleiben",
      "signing-out": "({{count}}s) Signing out…"
    },
    "signup": {
      "desc": "Haben Sie noch kein Konto?",
      "sign-up": "Konto erstellen"
    },
    "form": {
      "continue": "Weiter"
    },
    "missing-country": {
      "header": "Bevor Sie fortfahren …",
      "subheader": "Wo wohnen Sie?",
      "messages": {
        "vpn-warning-title": "Wir haben festgestellt, dass Sie ein VPN verwenden.",
        "vpn-warning-body": "Bitte deaktivieren Sie alle VPN- oder Proxy-Dienste, um fortzufahren.",
        "update-country": {
          "failed": "Wir konnten das Land Ihres Wohnsitzes nicht aktualisieren. Bitte versuchen Sie es später noch einmal oder kontaktieren Sie unseren Kundenservice."
        }
      },
      "fields": {
        "country": {
          "label": "Wohnsitz"
        },
        "state": {
          "label": "Staat"
        },
        "confirm-country": {
          "label": "Ich bestätige, dass ich in diesem Land meinen Wohnsitz habe."
        },
        "confirm-country-and-state": {
          "label": "Ich bestätige, dass ich in diesem Land bzw. Staat meinen Wohnsitz habe."
        }
      }
    },
    "signin": {
      "header": "Bei Nash anmelden",
      "header-2fa": "Zwei-Faktor-Authentifizierung",
      "fields": {
        "email": {
          "label": "E-Mail-Adresse",
          "placeholder": "E-Mail-Adresse"
        },
        "password": {
          "label": "Passwort",
          "sub-label": "Passwort vergessen?",
          "placeholder": "Passwort"
        },
        "remember-me": {
          "label": "Erinnern Sie sich an mich"
        }
      },
      "messages": {
        "password-change": {
          "success": "Wenn die von Ihnen angegebene E-Mail-Adresse zu einem Konto in unserer Datenbank gehört, senden wir Ihnen Anweisungen, damit Sie Ihr Passwort zurücksetzen können."
        },
        "update-email": {
          "validation-success": "Wir haben eine Bestätigungs-E-Mail an Ihre neue E-Mail-Adresse geschickt. Bitte klicken Sie auf den Link in dieser E-Mail, um Ihre neue Adresse zu bestätigen.",
          "updated-success": "Ihre E-Mail-Adresse wurde aktualisiert. Sie können sich nun mit Ihrer neuen Adresse anmelden."
        },
        "verify-email": {
          "success": "Ihre E-Mail-Adresse wurde verifiziert. Bitte melden Sie sich an, um Ihr Konto einzurichten.",
          "error": "Die E-Mail-Adresse konnte nicht verifiziert werden. Der Verifizierungscode ist möglicherweise abgelaufen. Bitte melden Sie sich an und beantragen Sie eine weitere Bestätigungs-E-Mail."
        }
      },
      "errors": {
        "invalid-email": "Die von Ihnen angegebene E-Mail-Adresse ist ungültig.",
        "invalid-password": "Sie müssen ein Passwort angeben.",
        "signin-failed": "Ihr Benutzername oder Passwort ist falsch.",
        "locked": "Ihr Konto ist vorübergehend gesperrt. Bitte versuchen Sie es später noch einmal.",
        "revoked": "Ihr Konto ist gesperrt. Bitte wenden Sie sich an unseren Kundenservice."
      }
    },
    "forgot-password": {
      "tab-title": "Forgotten password",
      "header": "Haben Sie Ihr Passwort vergessen?",
      "desc": "Geben Sie unten Ihre E-Mail-Adresse ein und wir bringen Sie wieder auf Kurs.",
      "fields": {
        "email": {
          "label": "E-Mail-Adresse",
          "placeholder": "E-Mail-Adresse"
        }
      },
      "submit": "Passwort zurücksetzen",
      "success": "Wir haben Ihnen eine E-Mail zum Zurücksetzen des Passworts geschickt. Wenn Sie unsere E-Mail nicht finden, überprüfen Sie Ihren Spam-Ordner."
    },
    "reset-password": {
      "missing-email": "Something went wrong. Please click the link in your email again.",
      "expired-code": "This session is no longer valid. Please click the link in your email again.",
      "steps": [
        "Geheimwörter bestätigen",
        "Neues Passwort"
      ],
      "secret-words": {
        "home": {
          "header": "Haben Sie noch Ihre zwölf Geheimwörter?",
          "sub-header": "Als Sie Ihr Nash-Konto zum ersten Mal eingerichtet haben, baten wir Sie, diese Wörter abzuschreiben und sicher aufzubewahren.",
          "button-have-words": "Ja, ich habe meine Geheimwörter noch",
          "button-lost-words": "Nein, ich habe meine Geheimwörter verloren",
          "desc": "Wenn Sie sowohl Ihr altes Passwort als auch Ihre zwölf Geheimwörter verloren haben, können Sie Ihre Assets leider nicht zurückerhalten."
        },
        "edit": {
          "header": "Geben Sie Ihre zwölf Geheimwörter ein.",
          "desc-1": "Wir verwenden Ihre Geheimwörter, um Ihr Master Seed und Ihre Konten für einzelne Assets zu regenerieren.",
          "desc-2": "Wenn Sie die zwölf Wörter für Ihre bestehenden Konten nicht angeben können, <0>gehen Ihre Assets verloren.</0>",
          "card-title": "Alle Wörter sind kleingeschrieben",
          "card-reset": "Alle Wörter löschen",
          "mnemonic-invalid": "Diese Wörterkombination ist nicht gültig. Bitte nochmals überprüfen und erneut versuchen.",
          "mnemonic-valid": "Diese Wörterkombination ist gültig. Sie können nun Ihr Passwort zurücksetzen."
        },
        "skip": {
          "header": "Sie haben keinen Zugang mehr zu Ihren Assets",
          "desc-1": "Wenn Sie sowohl Ihr altes Passwort als auch Ihre zwölf Geheimwörter verloren haben, <0>können Sie auf Ihre Assets nicht mehr zugreifen</0>.",
          "desc-2": "Bitte überprüfen Sie noch einmal, ob Sie entweder Ihre Geheimwörter oder Ihr altes Passwort finden können.",
          "desc-3": "Wenn Sie möchten, können Sie Ihr altes Konto überschreiben. Dann erhalten Sie neue Geheimwörter. Das entspricht der Einrichtung eines brandneuen Kontos mit dem neuen Passwort, das Sie gerade ausgewählt haben.",
          "desc-4": "Bitte haben Sie Verständnis dafür, dass <0>Sie keinen Zugang mehr zu den auf Ihrem Konto gespeicherten Assets haben</0>, wenn Sie es überschreiben.",
          "desc-5": "Please double-check and see if you can locate either your secret words or your password.",
          "go-back": "Go back",
          "checkbox-1": "I have lost both my password and my twelve secret words.",
          "checkbox-2": "I understand that I will lose all access to my funds if I reset my account.",
          "submit": "Konto zurücksetzen",
          "sub-bullet-1": "All assets in your personal account.",
          "sub-bullet-2": "All assets in the trading contract.",
          "sub-bullet-3": "All staked NEX tokens.",
          "sub-bullet-4": "All dividends from staked NEX tokens.",
          "unauthorized": "Since resetting your account has serious implications, you must first contact our support team to enable it.",
          "contact-support": "Contact support"
        }
      },
      "new-password": {
        "tab-title": "Set password",
        "header": "Neues Passwort festlegen",
        "desc": "Erstellen Sie ein neues Passwort für Ihr Nash-Konto.",
        "header-success": "Vorgang abgeschlossen!",
        "desc-success": "Ihr Passwort wurde geändert.",
        "desc-success-reset": "Sie können bei der nächsten Anmeldung neue Konten für einzelne Assets einrichten.",
        "fields": {
          "password": {
            "label": "Neues Passwort",
            "placeholder": "Neues Passwort",
            "errors": {
              "password-too-weak": "Das von Ihnen gewählte Passwort ist zu schwach."
            }
          },
          "password-confirm": {
            "label": "Neues Passwort bestätigen",
            "placeholder": "Neues Passwort bestätigen",
            "errors": {
              "passwords-do-not-match": "Die Passwörter stimmen nicht überein."
            }
          },
          "code": {
            "label": "Zwei-Faktor-Authentifizierung",
            "placeholder": "Zwei-Faktor-Authentifizierungscode"
          }
        },
        "errors": {
          "reset-wallets-locked": "Account resetting is currently locked. Please contact support.",
          "reset-locked": "Das Zurücksetzen des Passworts ist für Ihr Konto gesperrt. Bitte versuchen Sie es später noch einmal oder kontaktieren Sie unseren Kundenservice.",
          "incorrect-keys": "Der öffentliche Schlüssel, der sich aus diesen zwölf Wörtern ergibt, stimmt nicht mit unseren Datensätzen überein. Ihre Eingabe ist demnach falsch. Wenn Sie Ihre zwölf Wörter vergessen haben, können Sie das Passwort erneut zurücksetzen und Ihr Konto überschreiben.",
          "generic-error": "Etwas ist schiefgelaufen und Ihr Passwort wurde nicht zurückgesetzt. Der Link ist möglicherweise abgelaufen. Bitte beantragen Sie einen neuen Rücksetzlink und versuchen Sie es noch einmal."
        },
        "submit": "Neues Passwort festlegen"
      }
    },
    "verify-email": "E-Mail-Adresse wird verifiziert …",
    "secret-word-list-edit": {
      "placeholder": "{{index}}. Wort"
    },
    "discourse-sso": {
      "login": {
        "title": "Melden Sie sich bei der Nash-Gemeinschaft an",
        "description": "Sie benötigen ein Nash-Konto, um sich bei der Nash-Community anzumelden.",
        "button-login": "Anmelden mit Nash-Konto",
        "link-create": "<0>Ein Nash-Konto anlegen</0>"
      },
      "create-account": {
        "title": "Erstellen Sie Ihr Nash Community-Konto",
        "description": "Um Nachrichten in der Community zu veröffentlichen, müssen Sie mindestens 1 NEX für 24 Monate einsetzen.",
        "username-label": "Community-Benutzername",
        "username-placeholder": "Wählen Sie einen Namen...",
        "button-create": "Gemeinschaftskonto erstellen",
        "migrate-description": "Wenn Sie die Nash Extension verwenden, um sich bei der Community anzumelden, können Sie Ihr Konto <0>migrieren</0>.",
        "username-exits": "‘{{username}}’ ist bereits vergeben. Bitte wählen Sie einen anderen Benutzernamen."
      },
      "migrate-account": {
        "title": "Migrieren Sie Ihr Nash Community-Konto",
        "migration-step1": "Melden Sie sich mit der Nash-Erweiterung an.",
        "migration-step2": "Ändern Sie Ihre Community-E-Mail-Adresse in die von Ihrem Nash-Konto verwendete Adresse.",
        "migration-step3": "Jetzt reicht's! Sobald Ihre E-Mail-Adresse geändert wurde, können Sie sich über Ihr Nash-Konto anmelden.",
        "button-migrate": "Anmelden mit der Nash-Erweiterung",
        "link-back": "Zurück",
        "faq-change-email": {
          "title": "Wie ändere ich meine Community-E-Mail-Adresse?",
          "step1": "Sobald Sie sich bei der Community angemeldet haben, klicken Sie auf Ihren Avatar in der oberen rechten Ecke des Bildschirms.",
          "step2": "Klicken Sie auf Ihren Benutzernamen und wählen Sie 'Präferenzen'.",
          "step3": "Klicken Sie auf das Bleistift-Symbol, um Ihre E-Mail-Adresse zu bearbeiten.",
          "step4": "Geben Sie eine neue E-Mail-Adresse ein und klicken Sie auf 'Ändern'.",
          "step5": "Sie erhalten zwei Bestätigungs-E-Mails, eine an Ihre alte E-Mail-Adresse und eine an Ihre neue Adresse. Sie müssen beide Adressen bestätigen, um die Änderung abzuschließen."
        }
      },
      "get-token": "Authentifizierung...",
      "log-you-in": "Ich logge mich ein...",
      "unknow-error-message": "Etwas ist schief gelaufen, bitte versuchen Sie es noch einmal."
    }
  },
  "basic-exchange": {
    "title": "Einsteiger-Ansicht",
    "title-short": "Einsteiger",
    "switch-to-advanced": "Profi-Ansicht verwenden",
    "create-order": {
      "change-markets": "Markt ändern",
      "errors": {
        "order-rejected-insufficient-funds": "Sie haben nicht genug {{currencySell}} im Trading Contract. Überweisen Sie Assets, um fortzufahren.",
        "order-rejected-daily-limit-reached": "Ihr Auftrag wurde abgelehnt, weil Sie Ihr tägliches Handelslimit erreicht haben.",
        "generic": "Fehler bei der Auftragserteilung. Bitte erneut versuchen."
      },
      "modals": {
        "exchange-info": {
          "title": "Wie man Assets tauscht",
          "desc": "Wählen Sie zunächst das Asset aus, das Sie eintauschen möchten.",
          "price-options-header": "Sie haben zwei mögliche Preise zur Auswahl:",
          "average-market-price": {
            "header": "Aktueller Marktpreis",
            "desc": "Erteilen Sie Ihren Auftrag zum aktuellen Marktpreis, damit er schneller ausgeführt wird. Nicht ausgeführte Teile des Auftrags werden nach 24 Stunden automatisch storniert."
          },
          "set-a-price": {
            "header": "Festgelegter Preis",
            "desc": "Ihr Auftrag kann Aufträgen zu diesem oder einem besseren Preis, nicht aber Aufträgen zu einem schlechteren Preis zugeordnet werden. Ihr Auftrag wird demnach möglicherweise nicht sofort vollständig ausgeführt."
          },
          "balances": {
            "header": "Salden",
            "desc": "Wir teilen Ihnen mit, falls Ihre Deckung für einen Auftrag nicht ausreicht. Wählen Sie ‘Salden’, um Ihre Konten zu überprüfen und Assets zu senden/empfangen."
          }
        },
        "select-token": {
          "title": {
            "sell": "Ich möchte eintauschen",
            "buy": "Ich möchte erhalten"
          },
          "header": {
            "sell": "Wählen Sie das Asset aus, das Sie eintauschen möchten",
            "buy": "Wählen Sie das Asset aus, das Sie erhalten möchten"
          },
          "ignore-low-balances": "Geringe Beträge nicht anzeigen",
          "search": {
            "placeholder": "Asset nach Name oder Ticker suchen …",
            "no-results": "Keine Ergebnisse für <0>{{search}}</0> gefunden.",
            "no-results-no-query": "We couldn’t find any matching currencies"
          },
          "disabled": {
            "maintenance": "Dieses Asset befindet sich in der turnusmäßigen Wartung.",
            "deposits-withdrawals-suspended": "Überweisungen werden bis auf Weiteres gesperrt."
          },
          "trading": "Trading Contract",
          "personal": "Persönliches Konto",
          "24-hours": "24 Stunden"
        }
      },
      "exchange-tokens": {
        "header": "Assets tauschen",
        "fields": {
          "buy": {
            "label": "Ich möchte erhalten",
            "inner-label": "~{{fiatAmount}} pro {{currencyBuy}}",
            "label-estimate": "(Schätzung)",
            "label-button": "Welches Asset möchten Sie erhalten?",
            "errors": {
              "order-too-small": "Auftragswert muss {{orderSize}} {{currencyBuy}} überschreiten."
            }
          },
          "sell": {
            "label": "Ich möchte eintauschen",
            "sub-label": "{{currencySell}} verfügbar",
            "label-button": "Welches Asset möchten Sie eintauschen?",
            "errors": {
              "insufficient-funds": "Sie haben nicht genug {{currencySell}} im Trading Contract. Überweisen Sie Assets, um fortzufahren.",
              "limit-breached": "Dieser Auftrag überschreitet Ihre Handelslimits.",
              "order-too-small": "Auftragswert muss {{orderSize}} {{currencySell}} überschreiten.",
              "transfer": "Senden/Empfangen"
            }
          },
          "set-limit": {
            "fixed-price-label": "Ihr Preis für {{currencyBuy}} (in {{currencySell}})",
            "floating-price-label": "Marktpreis von {{currencyBuy}} (in {{currencySell}})",
            "fixed-price-on": "Festpreis festlegen",
            "errors": {
              "price-too-high": "Preise über {{maxPrice}} werden nicht verarbeitet."
            },
            "warnings": {
              "20-below": "Der angegebene Preis liegt mehr als 20 % unter dem aktuellen Marktpreis."
            }
          }
        },
        "toggle-limit": "Legen Sie einen Preis fest",
        "above-limit": "{{percent}}% above market",
        "below-limit": "{{percent}}% below market",
        "reset": "Zurücksetzen",
        "submit": "Auftrag überprüfen"
      },
      "review-order": {
        "header": "Auftrag überprüfen",
        "columns": {
          "market-price": "Preis pro {{currencyBuy}}",
          "limit-price": "Preis pro {{currencyBuy}} festlegen",
          "fee": "Maximale Handelsgebühr",
          "fiat-total": "{{currencyFiat}} Schätzung"
        },
        "desc": "Ihr Auftrag bleibt im Orderbuch, bis er ausgeführt wird, Sie ihn stornieren oder 24 Stunden vergangen sind.",
        "submit": "Auftrag erteilen",
        "submit-placing": "Auftrag wird erteilt …"
      },
      "order-success": {
        "header": "Vorgang abgeschlossen!",
        "desc": "Ihr {{currencySell}}/{{currencyBuy}}-Auftrag wurde erteilt.",
        "view-my-order": "Meinen Auftrag ansehen",
        "create-another-trade": "Weiteren Auftrag erteilen"
      },
      "order-failure": {
        "header": {
          "insufficient-funds": "Mangelnde Deckung",
          "daily-limit-reached": "Tageslimit erreicht",
          "generic": "Etwas ist schiefgelaufen!"
        },
        "desc": {
          "insufficient-funds": {
            "0": "Ihr Saldo im Trading Contract reicht nicht mehr aus, um diesen Auftrag auszuführen. Das kann passieren, wenn Sie in mehreren Browser-Tabs gleichzeitig Aufträge erteilen.",
            "1": "Für einen reibungslosen Handel verwenden Sie bitte Nash in einem einzigen Browser-Tab.",
            "2": "Assets <0>senden/empfangen</0>, wenn Sie den Auftrag erneut erteilen möchten."
          },
          "daily-limit-reached": {
            "0": "Ihr Auftrag wurde abgelehnt, weil Sie Ihr tägliches Handelslimit erreicht haben.",
            "1": "Um Ihr maximales tägliches Handelsvolumen zu erhöhen, besuchen Sie bitte <0>Handelslimits</0>."
          },
          "generic": {
            "0": "Fehler bei der Auftragserteilung. Bitte erneut versuchen."
          }
        }
      }
    }
  },
  "countries": {
    "AD": "Andorra",
    "AE": "Vereinigte Arabische Emirate",
    "AF": "Afghanistan",
    "AG": "Antigua und Barbuda",
    "AI": "Anguilla",
    "AL": "Albanien",
    "AM": "Armenien",
    "AO": "Angola",
    "AQ": "Antarktis",
    "AR": "Argentinien",
    "AS": "Amerikanisch-Samoa",
    "AT": "Österreich",
    "AU": "Australien",
    "AW": "Aruba",
    "AX": "Ålandinseln",
    "AZ": "Aserbaidschan",
    "BA": "Bosnien und Herzegowina",
    "BB": "Barbados",
    "BD": "Bangladesch",
    "BE": "Belgien",
    "BF": "Burkina Faso",
    "BG": "Bulgarien",
    "BH": "Bahrain",
    "BI": "Burundi",
    "BJ": "Benin",
    "BL": "Saint Barthélemy",
    "BM": "Bermudas",
    "BN": "Brunei",
    "BO": "Bolivien",
    "BQ": "Karibische Niederlande",
    "BR": "Brasilien",
    "BS": "Bahamas",
    "BT": "Bhutan",
    "BV": "Bouvetinsel",
    "BW": "Botswana",
    "BY": "Weißrussland",
    "BZ": "Belize",
    "CA": "Kanada",
    "CC": "Kokos-(Keeling-)Inseln",
    "CD": "Kongo (Demokratische Republik)",
    "CF": "Zentralafrikanische Republik",
    "CG": "Kongo",
    "CH": "Schweiz",
    "CI": "Côte d'Ivoire",
    "CK": "Cookinseln",
    "CL": "Chile",
    "CM": "Kamerun",
    "CN": "China",
    "CO": "Kolumbien",
    "CR": "Costa Rica",
    "CU": "Kuba",
    "CV": "Cabo Verde",
    "CW": "Curaçao",
    "CX": "Weihnachtsinsel",
    "CY": "Zypern",
    "CZ": "Tschechische Republik",
    "DE": "Deutschland",
    "DJ": "Dschibuti",
    "DK": "Dänemark",
    "DM": "Dominica",
    "DO": "Dominikanische Republik",
    "DZ": "Algerien",
    "EC": "Ecuador",
    "EE": "Estland",
    "EG": "Ägypten",
    "EH": "Westsahara",
    "ER": "Eritrea",
    "ES": "Spanien",
    "ET": "Äthiopien",
    "FI": "Finnland",
    "FJ": "Fidschi",
    "FK": "Falklandinseln (Malwinen)",
    "FM": "Mikronesien (Föderierte Staaten)",
    "FO": "Färöer-Inseln",
    "FR": "Frankreich",
    "GA": "Gabun",
    "GB": "Großbritannien und Nordirland",
    "GD": "Grenada",
    "GE": "Georgia",
    "GF": "Französisch-Guayana",
    "GG": "Guernsey",
    "GH": "Ghana",
    "GI": "Gibraltar",
    "GL": "Grönland",
    "GM": "Gambia",
    "GN": "Guinea",
    "GP": "Guadeloupe",
    "GQ": "Äquatorialguinea",
    "GR": "Griechenland",
    "GS": "Südgeorgien und die Südlichen Sandwichinseln",
    "GT": "Guatemala",
    "GU": "Guam",
    "GW": "Guinea-Bissau",
    "GY": "Guyana",
    "HK": "Hongkong",
    "HM": "Heard- und McDonaldinseln",
    "HN": "Honduras",
    "HR": "Kroatien",
    "HT": "Haiti",
    "HU": "Ungarn",
    "ID": "Indonesien",
    "IE": "Irland",
    "IL": "Israel",
    "IM": "Isle of Man",
    "IN": "Indien",
    "IO": "Britisches Territorium im Indischen Ozean",
    "IQ": "Irak",
    "IR": "Iran",
    "IS": "Island",
    "IT": "Italien",
    "JE": "Jersey",
    "JM": "Jamaika",
    "JO": "Jordanien",
    "JP": "Japan",
    "KE": "Kenia",
    "KG": "Kirgisistan",
    "KH": "Kambodscha",
    "KI": "Kiribati",
    "KM": "Komoren",
    "KN": "Saint Kitts und Nevis",
    "KP": "Nordkorea",
    "KR": "Südkorea",
    "KW": "Kuwait",
    "KY": "Kaimaninseln",
    "KZ": "Kasachstan",
    "LA": "Laos",
    "LB": "Libanon",
    "LC": "St. Lucia",
    "LI": "Liechtenstein",
    "LK": "Sri Lanka",
    "LR": "Liberia",
    "LS": "Lesotho",
    "LT": "Litauen",
    "LU": "Luxemburg",
    "LV": "Lettland",
    "LY": "Libyen",
    "MA": "Marokko",
    "MC": "Monaco",
    "MD": "Moldawien (Republik)",
    "ME": "Montenegro",
    "MF": "Saint-Martin (französisches Überseegebiet)",
    "MG": "Madagaskar",
    "MH": "Marshallinseln",
    "MK": "Nordmazedonien",
    "ML": "Mali",
    "MM": "Myanmar",
    "MN": "Mongolei",
    "MO": "Macao",
    "MP": "Nördliche Marianeninseln",
    "MQ": "Martinique",
    "MR": "Mauretanien",
    "MS": "Montserrat",
    "MT": "Malta",
    "MU": "Mauritius",
    "MV": "Malediven",
    "MW": "Malawi",
    "MX": "Mexiko",
    "MY": "Malaysia",
    "MZ": "Mosambik",
    "NA": "Namibia",
    "NC": "Neukaledonien",
    "NE": "Niger",
    "NF": "Norfolkinsel",
    "NG": "Nigeria",
    "NI": "Nicaragua",
    "NL": "Niederlande",
    "NO": "Norwegen",
    "NP": "Nepal",
    "NR": "Nauru",
    "NU": "Niue",
    "NZ": "Neuseeland",
    "OM": "Oman",
    "PA": "Panama",
    "PE": "Peru",
    "PF": "Französisch-Polynesien",
    "PG": "Papua-Neuguinea",
    "PH": "Philippinen",
    "PK": "Pakistan",
    "PL": "Polen",
    "PM": "Saint-Pierre und Miquelon",
    "PN": "Pitcairn",
    "PR": "Puerto Rico",
    "PS": "Palästina (Staat)",
    "PT": "Portugal",
    "PW": "Palau",
    "PY": "Paraguay",
    "QA": "Katar",
    "RE": "Réunion",
    "RO": "Rumänien",
    "RS": "Serbien",
    "RU": "Russische Föderation",
    "RW": "Ruanda",
    "SA": "Saudi-Arabien",
    "SB": "Salomonen",
    "SC": "Seychellen",
    "SD": "Sudan",
    "SE": "Schweden",
    "SG": "Singapur",
    "SH": "St. Helena, Ascension and Tristan da Cunha",
    "SI": "Slowenien",
    "SJ": "Spitzbergen und Jan Mayen",
    "SK": "Slowakei",
    "SL": "Sierra Leone",
    "SM": "San Marino",
    "SN": "Senegal",
    "SO": "Somalia",
    "SR": "Suriname",
    "SS": "Südsudan",
    "ST": "São Tomé und Príncipe",
    "SV": "El Salvador",
    "SX": "Sint Maarten (niederländischer Teil)",
    "SY": "Arabische Republik Syrien",
    "SZ": "Swasiland",
    "TC": "Turks- und Caicosinseln",
    "TD": "Tschad",
    "TF": "Französische Süd-Territorien",
    "TG": "Togo",
    "TH": "Thailand",
    "TJ": "Tadschikistan",
    "TK": "Tokelau",
    "TL": "Osttimor",
    "TM": "Turkmenistan",
    "TN": "Tunesien",
    "TO": "Tonga",
    "TR": "Türkei",
    "TT": "Trinidad und Tobago",
    "TV": "Tuvalu",
    "TW": "Taiwan",
    "TZ": "Tansania",
    "UA": "Ukraine",
    "UG": "Uganda",
    "UM": "Kleinere Amerikanische Überseeinseln",
    "US": "Vereinigte Staaten von Amerika",
    "UY": "Uruguay",
    "UZ": "Usbekistan",
    "VA": "Vatikanstadt",
    "VC": "St. Vincent und die Grenadinen",
    "VE": "Venezuela",
    "VG": "Jungferninseln (Britisch)",
    "VI": "Jungferninseln (USA)",
    "VN": "Vietnam",
    "VU": "Vanuatu",
    "WF": "Wallis und Futuna",
    "WS": "Samoa",
    "XK": "Republik Kosovo",
    "XX": "Unspecified nationality",
    "YE": "Jemen",
    "YT": "Mayotte",
    "ZA": "Südafrika",
    "ZM": "Sambia",
    "ZW": "Simbabwe"
  },
  "fiat-currencies": {
    "AUD": "Australischer Dollar (AUD)",
    "CAD": "Kanadischer Dollar (CAD)",
    "CHF": "Schweizer Franken (CHF)",
    "CNY": "Chinesischer Yuan (CNY)",
    "EUR": "Euro (EUR)",
    "GBP": "Britisches Pfund Sterling (GBP)",
    "INR": "Indische Rupie (INR)",
    "JPY": "Japanischer Yen (JPY)",
    "RUB": "Russischer Rubel (RUB)",
    "SGD": "Singapur-Dollar (SGD)",
    "USD": "US-Dollar (USD)"
  },
  "fiat-ramps": {
    "all-providers": "Alle Anbieter",
    "terms-and-conditions": "Ich akzeptiere {{providerName}}'s <0>Bedingungen und Konditionen</0>.",
    "title": "Kaufen/Verkaufen",
    "provider": {
      "title": "Wählen Sie einen Anbieter",
      "verify-identity": "<0>Ihre Identität überprüfen</0> um anzufangen.",
      "subtitle": "Anbieter digitaler Assets sind Drittunternehmen, die mit Nash zusammenarbeiten und Ihnen den Kauf und Verkauf digitaler Assets in Landeswährung ermöglichen.",
      "steps": "['Persönliche Angaben', 'Adressdaten']",
      "assets-available": "Verfügbare Vermögenswerte",
      "payments-methods": "Zahlungsmethoden",
      "general-details": "Limits und Gebühren",
      "no-limit": "Keine Beschränkung",
      "no-daily-limit": "Kein Tageslimit",
      "no-weekly-limit": "Keine wöchentliche Begrenzung",
      "no-monthly-limit": "Kein monatliches Limit",
      "no-txn-limit": "Kein Transaktionslimit",
      "no-transaction-fee": "Keine Transaktionsgebühr",
      "weekly-limit": "{{value}} wöchentliches Limit",
      "monthly-limit": "{{value}} monatliches Limit",
      "transaction-fee": "{{value}} Transaktionsgebühr",
      "eur-bank-transfers": "EUR-Banküberweisungen:",
      "kyc-monthly-limit-pre": "{{value}} monatlich",
      "kyc-monthly-limit-post-kyc": "{{value}} monatlich nach Identitätsprüfung",
      "kyc-monthly-limit-post-phone": "{{value}} monatlich nach Überprüfung der Telefonnummer",
      "kyc-weekly-limit-pre": "{{value}} wöchentlich",
      "kyc-weekly-limit-post-kyc": "{{value}} wöchentlich nach Identitätsprüfung",
      "kyc-weekly-limit-post-phone": "{{value}} wöchentlich nach Überprüfung der Telefonnummer",
      "kyc-daily-limit-pre": "{{value}} täglich",
      "kyc-daily-limit-post-kyc": "{{value}} täglich nach Identitätsprüfung",
      "kyc-daily-limit-post-phone": "{{value}} täglich nach Überprüfung der Telefonnummer",
      "kyc-yearly-limit-pre": "{{value}} jährlich",
      "kyc-yearly-limit-post-kyc": "{{value}} jährlich nach Identitätsprüfung",
      "kyc-yearly-limit-post-phone": "{{value}} jährlich nach Überprüfung der Telefonnummer",
      "kyc-txn-limit-pre": "{{value}} pro Transaktion",
      "kyc-txn-limit-post-kyc": "{{value}} pro Transaktion nach Identitätsprüfung",
      "kyc-txn-limit-post-phone": "{{value}} pro Transaktion nach Überprüfung der Telefonnummer",
      "select-btn": "Wählen Sie",
      "have-account-header": "Anbieter, bei denen ich ein Konto erstellt habe",
      "no-account-header": "Anbieter, bei denen ich kein Konto erstellt habe",
      "no-providers-title": "Leider gibt es derzeit in Ihrer Region keine Anbieter von Digital Assets.",
      "no-providers-more-info": "Erfahren Sie mehr über <0>Währungspartner von Nash werden</0>.",
      "credit-cards": "Kreditkarten:",
      "debit-cards": "Debitkarten:",
      "bank-account": "Link zum Bankkonto:",
      "powered-by": "Angetrieben von",
      "change-provider": "Anbieter wechseln",
      "nash": {
        "pay-no-fees": "<0>Keine Gebühren zahlen</0> wenn Sie beliebte digitale Assets von Nash kaufen!"
      }
    },
    "general-details": {
      "main-title": "Erstellen Sie Ihr {{providerName}}-Konto",
      "subtitle": "Um digitale Assets kaufen oder verkaufen zu können, müssen wir Ihr Konto bei {{providerName}} einrichten.",
      "legal-name-input-label": "Vollständiger Name",
      "email-address-input-label": "E-Mail-Adresse",
      "submit-btn": "Weiter zu Anschrift"
    },
    "address-details": {
      "main-title": "Erstellen Sie Ihr {{providerName}}-Konto",
      "subtitle": "Um digitale Assets kaufen oder verkaufen zu können, müssen wir Ihnen ein Konto bei {{providerName}} einrichten.",
      "house-name-input-label": "Hausnummer",
      "street-name-input-label": "Straße",
      "city-input-label": "Stadt",
      "county-input-label": "Region",
      "postcode-input-label": "Postleitzahl",
      "country-of-residence-input-label": "Land, in dem Sie Ihren Wohnsitz haben",
      "submit-btn": "Konto erstellen"
    },
    "profile-errors": {
      "legalName": "Geben Sie Ihren vollständigen Namen ein.",
      "email": "Geben Sie Ihre E-Mail-Adresse im korrekten Format ein.",
      "selectedCountry": "Geben Sie Ihr Land ein.",
      "streetName": "Geben Sie den Namen Ihrer Straße ein.",
      "city": "Geben Sie den Namen Ihrer Stadt ein.",
      "countyState": "Geben Sie Ihren Landkreis oder Staat ein.",
      "postcode": "Geben Sie Ihre Postleitzahl ein."
    },
    "limits": {
      "min-limit-message": "Mindestabnahme: <0/>",
      "min-limit": "Minimum"
    },
    "currencies": {
      "btc": "Bitcoin",
      "eth": "Ethereum",
      "usdc": "USD Coin",
      "neo": "NEO",
      "bat": "Basic Attention Token",
      "link": "Chainlink",
      "zrx": "0x"
    },
    "errors": {
      "validation": "Validierungsproblem",
      "insufficient-funds": "Mangelnde Deckung",
      "access-denied": "Zugriffs- oder Berechtigungsproblem (Wyre)",
      "unsupported-state": "Der US-Bundesstaat wird von Wyre nicht unterstützt.",
      "under-eighteen": "Unter 18 Jahren",
      "plaid-not-ready": "Wyre hat Schwierigkeiten, mit Ihrer Bank zu kommunizieren.",
      "transfer": "Problem bei der Überweisung",
      "carbon-timeout-header": "Carbon API request timeout",
      "carbon-timeout-body": "Your transaction failed because of an API request timeout. Carbon has been notified of this error",
      "generic-fourhundred": "Fehler",
      "nash": {
        "order-book-cache-empty": {
          "title": "Auftragsbuch-Cache ist leer",
          "body": "Konnte keinen Preis erzielen. Bitte versuchen Sie es später noch einmal."
        },
        "not-enough-liquidity": {
          "title": "Ungenügende Liquidität für Ordnung",
          "body": "Ihre Bestellung ist zu groß, um sie jetzt noch zu bearbeiten. Bitte versuchen Sie es später noch einmal."
        },
        "not-translated": {
          "title": "Fehler",
          "body": "Etwas ging schief."
        },
        "dismiss": "Zurück"
      }
    },
    "buy-sell": {
      "title": "Kauf/Verkauf",
      "tab-buy-assets": "Assets kaufen",
      "failed-to-transact": "Ihre Transaktion ist fehlgeschlagen.",
      "tab-sell-assets": "Assets verkaufen",
      "daily-limits-header": "Verbleibende Limits nach dieser Transaktion",
      "current-price-label": "Aktueller Preis | <0 />",
      "current-price-unavailable": "Current price unavailable",
      "buy-with-input-label-no-cur": "Pay with",
      "sell-with-input-label-no-cur": "Deposit to",
      "buy-with-input-label": "Zahlen Sie in {{currency}} mit",
      "sell-with-input-label": "Überweisen Sie {{currency}} auf",
      "deposit-to": "Überweisen Sie {{currency}} auf",
      "pay-with-default": "Wählen Sie eine Zahlungsart aus",
      "link-new-bank": "Zahlungsart hinzufügen",
      "complete-nash-profile": "Complete your <0>Nash profile</0> before you can buy digital assets",
      "want-to-buy-input-label": "Ich möchte kaufen",
      "want-to-sell-input-label": "Ich möchte verkaufen",
      "spend": "Spend",
      "purchase": "Purchase",
      "cost-me-input-label": "Es kostet",
      "i-want-to-pay-input-label": "I want to pay",
      "receive-input-label": "Ich erhalte",
      "will-receive-input-label": "Ich erhalte ca.",
      "provider-fee": "{{providerName}}-Gebühr ",
      "current-exchange-rate": "Current exchange rate",
      "weekly-limit": "Wochenlimit",
      "monthly-limit": "Monatslimit",
      "yearly-limit": "Yearly limit",
      "weekly-limit-affix": "weekly limit",
      "monthly-limit-affix": "monthly limit",
      "yearly-limit-affix": "yearly limit",
      "exceed-yearly-limit": "yearly limit exceeded",
      "no-change-today": "no change today",
      "change-today": "{{value}}% today",
      "daily-fiat-limit": "Tageslimit {{fiat}}",
      "daily-asset-limit": "Tageslimit {{asset}}",
      "exceed-daily-limit": "You have exceeded your daily limit.",
      "no-limit": "Kein Limit",
      "current-exchange-info": "<0>This quote is based on our current exchange rate.</0> If the {{asset}} price is above <1 /> when your bank transfer clears, we will offer a new rate.",
      "nash-unsupported": "This feature is coming soon!",
      "carbon-unsupported": "Diese Option ist bei Carbon noch nicht verfügbar.",
      "provider-unsupported": "This feature isn’t available with {{providerName}} yet.",
      "daily-remaining": "<0 /> noch verfügbar",
      "limit-exceeded": "<0 /> limit exceeded",
      "minimum-not-reached": "Minimum purchase is <0 />",
      "default-warning-message": "Sie müssen Ihr <0>{{providerName}}-Profil</0> vervollständigen und mit einem <1>Bankkonto verbinden</1>, um {{asset}} zu {{buy}}.",
      "bank-account-warning-message": "Sie müssen Ihr Profil mit einem <0>Bankkonto verbinden</0>, um {{asset}} zu {{buy}}.",
      "fiat-provider-warning-message": "Sie müssen Ihr <0>{{providerName}} Profil</0> vervollständigen, um {{asset}} zu {{buy}}.",
      "profile-pending-warning-message": "Ihr <0>{{providerName}}-Profil</0> wird derzeit überprüft.",
      "submit-btn": "Vor dem Kauf prüfen",
      "purchase-btn": "{{asset}}-Kauf prüfen",
      "buy": "kaufen",
      "sell": "verkaufen",
      "purchase-failure": {
        "title": "Ein Problem ist aufgetreten",
        "button": "OK",
        "ecode-cvc": "Falsche Kartenprüfnummer.",
        "ecode-postal": "Problem mit der Postleitzahl.",
        "ecode-billing": "Problem mit der Rechnungsadresse.",
        "ecode-other-catchall": "Die übermittelten Informationen sind falsch.",
        "ecode-declined": "Ihre Bank hat die Transaktion abgelehnt.",
        "ecode-only-visa-mastercard": "Only Visa and Mastercard are currently accepted by Carbon.money.",
        "ecode-3ds-auth-fail": "3DS authentication failure.",
        "ecode-3ds-could-not-be-performed": "3DS is not available from Carbon right now.",
        "ecode-3ds-performed-not-completed": "3DS was performed, but could not be completed by Carbon right now.",
        "ecode-unknown": "Unbekanntes Problem mit Code {{ecode}}."
      },
      "purchase-requires-confirm": {
        "title": "Neue Karte verifizieren",
        "message": "Zu Ihrer Sicherheit müssen wir Ihre Karte überprüfen. Carbon erzeugt eine Transaktion auf Ihrem Kontoauszug, die einen vierstelligen Bestätigungscode wie 'carbon-1234' enthält.",
        "cancel": "Kauf abbrechen",
        "code-from-statement": "Bestätigungscode eingeben:",
        "code-placeholder": "1234",
        "submit": "Karte überprüfen"
      },
      "purchase-success": {
        "title": "Vorgang abgeschlossen!",
        "amount-debit": "Der Betrag zuzüglich Gebühren wird von Ihrer Karte {{card}} abgebucht. Sie werden in Kürze {{asset}} auf Ihr persönliches Nash-Konto erhalten.",
        "view": "Sie können den Status Ihrer Transaktion <0>hier</0> ansehen.",
        "button": "Beenden"
      }
    },
    "transactions": {
      "tab-title": "Transaktion",
      "fail_nopop": "Failed: Proof not uploaded in time",
      "waiting_transaction": "Pending: Transfer in progress",
      "incomplete_pop": "Pending: Proof of payment missing",
      "title": "Transaktionshistorie mit {{providerName}}.",
      "complete": "Abschließen",
      "completed": "Abgeschlossen",
      "incomplete": "Nicht abgeschlossen",
      "quote-status": "Quote status",
      "error": "Fehlgeschlagen",
      "pending": "Ausstehend",
      "of": "of",
      "inprogress-buy-currency": "{{currency}} kaufen",
      "inprogress-sell-currency": "{{currency}} verkaufen",
      "success-buy-currency": "Sie haben {{currency}} gekauft",
      "success-sell-currency": "Sie haben {{currency}} verkauft",
      "fail-buy-currency": "{{currency}} konnte nicht gekauft werden",
      "fail-sell-currency": "{{currency}} konnte nicht verkauft werden",
      "refunded": "Refunded <0 />",
      "refund-rate-declined": "Declined <0 />",
      "rate-changed": "Rate has changed",
      "dest": "Auf {{account}}",
      "source": "Von {{account}}",
      "show-txn": {
        "title": "Transaktionsdaten",
        "details-title": "Recipient bank details",
        "amount-asset": "Gekaufte Menge",
        "status": "Transaktionsstatus",
        "personal-account": "Your Nash personal account",
        "deposit-account": "Einzahlungskonto",
        "withdraw-account": "Auszahlungskonto",
        "created-on": "Erstellt am",
        "details": "Transaktionsdaten",
        "view-details": "Weitere Details anzeigen",
        "fees": "Gebühr",
        "stat-no-charge": "Von Ihrer Karte wurde nichts abgebucht.",
        "stat-pending-sent": "{{asset}}-Überweisung wurde eingeleitet",
        "stat-pending-manual": "Ausstehend bis zur manuellen Abrechnung",
        "stat-suspended": "Transaktion gesperrt",
        "stat-canceled": "Transaktion und Gebühren storniert",
        "stat-settlement-underway": "Wird abgerechnet",
        "stat-settlement-complete": "Abrechnung abgeschlossen",
        "stat-declined": "Transaktion abgelehnt",
        "stat-unknown": "Unbekannter Status: {{status}}"
      },
      "no-matching-data-header": "Keine Ergebnisse gefunden.",
      "no-matching-data-sub-header": "Ihre Suche ergab keine Treffer zu Käufen oder Verkäufen.",
      "no-data-header": "Sie haben noch keine Transaktionen getätigt.",
      "no-data-sub-header": "<0>Digitale Bestände kaufen</0> um anzufangen.",
      "no-data": "Sie haben noch keine Transaktionen getätigt. <0>Digitale Bestände kaufen</0> um anzufangen.",
      "search-placeholder": "Meine Transaktionen durchsuchen...",
      "table-label": "Alle Kontobewegungen",
      "created-column": "Erstellt",
      "closed-column": "Vollständige",
      "action-column": "Aktion",
      "source-column": "Belastetes Konto und Kosten",
      "amount-column": "Betrag",
      "view-button": "Siehe",
      "bought": "Gekauft",
      "sold": "Verkauft",
      "status": "Stand",
      "withdraw-account-fee": "<0/> + <1/> Gebühr",
      "deposit-account-fee": "<0/> - <1/> Gebühr",
      "withdraw-account": "<0/>",
      "deposit-account": "<0/>",
      "show-transaction": "Transaktion",
      "deposited": "Überweisung auf",
      "nash": {
        "col": {
          "when": "Wenn",
          "action": "Aktion",
          "rate": "Bewerten Sie",
          "destination": "Reiseziel",
          "amount": "Betrag"
        },
        "sell-curr-amount": "Verkaufen <0 />",
        "buy-curr-amount": "Kaufen <0 />",
        "refunded-buy-amount": "Erstattet <0 />",
        "refunded-sell-amount": "Erstattet <0 />",
        "refunding-buy-amount": "Rückerstattung <0 />",
        "refunding-sell-amount": "Rückerstattung <0 />",
        "cancel-buy-past-amount": "Stornierter Kauf von <0 />",
        "cancel-sell-past-amount": "Stornierter Verkauf von <0 />",
        "fail-buy-past-amount": "Kauf fehlgeschlagen <0 />",
        "fail-sell-past-amount": "Verkauf fehlgeschlagen <0 />",
        
        
        "success-sell-past-amount": "Verkauft <0 />",
        "success-buy-past-amount": "Gekauft <0 />",
        "btn-confirm": "Siehe",
        "btn-reconfirm": "Rückblick",
        "btn-view": "Siehe",
        "status": "Stand",
        "refund-status-label": "Status der Rückerstattung",
        "detailed-quote-status": {
          "pending-user-confirmation": "Du musst dein Angebot überprüfen",
          "cancelled-by-user": "Du hast dieses Angebot abgelehnt",
          "failed-expired-on-bank-transfer": "Zahlung nicht erhalten",
          "failed-expired-on-bank-transfer-reason": "Dein Angebot ist abgelaufen, bevor wir deine Zahlung erhalten haben",
          "failed-expired-on-confirmation": "Angebot abgelaufen",
          "failed-expired-on-confirmation-reason": "Du hast das Angebot nicht rechtzeitig akzeptiert und es ist abgelaufen",
          "reconfirmation-expired": "Bestätigung abgelaufen",
          "reconfirmation-rejected": "Bestätigung abgelehnt",
          "confirmed-waiting-for-payment": "Warten auf Zahlung",
          "pending-refund": "Rückerstattung ausstehend",
          "pending-user-rate-reconfirmation": "Rückbestätigung des Wechselkurses ausstehend",
          "processing": "Überweisung in Bearbeitung",
          "refunded": "Rückerstattet",
          "completed": "Abgeschlossen"
        },
        "quote-status": {
          "pending-user-confirmation": "Unbestätigt",
          "cancelled-by-user": "Angebot abgelehnt",
          "failed-expired-on-bank-transfer": "Fehlgeschlagen",
          "failed-expired-on-confirmation": "Fehlgeschlagen",
          "reconfirmation-expired": "Abgelaufen",
          "reconfirmation-rejected": "Abgelehnt",
          "confirmed-waiting-for-payment": "Zahlung erforderlich",
          "pending-refund": "Ausstehend",
          "pending-user-rate-reconfirmation": "Wechselkurs geändert",
          "processing": "Wird bearbeitet",
          "refunded": "Rückerstattet",
          "completed": "Abgeschlossen"
        }
      }
    },
    "payments-methods": {
      "tab-title": "Zahlungsart",
      "title": "Zahlungsarten, die mit {{providerName}} verbunden sind.",
      "link-new-account": "Zahlungsart hinzufügen",
      "link-new-bank-account": "Bankkonto verbinden",
      "card-header": "{{currency}}-Konto",
      "new-card-header": "Neue Karte",
      "new-bank-account-header": "Neues Bankkonto",
      "processing": "Wird verarbeitet…",
      "verified": "Verifiziert",
      "unverified-method": "Identitätsprüfung nicht abgeschlossen",
      "verified-method": "Identität verifiziert",
      "delete-modal-title": "Möchtest du die Karte, die mit {{cardEnding}} endet, entfernen?",
      "confirm-btn": "Ja, entferne diese Zahlungsart.",
      "profile-incomplete": "<0>Ihr {{providerName}} Profil</0> ist nicht vollständig.",
      "cancel-label": "Nein, nicht entfernen.",
      "status": {
        "VERIFIED": "Verifiziert",
        "PENDING": "Wird überprüft",
        "AWAITING_FOLLOWUP": "Bitte Kundenservice kontaktieren",
        "ACTIVE": "Aktiv",
        "REJECTED": "Abgelehnt"
      },
      "credit-card": {
        "continue-billing": "Weiter zu den Rechnungsdetails",
        "enter-details": "Gebe deine Kreditkartendaten ein",
        "carbon-accepts-3d-secure": "Carbon akzeptiert nur 3D Secure Kreditkarten von",
        "select-currency-placeholder": "Währung auswählen",
        "card-currency": "Kartenwährung",
        "name-on-card": "Name Karteninhaber",
        "name-on-card-placeholder": "Max Mustermann",
        "card-number": "Kartennummer",
        "card-number-placeholder": "0000 0000 0000 0000",
        "card-expiry-date": "Ablaufdatum",
        "card-expiry-date-placeholder": "MM/YY",
        "cvc": "Kartenprüfnummer",
        "cvc-placeholder": "000",
        "step-credit-card-details": "Kreditkartendaten",
        "step-billing-details": "Rechnungsdaten",
        "continue-submit-details": "Kreditkartendaten übermitteln",
        "address-line-2": "Hausnummer",
        "address-line-2-placeholder": "1",
        "address-line-1": "Straße",
        "address-line-1-placeholder": "Panoramastr.",
        "address-city": "Stadt",
        "address-city-placeholder": "Berlin",
        "address-postal-code": "Postleitzahl",
        "address-postal-code-placeholder": "10178",
        "back": "Zurück",
        "required": "Pflichtfeld",
        "invalid": "Ungültig"
      }
    },
    "reconfirm": {
      "review-header": "Überprüfen dein neues {{currency}}-Angebot",
      "received-transfer": "Wir haben deine Überweisung von <0 /> erhalten",
      "new-rate-in": "Neuer Wechselkurs in",
      "at": "bei <0/>",
      "new-quote-secs": "{{count}}",
      "original-quote": "Ursprüngliches Angebot",
      "new-quote": "Ihr neues Angebot",
      "accept-new-quote": "Neuen Wechselkurs akzeptieren",
      "expires-in": "Automatisch abgelehnt in {{timeout}}",
      "decline-and-refund": "<0>Ablehnen</0> und Rückerstattung erhalten",
      "message": "Wenn die Webseite oder die Sitzung vor der Annahme des neuen Wechselkurses geschlossen wird, wird die Überweisung automatisch abgelehnt und deine Zahlung zurückerstattet."
    },
    "reconfirm-expire": {
      "review-header": "Dein Angebot wurde automatisch abgelehnt",
      "no-action": "<0>Es sind keine weiteren Aktionen von dir erforderlich.</0> Du kannst diese Seite jetzt schließen.",
      "days": "1-3 Tage",
      "we-refund": "Wir erstatten",
      "destination": "Reiseziel",
      "refund-time": "Rückerstattungszeit",
      "message": "Das Angebot ist abgelaufen, bevor du eine Entscheidung getroffen hast, oder die Webseite wurde geschlossen, ohne den neuen Betrag und den neuen Wechselkurs zu akzeptieren oder abzulehnen."
    },
    "reconfirm-accept": {
      "review-header": "Du hast das neue Angebot akzeptiert",
      "you-recieve": "Du erhälst",
      "destination": "Nash Trading Contract",
      "destination-label": "Ziel",
      "arrival-label": "Geschätzte Ankunftszeit",
      "arrival": "So bald wie möglich",
      "no-action": "<0>Es sind keine weiteren Aktionen von dir erforderlich.</0> Du kannst diese Seite jetzt schließen."
    },
    "reconfirm-decline": {
      "review-header": "Du hast das neue Angebot abgelehnt",
      "days": "1-3 Tage",
      "we-refund": "Wir erstatten",
      "destination": "Ziel",
      "refund-time": "Rückerstattungszeit",
      "no-action": "<0>Es sind keine weiteren Aktionen von dir erforderlich.</0> Du kannst diese Seite jetzt schließen."
    },
    "profile": {
      "carbon": {
        "2fa": "Carbon Zwei-Faktor-Authentifizierung",
        "create-2fa": "Aktivieren Sie",
        "replace-2fa": "Deaktivieren Sie",
        "kyc-form": "Persönliche Daten",
        "create-kyc-form": "Persönliche Daten hinzufügen",
        "edit-kyc-form": "Persönliche Daten bearbeiten",
        "verification-pending": "Die Identitätsprüfung steht noch aus.",
        "verification-succeeded": "Identitätsprüfung erfolgreich.",
        "verification-failed": "Identitätsprüfung fehlgeschlagen. Bitte aktualisiere deine persönlichen Daten und reiche diese erneut ein.",
        "verification-failed-permanently": "Identitätsprüfung fehlgeschlagen. Bitte <0>kontaktiere Carbon</0>.",
        "enable-2fa-before-proceeding": "Du musst <0>die Zwei-Faktor-Authentifizierung für Carbon</0> aktivieren, um diesen Kauf zu tätigen."
      },
      "submit-kyc": {
        "required-incomplete": "Du musst alle Pflichtfelder ausfüllen.",
        "required-complete": "",
        "button": "Details zur Überprüfung senden"
      },
      "editor": {
        "warning": "Ich verstehe, dass mein Konto nach erneuter Übermittlung dieser Informationen noch einmal überprüft werden muss und ich keine Käufe oder Verkäufe tätigen kann, bis die Überprüfung abgeschlossen ist.",
        "name": {
          "edit": "Vollständigen Namen bearbeiten",
          "add": "Vollständigen Namen hinzufügen",
          "placeholder": "",
          "save": "Vollständigen Namen einreichen",
          "warning": "Ich verstehe, dass mein Konto nach erneuter Übermittlung meines Namens noch einmal überprüft werden muss und ich keine Käufe oder Verkäufe tätigen kann, bis die Überprüfung abgeschlossen ist.",
          "field": "Vollständiger Name"
        },
        "email": {
          "edit": "E-Mail-Adresse bearbeiten",
          "add": "E-Mail-Adresse hinzufügen",
          "label": "E-Mail-Adresse",
          "placeholder": "",
          "save": "E-Mail-Adresse einreichen",
          "warning": "Ich verstehe, dass mein Konto nach erneuter Übermittlung meiner E-Mail-Adresse noch einmal überprüft werden muss und ich keine Käufe oder Verkäufe tätigen kann, bis die Überprüfung abgeschlossen ist.",
          "field": "E-Mail-Adresse"
        },
        "occupation": {
          "placeholder": "Kundenbetreuer, Unternehmensleiter, Krankenschwester usw.",
          "save": "Beruf deklarieren",
          "field": "Beruf"
        },
        "source-of-funds": {
          "placeholder": "Ersparnisse von 1.000 Dollar pro Monat durch meinen Job in den letzten zwei Jahren",
          "detailed-declaration-50-chars": "Beschreibe deine Mittelherkunft so detailliert wie möglich. Es werden mindestens 50 Zeichen benötigt.",
          "save": "Mittelherkunft deklarieren",
          "field": "Woher stammen deine finanziellen Mittel?",
          "slash": "{{currentChars}}/{{minChars}}"
        },
        "kyc-form": {
          "edit": "Bearbeiten Sie Ihre Angaben",
          "add": "Ihre Angaben hinzufügen",
          "save": "Ihre Angaben einreichen",
          "dob-label": "Geburtsdatum",
          "first-name-label": "Vorname",
          "last-name-label": "Nachname",
          "country-label": "Land",
          "state-label": "Staat"
        },
        "address": {
          "edit": "Adresse bearbeiten",
          "add": "Adresse hinzufügen",
          "save": "Adresse einreichen",
          "warning": "Ich verstehe, dass mein Konto nach erneuter Übermittlung meiner Adresse noch einmal überprüft werden muss und ich keine Käufe oder Verkäufe tätigen kann, bis die Überprüfung abgeschlossen ist.",
          "building-number-label": "Hausnummer",
          "house-label": "Straße / Hausnummer",
          "street-name-label": "Straße",
          "street1-label": "Adresszeile 1",
          "street2-label": "Adresszeile 2",
          "city-label": "Stadt",
          "state-label": "Staat",
          "county-state-label": "Landkreis/Staat",
          "postalCode-label": "Postleitzahl/ZIP",
          "country-label": "Land des Wohnsitzes"
        },
        "2fa": {
          "edit": "Zwei-Faktor-Authentifizierung bearbeiten",
          "add": "Aktivieren der Zwei-Faktor-Authentifizierung",
          "disable": "Deaktivieren der Zwei-Faktor-Authentifizierung",
          "disable-button": "Deaktivieren der Zwei-Faktor-Authentifizierung",
          "disable-warning": "Geben Sie unten Ihren Carbon 2FA-Code ein, um die Zwei-Faktor-Authentifizierung zu deaktivieren. Sie können keine Einkäufe tätigen, solange die Zwei-Faktor-Authentifizierung deaktiviert ist.",
          "not-set-up": "Nicht eingerichtet",
          "to-set-up": "Scannen Sie diesen QR-Code mit einer Authentifizierer-App. Geben Sie Ihren Verifizierungscode unten ein:",
          "enable-button": "Aktivieren der Zwei-Faktor-Authentifizierung",
          "enabled": "Aktiviert",
          "disabled": "Behinderte"
        },
        "live-photo": {
          "add": "Live-Foto aufnehmen",
          "edit": "Live-Foto bearbeiten",
          "provided": "Foto hochgeladen",
          "missing": "",
          "capture-button": "Ein Foto machen",
          "reset-button": "Foto zurücknehmen",
          "use-button": "Dieses Foto verwenden",
          "instructions": "Machen Sie ein Foto von Ihrem Gesicht. Ihr Gesicht muss gut ausgeleuchtet und gut sichtbar sein, ohne Sonnenbrille und ohne Veränderungen Ihres Aussehens. Stellen Sie auch sicher, dass das Foto klar ist, ohne Blendung oder Unschärfe."
        },
        "sin": {
          "edit": "Soz.vers.nr. bearbeiten",
          "add": "Soz.vers.nr. hinzufügen",
          "save": "Soz.vers.nr. einreichen",
          "field": "Sozialversicherungsnummer",
          "warning": "Ich verstehe, dass mein Konto nach erneuter Übermittlung meiner Adresse noch einmal überprüft werden muss und ich keine Käufe oder Verkäufe tätigen kann, bis die Überprüfung abgeschlossen ist.",
          "placeholder": ""
        },
        "proof": {
          "add": "Adressnachweis hochladen",
          "edit": "Adressnachweis hochladen",
          "save": "Dokument einreichen",
          "type": [
            "Strom-, Gas- oder Wasserrechnung",
            "Kontoauszug"
          ],
          "select-label": "Welches Dokument möchten Sie zur Adressverifizierung hochladen?",
          "upload-label": "Ein Foto Ihrer Daten hochladen.",
          "upload-label-format": "Nur JPG- oder PNG-Format, maximale Dateigröße 3 MB.",
          "upload-policy-label": "Weitere Informationen zur richtigen Digitalisierung der Dokumente finden Sie unter <0>Richtlinien zur Dokumentenerfassung</0>.",
          "warning": "Ich verstehe, dass mein Konto nach erneuter Übermittlung der Dokumente noch einmal überprüft werden muss und ich keine Käufe oder Verkäufe tätigen kann, bis die Überprüfung abgeschlossen ist.",
          "file-uploaded": "{{fileName}} hochgeladen",
          "file-failed": "Hochladen fehlgeschlagen: {{fileName}}",
          "file-update": "<0>Entfernen</0> oder <1>neues Bild hochladen</1>",
          "try-again": "Erneut versuchen",
          "submit-btn": "Dokument einreichen"
        },
        "id": {
          "add": "Ausweisdokument hochladen",
          "edit": "Ausweisdokument hochladen",
          "save": "Dokument einreichen",
          "passport": {
            "label": "Reisepass"
          },
          "drivers-licence": {
            "label": "Führerschein",
            "label-front": "Vorderseite des Führerscheins",
            "label-back": "Rückseite des Führerscheins"
          },
          "national-id": {
            "label": "Personalausweis",
            "label-front": "Vorderseite des Personalausweises",
            "label-back": "Rückseite des Personalausweises"
          },
          "select-label": "Welches Ausweisdokument möchten Sie zur Verifizierung hochladen?",
          "upload-label": "Foto Ihres Reisepasses hochladen.",
          "upload-label-format": "Nur JPG- oder PNG-Format, maximale Dateigröße: 3 MB.",
          "upload-policy-label": "Weitere Informationen zur richtigen Digitalisierung der Dokumente finden Sie unter <0>Richtlinien zur Dokumentenerfassung</0>.",
          "warning": "Ich verstehe, dass mein Konto nach erneuter Übermittlung der Dokumente noch einmal überprüft werden muss und ich keine Käufe oder Verkäufe tätigen kann, bis die Überprüfung abgeschlossen ist.",
          "national-id-upload": "Laden Sie zwei <0>separate Fotos</0> Ihres Personalausweises hoch, eines von der Vorderseite und eines von der Rückseite.",
          "national-id-upload-format": "Querformat, nur JPG- oder PNG-Format, maximale Dateigröße: 4 MB, minimale Dateigröße: 500 KB.",
          "image-practices-msg": "Weitere Informationen zur richtigen Digitalisierung der Dokumente finden Sie unter <0>Richtlinien zur Dokumentenerfassung</0>.",
          "driver-license-upload": "Laden Sie zwei <0>separate Fotos</0> Ihres Führerscheins hoch, eines von der Vorderseite und eines von der Rückseite.",
          "driver-license-upload-format": "Nur JPG- oder PNG-Format, maximale Dateigröße: 3 MB.",
          "file-uploaded": "{{fileName}} hochgeladen",
          "file-failed": "Hochladen fehlgeschlagen: {{fileName}}",
          "file-update": "<0>Entfernen</0> oder <1>neues Bild hochladen</1>",
          "try-again": "Erneut versuchen",
          "submit-btn": "Dokument einreichen",
          "passport-drag-label": "Reisepass",
          "passport-drag-link": "Drag-and-drop oder <0>Datei hochladen</0>",
          "front-drag-label": "Vorderseite",
          "back-drag-label": "Rückseite",
          "missing": "",
          "provided": "ID hochgeladen"
        },
        "phone": {
          "edit": "Telefonnummer bearbeiten",
          "label": "Telefonnummer",
          "add": "Telefonnummer hinzufügen",
          "save": "Telefonnummer einreichen",
          "placeholder": "+1 000-123-1234"
        },
        "dob": {
          "edit": "Geburtsdatum bearbeiten",
          "year-label": "Jahr",
          "month-label": "Monat",
          "day-label": "Tag",
          "add": "Geburtsdatum hinzufügen",
          "save": "Geburtsdatum einreichen",
          "selected": "Ausgewählt",
          "no-selected": "Kein Datum ausgewählt",
          "apply": "Auswählen",
          "year-placeholder": "2000",
          "month-placeholder": "12",
          "day-placeholder": "31"
        },
        "profile-document-count_plural": "{{count}} Dokumente",
        "profile-document-count": "{{count}} Dokument"
      },
      "creator": {
        "share-details": "Teilen Sie {{providerName}} Ihre Daten mit",
        "share-details-sub": "Geben Sie Ihre Nash-Kontodaten an {{providerName}} weiter, um Ihr Konto einzurichten.",
        "name": "Vollständiger rechtlicher Name",
        "first-name": "Vorname",
        "last-name": "Nachname",
        "email": "E-Mail-Adresse",
        "dob": "Geburtsdatum",
        "submit": "Details freigeben und {{providerName}} Konto erstellen"
      },
      "status": {
        "approved": "Verifiziert",
        "open": "Nicht vollständig",
        "blocked-required": "Erforderlich, hängt aber von einem anderen Feld ab",
        "blocked-optional": "Optional, hängt aber von einem anderen Feld ab",
        "open-required": "Nicht vollständig (erforderlich)",
        "open-optional": "Nicht vollständig (optional)",
        "draft": "Gespeichert",
        "submitted": "Eingereicht",
        "pending": "Im Rückblick"
      },
      "title": "Profil",
      "profile-details": "Einzelheiten zum Profil",
      "profile-status-no-completed": "Profil nicht abgeschlossen",
      "profile-status-in-review": "Ihr Profil wird derzeit überprüft",
      "profile-status-completed": "Profil vollständig",
      "profile-status-rejected": "Ihre Profilangaben wurden abgelehnt",
      "profile-no-completed-info-message": "Sie müssen alle unten angeforderten Angaben machen, bevor Ihre Limits bestätigt werden können. Dies erfolgt automatisch, sobald alle erforderlichen Informationen bereitgestellt wurden und eine <0>Zahlungsmethode hinzugefügt wird</0>. Das Verfahren kann bis zu fünf Arbeitstage dauern.",
      "profile-pending-info-message": "Wenn Sie die Details bearbeiten, während Ihr Profil überprüft wird, wird der Überprüfungsprozess neu gestartet.",
      "profile-rejected-error-message": "Ihre Profilangaben wurden abgelehnt. Bitte aktualisieren Sie Ihre Angaben, um es erneut zu versuchen.",
      "profile-approved-info-message": "Wenn Sie irgendwelche Profildaten bearbeiten, muss Ihr Konto erneut überprüft werden. Ihre Möglichkeit, digitale Vermögenswerte direkt zu kaufen und zu verkaufen, wird eingefroren, bis diese Überprüfung abgeschlossen ist und Ihre Angaben genehmigt wurden.",
      "limits-requirements": "Anforderungen",
      "limits-header": "Jährliche Kauflimits",
      "limits-complete": "Nash-Plattform Fiat Tier 1",
      "limits-not-complete": "Deklarieren Sie Beruf und Herkunft der Gelder",
      "limits-no-occupation": "Besetzung deklarieren",
      "limits-no-source-of-funds": "Quelle der Mittel deklarieren",
      "limits-no-level-1": "Muss Tier-1 verifiziert sein",
      "add-occupation": "Besetzung deklarieren",
      "add-source-of-funds": "Quelle der Mittel deklarieren",
      "header": "Tier-1-Profil-Informationen",
      "contact-support-to-edit": "<0>Kontaktunterstützung</0> zum Bearbeiten",
      "source-of-funds": "Quelle der Mittel",
      "occupation": "Beruf",
      "my-limits-tab": "Begrenzungen",
      "account-id": "Konto-ID",
      "created": "Erstellt",
      "replace": "Ersetze",
      "verified": "Verifiziert",
      "not-verified": "Nicht überprüft",
      "daily-limit-remaining": "{{value}} verbleibende Tagesgrenze",
      "unlimited": "Kein Tageslimit",
      "tier": "Stufe {{number}}",
      "personal-details": "Persönliche Angaben",
      "name": "Name",
      "create-name": "Name hinzufügen",
      "edit-name": "Name bearbeiten",
      "edit": "bearbeiten",
      "email": "E-Mail-Adresse",
      "create-email": "E-Mail-Adresse hinzufügen",
      "edit-email": "E-Mail-Adresse bearbeiten",
      "address": "Wohnanschrift",
      "create-address": "Wohnadresse hinzufügen",
      "edit-address": "Wohnadresse bearbeiten",
      "address-and-utility-bill": "Wohnanschrift und Rechnung eines Versorgungsunternehmens",
      "date-of-birth": "Geburtsdatum",
      "create-date-of-birth": "Geburtsdatum hinzufügen",
      "edit-date-of-birth": "Geburtsdatum bearbeiten",
      "cell-phone": "Telefonnummer",
      "create-cell-phone": "Telefonnummer hinzufügen",
      "edit-cell-phone": "Telefonnummer bearbeiten",
      "government-id": "Identitätsdokument",
      "append-government-id": "Ein weiteres Ausweisdokument hinzufügen",
      "create-government-id": "Identitätsdokument hochladen",
      "replace-government-id": "Identitätsdokument ersetzen",
      "social-security-number": "Sozialversicherungsnummer (SSN)",
      "create-social-security-number": "Sozialversicherungsnummer hinzufügen (SSN)",
      "replace-social-security-number": "Sozialversicherungsnummer (SSN) ersetzen",
      "document-id": "Identitätsdokument",
      "upload-document": "Dokument hochladen",
      "live-photo": "Live-Foto",
      "create-live-photo": "Live-Foto hinzufügen",
      "replace-live-photo": "Live-Foto ersetzen",
      "statement-of-worth": "Aufstellung des Nettovermögens",
      "try-again": "Erneut versuchen",
      "active": "Aktiv",
      "complete-profile-title": "Dein Nash-Konto-Profil ist unvollständig! Du musst in dein Wohnsitzland einreisen, bevor du fortfahren kannst.",
      "complete-profile-link": "Land des Wohnsitzes eingeben",
      "daily-limit": "Tägliches Limit",
      "weekly-limit": "Wöchentliches Limit",
      "monthly-limit": "Monatliches Limit",
      "monthly-buy-limit": "Monatliches Kauflimit",
      "monthly-sell-limit": "Monatliches Verkaufslimit",
      "remaining": "{{value}} verbleibende",
      "remaining-currency": "<0></0> verbleibend",
      "add": "Hinzufügen {{Feld}}",
      "status-and-process": "Stand",
      "combined-assets-limits": "Grenzwerte für digitale Vermögenswerte und nationale Währungen kombiniert",
      "completed": "Vollständige",
      "not-completed": "Nicht abgeschlossen",
      "in-review": "Im Rückblick",
      "rejected": "Abgelehnt",
      "rejected-error-message": "Deine <0>Profildaten</0> wurden abgelehnt. Bitte stelle die Daten für einen erneuten Versuch zur Verfügung.",
      "initial-account-creation": "Konto-Erstellung",
      "profile-label": "{{providerName}} Profil",
      "per-week": "<0>{{value}}</0> pro Woche",
      "per-month": "<0>{{value}}</0> pro Monat",
      "proof-of-address": "Nachweis der Adresse",
      "append-proof-of-address": "Einen weiteren Adressnachweis hinzufügen",
      "proof-of-address-payment-method": "Du kannst <0>einen Zahlungsart</0> hinzufügen, um diese Anforderung zu erfüllen."
    },
    "confirmed-transaction": {
      "order-created": "Deine Order wurde erstellt",
      "title": "Auftrag erstellt",
      "deposit": "Wir werden deine Assets auf dein persönliches Nash-Konto einzahlen, sobald deine Zahlung freigegeben ist.",
      "delay": "Dies kann bis zu {{days}} Arbeitstage in Anspruch nehmen. Du kannst den Status deiner Einzahlung unter dem Tab <0>Transaktionen</0> einsehen.",
      "dismiss": "Die Transaktion anzeigen"
    },
    "review-sell-transaction": {
      "title": "Kostenvoranschlag",
      "send-asset-title": "Sende {{assetName}} von deinem persönlichen Nash-Konto an die unten stehende Adresse.",
      "send-asset-body-1": "Was du sendest, wird in {{currencyCode}} umgewandelt und deinem Konto gutgeschrieben. Wir verwenden den Marktwechselkurs zum Zeitpunkt des Eingangs deiner Transaktion.",
      "send-asset-body-2": "",
      "transactions-details": "Senden",
      "selling": "Ich verkaufe",
      "cost": "Ich erhalte <0>(Kostenvoranschlag)</0>",
      "to-bank": "Auf dieses Konto",
      "deposit-address": "Ich muss dies senden an",
      "provider-fee": "Provider-Gebühr",
      "arrival-time": "Geschätzte Ankunftszeit",
      "arrival-time-value": "Bei der Überweisung von Geldern, ~<0>2-5</0> Werktage",
      "current-rate": "(<0></0>/<1>{{sourceCurrency}}</1>)",
      "cancel-btn": "Abbrechen",
      "confirm-btn": "Ich verstehe."
    },
    "review-buy-transaction": {
      "2fa-token": "{{providerName}} 2FA-Code",
      "arrival-time": "Ankunftszeit der Assets",
      "arrival-time-value": "<0>{{min}}-{{max}}</0> Geschäftstage",
      "before-fee-cost": "Kosten (ohne Gebühren)",
      "buying": "Ich möchte Folgendes kaufen",
      "complete": "Vollständige",
      "completed-on": "Abgeschlossen am",
      "confirm-btn": "Beenden",
      "cancel-quote": "Angebot ablehnen",
      "cost": "Es wird Folgendes kosten",
      "currency-unavailable-status": "Zur Zeit nicht erhältlich",
      "current-exchange-rate": "Aktueller Wechselkurs",
      "exchange-rate": "Wechselkurs",
      "rate-change-label": "Wechselkurs",
      "rate-protection-label": "Geschützt",
      "current-rate": "<0 /> / <1>{{sourceCurrency}}</1>",
      "destination": "Reiseziel",
      "deposited-to": "Hinterlegt bei",
      "asset-deposited-to": "Assets hinterlegt bei",
      "expired": "Dieses Angebot ist vor {{value}} abgelaufen.",
      "expired-message-1": "Dein garantierter Wechselkurs ist nicht mehr gültig!",
      "expired-message-2": "Eine veränderung des Preises kann deinen Wechselkurs aktualisieren.",
      "expires": "Dieses Angebot verfällt in {{value}}.",
      "happy-btn": "Angebot akzeptieren und Überweisung vornehmen",
      "original-cost": "",
      "user-iban-label": "Verwendete IBAN",
      "payment-needed": "Zahlung erforderlich",
      "payment-status": "Zahlungsstatus",
      "payment-status-paid": "Bezahlt",
      "provider-fee": "Provider-Gebühr",
      "provider-fee-with-name": "{{providerName}} Gebühr",
      "quoted-amount": "Angebotener Betrag",
      "quoted-exchange-rate": "Börsennotierter Wechselkurs",
      "transfer-this-amount": "Überweise diesen Betrag",
      "reason-for-failure": "Grund für das Scheitern",
      "recipient-details": "Wenn du deine Zahlung bereits abgeschickt hast, brauchst du nichts mehr zu tun. Wenn du deine Zahlung nicht sendest oder der erhaltene Betrag nicht mit dem oben genannten Gesamtbetrag übereinstimmt, stornieren wir deine Bestellung und erstatten den Betrag zurück.",
      "recipient-details-link": "Bankverbindung des Empfängers",
      "get-or-cancel": "<0>Bankverbindung des Empfängers abrufen</0> oder <1>dieses Angebot ablehnen</1>.",
      "refresh-btn": "Aktualisieren",
      "status": "Status der Währung",
      "step-payment": "Nehme deine Überweisung vor",
      "step-review": "Überprüfe dein Angebot",
      "submit-btn": "Kauf bestätigen",
      "taken-from-bank": "Vom Bankkonto übernommen",
      "taken-from-card": "Auf Karte aufgeladen",
        "quote-accepted-title": "Angebot akzeptiert",
      "title": "Digitale Assets kaufen",
      "total-cost": "Gesamtkosten",
      "total-with-provider-fee": "Total mit Gebühren",
      "trading-contract": "Trading Contract",
      "transaction-details": "Zusammenfassung der Bestellung",
      "transaction-details-link": "Siehe",
      "warning-msg": "Ich ermächtige {{providerName}}, das angegebene Konto mit dem oben genannten Betrag zum heutigen Datum zu belasten. Ich werde die Belastung meines Kontos durch {{providerName}} nicht bestreiten, solange die Transaktion den Bedingungen in diesem Online-Formular und meinem Einverständnis mit {{providerName}} entspricht."
    },
    "review-transfer-funds": {
      "transfer-to": "Überweise <0 /> auf das unten aufgeführte Konto.",
      "transfer-to-label": "Überweise diesen Betrag",
      "name-registered": "Das Bankkonto, über das du bezahlst, muss auf den gleichen Namen wie dein Nash-Konto registriert sein.",
      "make-transfer-soon": "Bitte nehme deine Überweisung so schnell wie möglich vor. Wenn wir deine Überweisung nicht innerhalb von fünf Tagen erhalten, wird deine Bestellung storniert. Das Bankkonto, über das du bezahlst, muss auf den gleichen Namen wie dein Nash-Konto registriert sein.",
      "reference": "Referenz",
      "need-to-include": "Muss immer im Verwendungszweck angegeben werden!",
      "iban": "IBAN",
      "bank-swift": "Bank SWIFT",
      "bank-country": "Land der Bank",
      "decline-this-quote": "Dieses Angebot ablehnen",
      "bank-name": "Name der Bank",
      "recipient-name": "Name des Empfängers",
      "must-make-payment": "Bitte nehme die Überweisung so schnell wie möglich vor. Wenn wir deine Überweisung nicht innerhalb von fünf Tagen erhalten, wird deine Bestellung storniert. Du hast die Möglichkeit, diesen Kauf zu stornieren und eine Rückerstattung zu erhalten, bevor deine Banküberweisung freigegeben wird.",
      "btn-cancel-quote": "Angebot ablehnen",
      "btn-close-quote": "schließen",
      "btn-made-payment": "Ich habe die Überweisung getätigt"
    },
    "timeout-message": "Dieser Wechselkurs wird garantiert für:",
    "network-error": "Netzwerkfehler. Bitte erneut versuchen.",
    "ccpro": {
      "error-no-wallet": "Wallet-Rückgabefehler. Bitte warte und versuche es erneut.",
      "recipient-name": "Asset-Tokenisierungsdienste OÜ",
      "drag-and-drop": "Drag & Drop oder",
      "upload-a-file": "eine Datei hochladen.",
      "drop-file-here": "Datei hier ablegen",
      "recipient": "Empfänger",
      "upload-new": "Neu hochladen",
      "remove": "entfernen",
      "remaining-currency": "<0></0> / <1></1>",
      "uploaded": "Hochgeladene Datei",
      "not-uploaded-in-time": "Datei nicht rechtzeitig hochgeladen",
      "street": "Straße und Hausnummer",
      "city": "Stadt",
      "country": "Land",
      "zip": "Postleitzahl",
      "phone": "Telefonnummer",
      "not-uploaded": "Nicht hochgeladen",
      "document": "Dokument",
      "documents": "Dokumente",
      "pop-upload-time": "Du musst einen Zahlungsnachweis innerhalb von 60 Minuten nach dem Senden deiner Überweisung hochladen, damit diese Transaktion gültig ist.",
      "add-default-docs": "<0>Erhöhe meine Grenzen</0>",
      "overlimit-message-level1": "Du musst dein Profil <0>ausfüllen</0> bevor du digitale Assets kaufen kannst.",
      "overlimit-message-level2": "Diese Transaktion würde dein Monatslimit überschreiten.",
      "government-id-or-passport": "Personalausweis oder Reisepass",
      "government-id": "Nationale ID",
      "government-id-front": "Nationale ID (Vorderseite)",
      "government-id-back": "Nationale ID (zurück)",
      "passport": "Reisepass",
      "utility-bill": "Rechnung eines Versorgungsunternehmens",
      "selfie-with-id": "Selfie mit ID",
      "include-reference": "Das musst du mit einbeziehen.",
      "proof-of-payment": "Zahlungsnachweis",
      "transfer-instructions-singular": "Überweise <0>{{amount}}</0> auf das folgende Bankkonto:",
      "transfer-instructions-plural": "Überweise <0>{{amount}}</0> auf eins der folgenden Bankkonten:",
      "include-payment-reference": "Um deinen Kauf abzuschließen, lade einen Screenshot Ihrer Überweisung als Zahlungsnachweis hoch.",
      "reference": "Referenz",
      "bank-name": "Name der Bank",
      "bank-swift": "Bank SWIFT/BIC",
      "bank-country": "Land der Bank",
      "bank-address": "Anschrift der Bank",
      "bank-iban": "IBAN",
      "upload-proof-of-payment": "Bitte lade einen Zahlungsnachweis, z.B. einen Transaktions-Screenshot von deiner Online-Banking-Plattform hoch.",
      "proof-of-payment-file-formats": "Das Bild muss im BMP-, JPEG-, PDF- oder PNG-Format sein.",
      "create-account": {
        "enter-registration-code": "Gib deinen Registrierungscode ein"
      },
      "order-created": {
        "title": "Ihr Auftrag wurde erstellt",
        "description": "Wir werden dein Asset auf dein persönliches Nash-Konto einzahlen, sobald Ihre Überweisung freigegeben ist. Dies kann bis zu einem Arbeitstag dauern. Du kannst den Status deiner Einzahlung unter dem Tab <0>Transaktionen</0> einsehen.",
        "description_plural": "Wir werden dein Asset auf dein persönliches Nash-Konto einzahlen, sobald deine Überweisung freigegeben ist. Dies kann bis zu {{count}} Werktage dauern. Du kannst den Status deiner Einzahlung unter dem Tab <0>Transaktionen</0> einsehen.",
        "button": "Beenden"
      },
      "profile-details": {
        "birth-date": "Mein Geburtsdatum bearbeiten",
        "status-and-process": "Status und Prozess",
        "initial-account-creation": "Konto-Erstellung",
        "cellphone-and-email": "Bestätige deine E-Mail und Telefonnummer",
        "complete-profile": "Konto",
        "buy-limits": "Kauf-Limit",
        "sell-limits": "Verkaufs-Limit"
      },
      "buy-steps": {
        "review-quote": "Angebot überprüfen",
        "make-payment": "Überweisung tätigen",
        "upload-proof-of-payment": "Zahlungsnachweis hochladen"
      },
      "error": {
        "invalid-data": "Ungültige Daten.",
        "unhandled-error": "Ein unbekannter Fehler ist aufgetreten. Bitte lade deine Dokumente hoch und versuche es dann erneut."
      },
      "validation": {
        "first-name-required": "Vorname ist erforderlich.",
        "first-name-characters-invalid": "Der Vorname darf nur Buchstaben und Bindestriche enthalten.",
        "last-name-required": "Der Nachname ist erforderlich.",
        "last-name-characters-invalid": "Der Nachname darf nur Buchstaben und Bindestriche enthalten.",
        "email-required": "E-Mail ist erforderlich.",
        "email-invalid": "E-Mails müssen gültig sein.",
        "date": "Ungültiges Datum",
        "month": "Ungültiger Monat",
        "year": "Ungültiges Jahr",
        "zip": "Postleitzahl muss zwischen vier und zehn Ziffern sein",
        "verification-code-invalid": "Ungültiger Verifizierungscode.",
        "bank-name-required": "Der Name der Bank ist erforderlich.",
        "iban-required": "IBAN ist erforderlich.",
        "iban-too-short": "Die IBAN muss mindestens 16 Zeichen lang sein.",
        "iban-too-long": "Die IBAN darf maximal 34 Zeichen lang sein.",
        "iban-characters-invalid": "Die IBAN darf nur Buchstaben und Zahlen enthalten.",
        "iban-country-code-invalid": "Die IBAN muss mit einem gültigen zweibuchstabigen Ländercode beginnen.",
        "iban-already-used": "IBAN, die bereits mit einem Konto verknüpft ist.",
        "swift-required": "SWIFT/BIC ist erforderlich.",
        "swift-length-invalid": "SWIFT/BIC muss zwischen 8 und 11 Zeichen lang sein."
      },
      "profile-status": {
        "incomplete": "Vervollständige dein Profil, um deine Limits zu erhöhen.",
        "pending": "Die Identitätsprüfung steht noch aus.",
        "succeeded": "Die Identitätsprüfung war erfolgreich.",
        "failed": "Identitätsprüfung fehlgeschlagen."
      },
      "field-status": {
        "incomplete": "Unvollständig",
        "pending": "Ausstehend",
        "rejected": "Abgelehnt",
        "accepted": "Verifiziert",
        "completed": "Vollständig"
      },
      "link": {
        "add": "hinzufügen",
        "edit": "bearbeiten"
      },
      "heading": {
        "add-phone-number": "Deine Telefonnummer hinzufügen",
        "add-residential-address": "Deine Wohnadresse hinzufügen",
        "government-id-or-passport": "Identitätsdokument hochladen",
        "utility-bill": "Rechnung des Versorgungsunternehmens hochladen",
        "selfie-with-id": "Selfie mit ID hochladen",
        "upload-proof-of-payment": "Zahlungsbeleg hochladen",
        "success": "Erfolg!"
      },
      "button": {
        "cancel": "Abbrechen",
        "continue": "Weiter",
        "submit": "Einreichen",
        "submit-verification-code": "Verifizierungscode einreichen",
        "transfer-initiated": "Ich habe diese Übertragung vorgenommen",
        "submit-proof-of-payment": "Beweis einreichen"
      },
      "details-shared": {
        "title": "{{ccpro}} hat dir eine E-Mail geschickt!",
        "desc": "Bitte überprüfee dein E-Mail und verifiziere dein Konto mit {{ccpro}}.<0 /> Wenn du die E-Mail nicht sehen kannst, überprüfe bitte den Junk-Ordner.",
        "button": "Verifizierungs-E-Mail erneut senden"
      },
      "transactions": {
        "order-id": "Bestell-ID",
        "date-created": "Erstellt",
        "action": "Aktion",
        "cost": "Kosten",
        "amount": "Betrag",
        "no-transactions": "Du hast bisher noch keine digitalen Assets gekauft oder verkauft."
      },
      "payment-methods": {
        "currency": "Währung",
        "bank-name": "Name der Bank",
        "iban": "IBAN",
        "swift": "SWIFT/BIC",
        "remove-bank-account": "Entfernen {{iban}}?"
      },
      "editor": {
        "phone": {
          "enter-phone-number": "Telefonnummer eingeben",
          "verify-phone-number": "Telefonnummer überprüfen",
          "label": "Gib deine Telefonnummer ein",
          "desc": "Ein zehnstelliger Code wird dir per SMS zugesandt, um deine Telefonnummer zu verifizieren.",
          "code-not-received": "Du hast keinen Code per SMS erhalten? <0>Erneut senden</0>.",
          "resending-code": "Verifizierungscode wird erneut versendet …",
          "code-label": "Gib den an dein Telefon gesendeten Verifizierungscode ein.",
          "back": "Zurück",
          "verify": "Überprüfen"
        },
        "national-id": {
          "upload-label": "Lade zwei <0>getrennte Fotos</0> deines Personalausweises hoch, eines von der Vorder- und eines von der Rückseite.",
          "upload-label-format": "Dateierweiterungen akzeptiert: <0>.jpg</0>, <0>.jpeg</0>, <0>.bmp</0>, <0>.png</0>, <0>.pdf</0>. Maximale Dateigröße: 10MB."
        },
        "passport": {
          "upload-label": "Lade ein Foto deines Reisepasses hoch.",
          "upload-label-format": "Dateierweiterungen akzeptiert: <0>.jpg</0>, <0>.jpeg</0>, <0>.bmp</0>, <0>.png</0>, <0>.pdf</0>. Maximale Dateigröße: 10MB."
        },
        "utility-bill": {
          "upload-label": "Lade ein Foto einer aktuellen Rechnung eines Versorgungsunternehmens hoch.",
          "upload-label-format": "Dateierweiterungen akzeptiert: <0>.jpg</0>, <0>.jpeg</0>, <0>.bmp</0>, <0>.png</0>, <0>.pdf</0>. Maximale Dateigröße: 10MB."
        },
        "selfie-with-id": {
          "upload-label": "Lade ein Foto von dir selbst hoch, auf dem du sowohl ein Blatt Papier mit der Aufschrift \"cryptocoin.pro\" als auch deinen Reisepass oder Personalausweis in der Hand hälst.",
          "upload-label-format": "Dateierweiterungen akzeptiert: <0>.jpg</0>, <0>.jpeg</0>, <0>.bmp</0>, <0>.png</0>, <0>.pdf</0>. Maximale Dateigröße: 10MB."
        },
        "bank-account": {
          "bank-name-placeholder": "Gib den Namen deiner Bank ein",
          "iban-placeholder": "z.B. DE89 3704 0044 0532 0130 00",
          "swift-placeholder": "z.B. CLBABU7S"
        }
      }
    }
  },
  "funds": {
    "title": "Wallet & Portfolio",
    "deposit-currency": "{{currencySymbol}} einzahlen",
    "your-currency-balances": "Ihre {{currencySymbol}}-Salden",
    "resetting-account": {
      "title": "Trading-Contract-Saldo neu synchronisieren.",
      "desc": "Dieser Prozess wird ausstehende Assets freigeben. Dabei werden offene Orders storniert.",
      "button": "Konto neu synchronisieren",
      "resyncing": "Wird neu synchronisiert …",
      "error": "Erneute Synchronisierung fehlgeschlagen. Bitte <0>unseren Kundenservice kontaktieren</0>.",
      "wait-error": "Bitte warte mindestens 2 Stunden nach deiner letzten Einzahlung, bevor du diese Seite benutzt.",
      "success": "Erneute Synchronisierung abgeschlossen!"
    },
    "transaction-retry": {
      "title": "Transaktionen wiederholen",
      "subtitle": "Alle ausstehenden oder fehlgeschlagenen Überweisungen",
      "actions-title": "Aktionen",
      "button-title": "Erneut versuchen",
      "button-sending": "Wird gesendet …",
      "button-sent": "Erneut gesendet",
      "nothing-to-retry": "Du hast keine ausstehenden Überweisungen.",
      "status": {
        "title": "Status",
        "created": "Erstellt",
        "pending": "Ausstehend"
      },
      "fetch-movements-error": "Fehler beim Abrufen deiner Daten. Bitte aktualisiere die Seite."
    },
    "assets": {
      "title": "Assets",
      "tabs-info-button": "Mehr über das Senden und Empfangen von Assets erfahren.",
      "header": {
        "title": "Assets",
        "search-placeholder": "Asset suchen …"
      },
      "transferring-funds": {
        "title": "Assets senden und empfangen",
        "desc": "<0>Wenn du handeln möchtest, solltest du Assets an den Trading Contract senden.</0> <1>Du darfst nur von deinem persönlichen Konto aus Assets an den Trading Contract senden.</1>",
        "learn-more-never-show": "<0>Mehr erfahren</0> oder <1>nie wieder zeigen</1>.",
        "learn-more": "Mehr erfahren",
        "never-show": "Diese Meldung nicht wieder anzeigen."
      },
      "table": {
        "header": {
          "title": "Salden",
          "actions": {
            "hide-zero-balances": "Nullsalden ausblenden"
          }
        },
        "claim-gas": {
          "claiming": "Ich behaupte...",
          "claim": "Anspruch GAS",
          "gas-to-claim": "Du hast {{amount}} GAS zu beanspruchen.",
          "claiming-now": "Du beanspruchst derzeit GAS.",
          "claiming-locked": "Du kannst das GAS in ~{{count}} Minute erneut beanspruchen.",
          "claiming-locked_plural": "Du kannst das GAS in ~{{count}} Minuten erneut beanspruchen."
        },
        "columns": {
          "asset": {
            "title": "Asset"
          },
          "personal-account": {
            "title": "Persönliches Konto"
          },
          "trading-account": {
            "title": "Trading Contract"
          },
          "in-orders": {
            "title": "Im Handel"
          },
          "pending": {
            "title": "Ausstehend",
            "hint": "Transaktionen, die von der Blockchain verarbeitet werden."
          },
          "tradeable": {
            "hint": "Dieses Asset wird derzeit nicht auf Nash gehandelt. Du kannst es trotzdem transferieren oder aufbewahren."
          },
          "action-buttons": {
            "trade": "Handeln",
            "transfer-funds": "Senden/Empfangen"
          }
        },
        "no-results": "Du hast noch keine Assets auf deinem Nash-Konto."
      }
    },
    "modals": {
      "verify-mnemonic": {
        "or": "oder",
<<<<<<< HEAD
        "remindme": "Erinnere mich später",
        "dismiss": "Für immer verstecken",
        "havent-checked": "Du hast deine Zwölf-Wort-Datensicherung nicht überprüft",
        "will-need": "Du benötigst diese Wörter, um auf deine Assets zugreifen zu können, wenn du dein Passwort für dein Nash Konto verlierst."
=======
        "remindme": "Erinnere mich später daran",
        "dismiss": "Für immer entlassen",
        "havent-checked": "Sie haben Ihre Zwölf-Wort-Datensicherung nicht überprüft",
        "will-need": "Sie benötigen diese Worte, um auf Ihre Gelder zuzugreifen, wenn Sie Ihr Passwort verlieren."
>>>>>>> e5e8241a
      },
      "transfer-funds": {
        "title": "Senden/Empfangen",
        "create": {
          "asset": {
            "label": "Welches Asset?",
            "placeholder": "Asset suchen …"
          },
          "choose-accounts": {
            "from": "Von",
            "to": "An"
          },
          "contacts": {
            "label": "Ziel",
            "placeholder": "Einen Kontakt suchen oder an eine neue Adresse senden...",
            "wallet-address": "Senden an ‘{{address}}‘",
            "button-contacts": "Ansprechpartner",
            "select-contact": {
              "no-options": "Gib mindestens drei Zeichen ein, um nach einem Kontakt oder einer gültigen Walletadresse zu suchen",
              "no-results": "Keine Kontakte gefunden. Dies ist keine gültige Adresse.",
              "option": {
                "no-email": "Keine E-Mail",
                "no-wallet-name": "Kein Walletname",
                "no-wallet-address": "Keine Walletadresse"
              }
            }
          },
          "destination-address": {
            "label": "Ziel",
            "placeholder": "Nur {{currency}} an diese Adresse senden",
            "errors": {
              "invalid-wallet": "Ungültige Adresse"
            }
          },
          "movement": {
            "error": "Bitte warte, bis deine letzte Ethereum-Überweisung abgeschlossen ist.",
            "pending-error": "Bitte warte, bis deine ausstehende Ethereum-Überweisung abgeschlossen ist.",
            "token-requires-approval": "Ein Zuschlag von {{ amount }} {{ currency }} ist erforderlich, damit dieser Token in den Trading Contract überwiesen werden kann."
          },
          "transfer-amount": {
            "label": "Menge",
            "network-transaction-fee": "maximale Netzwerkgebühr",
            "loading-fee": "Gebühr wird geladen…",
            "errors": {
              "gas-shortage": "Du benötigst mindestens {{amount}} {{currencySymbol}} auf auf deinem persönlichen Konto, um die Netzwerkgebühr zu bezahlen.",
              "fee-shortage": "Du benötigst mindestens {{amount}} ETH für die Ethereum-Netzwerkgebühr.",
              "fee-shortage-trading": "Du benötigst mindestens {{amount}} ETH in deinem persönlichen Konto für die Ethereum-Netzwerkgebühr."
            }
          },
          "btc": {
            "funds-not-confirmed": "Deine Bitcoin-Transaktion erfordert sechs Bestätigungen des Bitcoin Netzwerks, bevor sie in deinen Trading Contract ankommt. Bitte warte, bis die letzte Transaktion bestätigt wird.",
            "wait-until-external-transfer-completes": "Bitte warte, bis deine letzte externe Überweisung abgeschlossen ist, bevor du eine Einzahlung vornimmst.",
            "temporary-limit": "Ein- und Auszahlungen von Bitcoin müssen größer als 0,001 BTC sein, während wir diesen neuen Markt testen. Die Beschränkung wird in naher Zukunft aufgehoben."
          },
          "async": {
            "title": "Ihre Überweisung",
            "errors": {
              "syncing": "Wir synchronisieren deine {{currencySymbol}}-Assets in unserem System. Bitte warte eine Minute und versuche es noch einmal.",
              "transaction-failed": "Deine letzte {{currencySymbol}}-Überweisung ist fehlgeschlagen. Bitte versuche es noch einmal."
            }
          },
          "fees": {
            "eth-recommended-message": "Wir empfehlen dir, auf deinen persönlichen Konto immer einen kleinen Betrag (~{{amount}} ETH) für Ethereum-Netzwerkgebühr bereitzustellen. ‘Max.’ wird diesen Betrag einbehalten. Du kannst dein gesamtes Guthaben trotzdem manuell eingeben."
          },
          "precision": {
            "neo-trading": "Du kannst keine Teilbeträge (z.b. 0,1 NEO) von NEO versenden oder abheben."
          },
          "maximum": {
            "amount": "Unzureichendes Guthaben."
          },
          "deposit": {
            "label": "Ihr persönliches Konto",
            "currency-address": "{{currency}}-Adresse",
            "currency-address-qrcode": "{{currency}}-Adresse QR-Code",
            "currency-send-warning": "Andere Assets als {{currency}}, die an diese Adresse gesendet werden, gehen verloren!"
          },
          "buttons": {
            "continue": "Weiter",
            "sent-funds": "Ich habe meine Assets überwiesen."
          }
        },
        "review": {
          "transfer-details": {
            "title": "Überweisungsdetails",
            "rows": {
              "amount-label": "Du überweist",
              "from-label": "Von",
              "to-label": "An",
              "fee-label": "Transaktionsgebühr"
            }
          },
          "confirming-balance": "Bitte warte, während wir dein Guthaben bestätigen.",
          "waiting-for-sync": "Dein Guthaben wird derzeit mit der Blockchain synchronisiert. Dieser Vorgang kann bis zu fünf Minuten dauern. Bitte tätige dein Überweisung in wenigen Augenblicken noch einmal.",
          "errors": {
            "send": "Überweisung fehlgeschlagen. Bitte versuche es später noch einmal.",
            "syncing": "Deine letzte Überweisung wird noch verarbeitet. Das kann bis zu zwei Minuten dauern. Bitte warte kurz und versuche es noch einmal.",
            "insufficient-funds": "Deine derzeitiges Guthaben ist nicht ausreichend für diese Überweisung oder du tätigst gerade eine andere Überweisung. Bitte, warte und versuche es später noch einmal."
          },
          "buttons": {
            "back": "Zurück",
            "transfer-funds": "Senden",
            "confirming": "Wird bestätigt …"
          }
        },
        "hints": {
          "btc-gas-hint": "Für Überweisungen fällt eine geringe Transaktionsgebühr an.",
          "eth-gas-hint": "Für Überweisungen fällt eine geringe Transaktionsgebühr an. Die Gebühren für Ethereum-basierte Assets werden in ETH bezahlt.",
          "neo-gas-hint": "Für Überweisungen fällt in der Regel eine geringe Transaktionsgebühr an. Die Gebühren für NEO-basierte Assets werden in GAS bezahlt.",
          "eth-transfer-hint": "Solange noch Überweisungen ausstehen, ist der hier angezeigte Saldo möglicherweise nicht korrekt."
        },
        "steps": [
          "Überweisungsdaten eingeben",
          "Überweisung prüfen und bestätigen"
        ],
        "maybe-approval-steps": [
          "Überweisungsdaten eingeben",
          "Genehmigung (falls erforderlich)",
          "Überweisung prüfen und bestätigen"
        ],
        "approval-steps": [
          "Überweisungsdaten eingeben",
          "Genehmigung",
          "Überweisung prüfen und bestätigen"
        ],
        "erc-20": {
          "approving": "Wird genehmigt …",
          "title": "Überweisung genehmigen",
          "pre-deposit-info": "Um {{symbol}} auf den Trading Contract zu senden, müssen Sie eine Überweisung von Ihrem Konto genehmigen.",
          "current-approval": "Ihre aktuelle Genehmigung für den Trading Contract ist: {{currentErc20Approved}}"
        },
        "started": {
          "title": "Überweisung gestartet …",
          "title-initializing": "Transfer initializing…",
          "desc": "Besuchen Sie <0>Überweisungen</0>, um ihren Status zu verfolgen.",
          "warning": "This can take up to one hour.",
          "remain-opened": "",
          "buttons": {
            "finish": "Verstanden!"
          }
        }
      },
      "transfer-info": {
        "title": "Sie können Assets wie folgt überweisen",
        "notice": "Sie können erst an der Nash Exchange handeln, wenn Sie Assets an den Trading Contract geschickt haben.",
        "actions": {
          "action-1": "Sie <0>können</0> Assets zwischen Ihrem persönlichen Konto und externen Konten hin und her überweisen.",
          "action-2": "Ebenso <0>können</0> Sie Assets zwischen Ihrem persönlichen Konto und dem Trading Contract hin und her überweisen.",
          "action-3": "Sie <0>können keine Assets</0> zwischen dem Trading Contract und externen Konten hin und her überweisen. Diese Transaktionen müssen über Ihr persönliches Konto laufen. Dadurch können wir Assets, die für den Handel verwendet werden, sicher schützen: Sie sind die einzige Person, die diese überweisen kann."
        },
        "continue-button": "OK, weiter",
        "dismiss-link": "Endgültig ausblenden und weitermachen"
      }
    },
    "transactions": {
      "title": "Überweisungen",
      "show-more-transactions": "Mehr Überweisungen zeigen",
      "search-my-transactions": "Meine Überweisungen durchsuchen …",
      "no-transactions": "Sie haben noch keine Überweisungen vorgenommen.",
      "table": {
        "header": {
          "title": "Alle Einzahlungen, Auszahlungen und Trading-Contract-Überweisungen"
        },
        "when": {
          "title": "Datum"
        },
        "action": {
          "title": "Aktion",
          "status": {
            "completed": "Abgeschlossen",
            "pending": "Ausstehend"
          },
          "view-transaction": "View transaction",
          "retry-pending": "Retry sending transaction",
          "cancel-intent": "Cancel transfer",
          "clear-intent": "Clear transfer",
          "contact-support": "Please contact support",
          "received-currency": "{{currencySymbol}} wurde empfangen",
          "receiving-currency": "{{currencySymbol}} wird noch empfangen",
          "transferred-currency": "{{currencySymbol}} wurde überwiesen",
          "transferring-currency": "{{currencySymbol}} wird noch überwiesen",
          "initializing-currency": "Initializing {{currencySymbol}} transfer",
          "failed-permanently": "{{currencySymbol}} transfer failed"
        },
        "destination": {
          "title": "Überweisung an",
          "to": {
            "trading-account": "Trading Contract",
            "personal-account": "Persönliches Konto",
            "staking-account": "NEX Staking Contract",
            "fees": "Gebühren"
          },
          "from": {
            "trading-account": "Vom Trading Contract",
            "personal-account": "Von meinem persönlichen Konto",
            "nash-fiat-ramp": "Purchase from Nash",
            "external-address": "Von {{address}}"
          }
        },
        "amount": {
          "title": "Menge"
        }
      }
    },
    "portfolio": {
      "title": "Geschäftsbereich",
      "header": {
        "search-placeholder": "Meine Assets durchsuchen …"
      },
      "table": {
        "header": {
          "title": "Einzelne Assets",
          "actions": {
            "hide-small-balances": "Geringe Beträge nicht anzeigen"
          }
        },
        "columns": {
          "asset": {
            "title": "Vermögen"
          },
          "total-balance": {
            "title": "Gesamt",
            "hint": "Summe über alle Konten, Orders und Stakes."
          },
          "fiat-value": {
            "title": "Wert ({{fiatCurrency}})"
          },
          "price": {
            "title": "Preis (24 Std.)"
          },
          "allocation-percent": {
            "title": "Prozentsatz",
            "hint": "Anteil eines Assets in deinem Portfolio (in Prozent)."
          },
          "action-buttons": {
            "trade": "Handeln"
          }
        },
        "no-results-problem": "Dein Nash-Konto ist derzeit leer.",
        "no-results-solution": "Assets <0>senden/empfangen</0>, um loszulegen."
      },
      "balances": {
        "header": {
          "title": "Portfolio",
          "hint": "Gesamtwert deiner Assets und Preisänderungen über 24 Stunden."
        },
        "total": "Gesamt",
        "available": {
          "title": "Verfügbar",
          "hint": "Du kannst diese Assets überweisen. Die Assets befinden sich in deinem persönlichen Konto oder im Trading Contract. Nicht verfügbare Assets sind entweder in deinen nicht abgeschlossenen Ordern, im NEX-Stake gesperrt oder werden derzeit überwiesen."
        },
        "transfer-funds": "Senden/Empfangen"
      },
      "chart": {
        "header": {
          "title": "Gesamtwert",
          "hint": "So hat sich der Wert deines Portfolios im Laufe der Zeit verändert."
        },
        "period": {
          "6M": "6 Mo.",
          "1M": "1 Mo.",
          "7D": "1 Wo.",
          "1D": "24 Std."
        },
        "empty": {
          "heading": "Dein Portfolio ist derzeit leer.",
          "body": "Assets <0>senden/empfangen</0> oder <1>von unseren Partnern kaufen</1>, um loszulegen."
        }
      },
      "total-balance": {
        "header": {
          "title": "Salden",
          "hint": "Du hast die volle Kontrolle über diese Assets."
        },
        "available-assets": "Verfügbare Assets",
        "in-personal": "Persönliches Konto",
        "in-trading": "Trading Contract",
        "in-unfilled-orders": "Nicht ausgeführte Orders",
        "in-stake": "NEX in Stakes",
        "learn-more": "Mehr erfahren"
      }
    }
  },
  "markets": {
    "title": "Märkte",
    "volume-short": "Vol.",
    "columns": {
      "rank": "Rang",
      "asset": "Asset",
      "last-price": "Letzter Preis",
      "change": "Änderung",
      "market-cap": "Börsenwert",
      "volume": "Volumen",
      "pair": "Paar",
      "1d-change": "Änderung (24 Std.)",
      "1d-high": "Höchststand (24 Std.)",
      "1d-low": "Tiefststand (24 Std.)",
      "1d-volume": "Volumen (24 Std.)",
      "1w-change": "Änderung (1 Wo.)",
      "1w-high": "Höchststand (1 Wo.)",
      "1w-low": "Tiefststand (1 Wo.)",
      "1w-volume": "Volumen (1 Wo.)",
      "1m-change": "Änderung (1 Mo.)",
      "1m-high": "Höchststand (1 Mo.)",
      "1m-low": "Tiefststand (1 Mo.)",
      "1m-volume": "Volumen (1 Mo.)"
    },
    "buttons": {
      "trade": "Handeln"
    },
    "trade-frequency": {
      "1h": "1 Std.",
      "1m": "1 Mo.",
      "1M": "1M",
      "1W": "1w",
      "24h": "24 Std.",
      "3M": "3M",
      "6M": "6M"
    },
    "search-placeholder": "Nach einem Markt suchen …",
    "individual-assets": {
      "title": "Einzelne Assets",
      "header": "Einzelne Assets, die auf Nash gelistet sind."
    },
    "asset-pairs": {
      "title": "Asset-Paare",
      "header": "Alle Asset-Paare, die an der Nash Exchange gehandelt werden."
    },
    "no-results": "Keine Ergebnisse für diesen Zeitraum.",
    "miscellaneous": {
      "vol": "Vol."
    }
  },
  "modals": {
    "transfer-funds": {
      "what-asset": "Welches Asset?",
      "select-asset": "Asset auswählen",
      "transfer-from": "Von",
      "to-destination": "An",
      "send-only-currency": "Nur {{currency}} an diese Adresse überweisen",
      "transfer-details": "Überweisungsdaten",
      "you-are-transfering": "Du überweist",
      "you-are-sending": "Du sendest",
      "enter-2fa-code": "Zwei-Faktor-Authentifizierungscode eingeben",
      "transfer-funds": "Senden/Empfangen",
      "create-transfer": "Überweisungsdaten eingeben",
      "review-and-start-transfer": "Überweisung prüfen und bestätigen",
      "transfer-has-started": "Überweisungen gestartet …",
      "check-tranfer-info-part1": "Du kannst den Status deiner Überweisung im Bereich",
      "check-tranfer-info-link": "Überweisungen",
      "check-tranfer-info-part2": "unter ‘Wallet & Portfolio’ ansehen.",
      "external-address": "Externes Konto",
      "asset-to-transfer": "Dieses Asset überweisen",
      "transfer-funds-to-external": "Assets an eine externe Adresse senden",
      "send-funds": "Assets senden",
      "withdrawal-details": "Überweisungsdaten",
      "to-external-address": "An externes Konto",
      "request-sent-to-blockchain": "Dein Überweisungsauftrag wurde an die Blockchain gesendet."
    },
    "receive-funds": {
      "asset-to-receive": "Du erhälst",
      "address-to-receive-currency": "Deine {{currency}}-Adresse ist",
      "receive-funds-from-external": "Assets von einem externen Wallet erhalten"
    },
    "wallet-type": {
      "personal": "Mein persönliches Wallet",
      "trading": "Trading Contract",
      "external": "Externes Wallet"
    },
    "common": {
      "continue-and-review": "Weiter",
      "finish": "Beenden"
    },
    "form-amount": {
      "amount-to-transfer": "Menge",
      "balance-label": "{{label}}-Saldo ⋅ ",
      "recipients-address": "Empfängeradresse",
      "enter-their-wallet": "Adresse eingeben",
      "check-destination-title": "Prüfen die Empfängeradresse.",
      "check-destination-description": "Wenn du Assets an eine falsche Adresse überweist, gehen diese unwiederbringlich verloren."
    },
    "form-wallet": {
      "confirmations": "Bestätigungen",
      "confirmations-count": "Dieses Asset benötigt {{confirmationsCount}} Bestätigungen, um auf deinem Konto gutgeschrieben zu werden. Den Status der Überweisung kannst du unter ‘Wallet & Portfolio > Überweisungen’ ansehen."
    },
    "send-confirmation-box": {
      "only-send-one-asset": "Sende {{currency}} an diese Adresse.",
      "only-send-multiple-asset": "Sende nur {{currenciesWithoutLast}}- oder {{lastCurrency}}-Assets an diese Adresse.",
      "you-can-lose-funds": "Wenn du Assets an die falsche Adresse überweist, gehen die Assets unwiederbringlich verloren."
    },
    "password": {
      "title": "Anmeldedaten eingeben"
    },
    "updated-terms": {
      "title": "Allgemeine Geschäftsbedingungen",
      "terms": {
        "names": {
          "privacy-notice": "Datenschutzerklärung",
          "user-agreement": "Nutzungsvereinbarung"
        },
        "desc": "Bitte lesen und akzeptieren Sie unsere aktuelle {{termsName}}.",
        "message": "Ich akzeptiere die aktuelle <0>{{termsName}}</0>."
      },
      "confirm-notice": "Wenn du die allgemeinen Geschäftsbedingungen nicht akzeptierst, kannst du Nash-Dienste nicht weiter nutzen.",
      "confirm-button": "Bestätigen",
      "sign-out-link": "Abmelden",
      "errors": {
        "generic-error": "Ein Fehler ist aufgetreten. Bitte erneut versuchen."
      }
    },
    "search-contact": {
      "empty-list": "Du hast keine Kontakte zur Auswahl!",
      "wallet": "{{count}} Wallet",
      "wallet_plural": "{{count}} Wallets"
    }
  },
  "orders": {
    "cards": {
      "in-progress": "Laufende Aufträge",
      "24h": "24Std",
      "available": "Für den Handel verfügbar",
      "reserved": "In Aufträgen"
    }
  },
  "referrals": {
    "title": "Empfehlungsprogramm",
    "referrals": {
      "header": "Freunde werben und Gewinnlose erhalten",
      "desc": "Je mehr Lose du hast, desto höher ist deine Gewinnchance. <Mehr erfahren</0>.",
      "cards": {
        "social-share": {
          "label": "Empfehlungscode teilen:",
          "activated-count": "{{count}} aktiviertes Los",
          "activated-count_plural": "{{count}} aktivierte Lose",
          "pending-count": "{{count}} ausstehendes Los (‘pending’)",
          "pending-count_plural": "{{count}} ausstehende Lose (‘pending’)",
          "message": "Use my referral code {{url}} to sign up for the @nashsocial giveaway! #TrustYourselves {{ytLink}}"
        },
        "invited-users": {
          "label": "Ihre Einladungen",
          "desc": "Das sind die Personen, die du direkt geworben hast. Wir können dir nicht zeigen, wen diese wiederum angeworben haben, aber du kannst die Gewinnlose sehen, die du durch diese indirekten Einladungen verdient hast.",
          "header": "Alle Tickets",
          "col-name": "Name",
          "col-pending": "Ausstehend (‘pending’)",
          "col-activated": "Aktiviert",
          "me": "{{name}} (Ich)"
        }
      }
    }
  },
  "settings": {
    "title": "Mein Profil",
    "save-settings": "Einstellungen speichern",
    "kyc": {
      "state-label": "Staat",
      "rejected": "Verifizierungsstufe 1 abgelehnt",
      "rejected-subtitle": "Leider kannst du nicht fortfahren. Wenn du glaubst, dass dies ein Fehler ist, kontaktiere bitte unseren <0>Kundenservice</0>.",
      "details": {
        "missing_signature": {
          "title": "Unterschrift fehlt",
          "content": "Ihr Ausweisdokument muss von dir unterschrieben sein."
        },
        "digital_copy": {
          "title": "Originalexemplar erforderlich",
          "content": "Wir haben eine digitale Kopie deines Ausweisdokuments erkannt. Bitte versuche es erneut mit dem Originaldokument."
        },
        "ip_address_is_proxy": {
          "title": "Proxy erkannt",
          "content": "Du darfst deine Dokumente nicht über eine Proxy-IP-Adresse übermitteln. Bitte deaktiviere deine Proxy/VPN-Dienste."
        },
        "birthdate_invalid_on_id": {
          "title": "Ungültiges Geburtsdatum",
          "content": "Das Geburtsdatum auf deinem Ausweisdokument ist ungültig."
        },
        "no_face_present": {
          "title": "Das Gesicht ist nicht erkennbar",
          "content": "Wir konnten dein Gesicht auf dem von dir übermittelten Bild nicht erkennen."
        },
        "photocopy_black_white": {
          "title": "Originalexemplar erforderlich",
          "content": "Wir haben eine Fotokopie deines Ausweisdokuments erkannt. Bitte versuche es erneut mit dem Originaldokument."
        },
        "wrong_document_page": {
          "title": "Falsche Seite",
          "content": "Dein Ausweisdokument wird nicht auf der richtigen Seite angezeigt."
        },
        "different_persons_shown": {
          "title": "Unterschiedliche Personen",
          "content": "Dein Identitätsdokument und das Selfie zeigen unterschiedliche Personen."
        },
        "damaged_document": {
          "title": "Beschädigtes Dokument",
          "content": "Dein Ausweisdokument ist beschädigt."
        },
        "identity_verification_too_many_attempts": {
          "title": "Zu viele Versuche",
          "content": "Du hast zu viele Verifizierungsversuche gemacht."
        },
        "unknown_error": {
          "title": "Etwas ist schiefgelaufen!",
          "content": "Ein unerwarteter Fehler ist aufgetreten!"
        },
        "no_document": {
          "title": "Dokument nicht gefunden",
          "content": "Wir konnten in dem von dir übermittelten Bild kein Ausweisdokument erkennen."
        },
        "multiple_people": {
          "title": "Mehrere Personen erkannt",
          "content": "Wir haben mehrere Personen in dem von dir übermittelten Bild erkannt. Du musst die einzige Person auf dem Bild sein."
        },
        "BLURRED": {
          "title": "Unscharfes Bild",
          "content": "Das von dir übermittelte Bild ist unscharf."
        },
        "sample_document": {
          "title": "Originalexemplar erforderlich",
          "content": "Wir haben festgestellt, dass dein Ausweisdokument nur ein Musterexemplar ist. Bitte versuche es erneut mit einem Originaldokument."
        },
        "photocopy_color": {
          "title": "Originalexemplar erforderlich",
          "content": "Wir haben eine Fotokopie deines Ausweisdokuments erkannt. Bitte versuche es erneut mit dem Originaldokument."
        },
        "liveness_failed": {
          "title": "Lebendigkeitstest fehlgeschlagen",
          "content": "Wir konnten nicht feststellen, dass eine reale Person auf dem von dir übermittelten Bild zu sehen ist."
        },
        "ip_address_is_crawler": {
          "title": "Crawler erkannt",
          "content": "Wir haben deine IP-Adresse als Web-Crawler identifiziert. Bitte versuche es erneut von einer anderen IP aus."
        },
        "missing_part_document": {
          "title": "Unvollständiges Dokument",
          "content": "Ein Teil deines Ausweisdokuments fehlt."
        },
        "ip_address_and_address_mismatch": {
          "title": "IP-Unstimmigkeit",
          "content": "Ihre IP-Adresse muss deinem gewählten Standort entsprechen."
        },
        "ip_address_is_tor": {
          "title": "TOR erkannt",
          "content": "Du darfst deine Dokumente nicht über eine Proxy-IP-Adresse übermitteln. Bitte deaktiviere deine Proxy/VPN-Dienste."
        },
        "bad_quality": {
          "title": "Schlechte Qualität",
          "content": "Die Qualität des von deinem übermittelten Bildes ist nicht ausreichend."
        },
        "camera_black_white": {
          "title": "Schwarz-Weiß",
          "content": "Deine Kamera scheint auf Schwarz-Weiß eingestellt zu sein. Bitte auf Farbe umstellen."
        },
        "not_readable_document": {
          "title": "Dokument nicht lesbar",
          "content": "Das von dir übermittelte Dokument ist nicht lesbar."
        },
        "black_and_white": {
          "title": "Schwarz-Weiß",
          "content": "Deine Kamera scheint auf Schwarz-Weiß eingestellt zu sein. Bitte auf Farbe umstellen."
        },
        "hidden_part_document": {
          "title": "Dokument verdeckt",
          "content": "Ein Teil deines Ausweisdokuments ist verdeckt."
        },
        "missing_back": {
          "title": "Dokumentenrückseite erforderlich",
          "content": "Du hast kein Bild von der Rückseite Ihres Dokuments bereitgestellt."
        },
        "face_not_fully_visible": {
          "title": "Gesicht verdeckt",
          "content": "Ihr Gesicht ist in dem von dir bereitgestellten Bild nicht vollständig sichtbar."
        }
      },
      "steps": [
        "Personaldaten",
        "Adressdaten",
        "Daten bestätigen"
      ],
      "invalid-age-error": "Du musst ein gültiges Geburtsdatum eingeben.",
      "missing-age-error": "Du musst ein Geburtsdatum eingeben.",
      "age-restriction-error": "Du musst mindestens 18 Jahre alt sein.",
      "name-error": "Du musst einen Namen eingeben.",
      "title": "Wir brauchen einige Details von dir.",
      "topnav-back-button": "Zurück zu Handelslimits",
      "country": "Land",
      "waiting": "Wird verifiziert …",
      "waiting-subtitle": "Dieser Vorgang kann einige Minuten dauern. Du kannst diese Seite verlassen.",
      "topnav-title": "Verifizierungsstufe 1",
      "contact-support-label": "<0>Kundenservice kontaktieren</0>, um die Verifizierungsstufe zu ändern",
      "confirm-button-label": "Details bestätigen",
      "name-step": {
        "warning": "Der von dir eingegebene Name muss mit dem Namen auf dem übermittelten Ausweisdokument übereinstimmen.",
        "date-of-birth-label": "Geburtsdatum",
        "full-name-label": "Vollständiger Name",
        "continue-button-label": "Weiter zur Adresseingabe"
      },
      "address-step": {
        "address-label": "Adresse eingeben",
        "search-button-label": "Suchen"
      },
      "manual-address-step": {
        "line1": "Adresszeile 1",
        "line2": "Adresszeile 2",
        "city": "Stadt",
        "zipCode": "Postleitzahl"
      },
      "select-address-step": {
        "title": "Gefundene Adressen",
        "manual-entry-label": "Adresse manuell eingeben",
        "select-label": "Auswählen",
        "no-results-found-title": "Wir konnten deine Adresse nicht finden.",
        "no-results-found-body": "Bitte vergiss nicht, deine Postleitzahl anzugeben.",
        "error-title": "Ein Fehler ist aufgetreten",
        "error-body": "Versuche es erneut oder verwende den unten stehenden Link.",
        "go-back-label": "Zurück"
      },
      "confirm-details": {
        "begin-button-label": "Diese Angaben sind korrekt",
        "your-details": "Personaldaten",
        "address-details": "Adressdaten",
        "edit-label": "Bearbeiten",
        "submission-error": "Ein Fehler ist bei der Übermittlung deiner Daten aufgetreten."
      }
    },
    "profile": {
      "title": "Profil",
      "header": "Profileinstellungen",
      "desc-1": "Du kannst deine Profileinstellungen unten bearbeiten.",
      "desc-2": "",
      "cards": {
        "your-details": {
          "label": "Personaldaten",
          "legal-name": "Vollständiger Name",
          "update-name": "Ich möchte meinen Namen ändern",
          "update-country": "Ich möchte meinen Wohnsitz ändern",
          "gender": "Geschlecht",
          "male": "Männlich",
          "female": "Weiblich",
          "other": "Divers",
          "country-of-residence": "Wohnsitz"
        },
        "account-settings": {
          "label": "Kontoeinstellungen",
          "email-address": "E-Mail-Adresse",
          "update-email": "E-Mail-Adresse ändern",
          "password": "Passwort",
          "update-password": "Passwort ändern",
          "two-factor": "Zwei-Faktor-Authentifizierung kann unter <0>Sicherheit</0> deaktiviert werden.",
          "two-factor-enable": "Zwei-Faktor-Authentifizierung kann unter <0>Sicherheit</0> aktiviert werden."
        }
      },
      "modals": {
        "update-name": {
          "title": "Name ändern",
          "label": "Name",
          "tier0-summary": "Um deinen Namen zu aktualisieren, beantrage bitte <0>Verifizierungsstufe 1</0>.",
          "tier0-details": "Wenn dein Antrag für Stufe 1 genehmigt wird, aktualisieren wir deinen Namen entsprechend den Dokumenten, die du uns übermittelt hast.",
          "tier1-summary": "Wenn sich dein Name geändert hat und ihn aktualisieren möchtest, <0>kontaktiere bitte unseren Kundenservice</0>.",
          "tier1-details": "Wir setzen deine Verifizierungsstufe zurück und bitten dich, den Verifizierungsvorgang mit deinen neuen Dokumenten zu wiederholen. Wenn dein Antrag genehmigt wird, aktualisieren wir deinen Namen entsprechend den von dir bereitgestellten Dokumenten."
        },
        "update-country": {
          "title": "Land ändern",
          "label": "Land",
          "tier0": "Wenn sich dein Wohnsitz geändert hat und ihn aktualisieren möchtest, <0>kontaktiere bitte unseren Kundenservice</0>.",
          "tier1": "Wir setzen deine Verifizierungsstufe zurück und bitten dich, den Verifizierungsvorgang mit deinen neuen Dokumenten zu wiederholen. Wenn dein Antrag genehmigt wird, aktualisieren wir deinen Wohnsitz entsprechend den von dir bereitgestellten Dokumenten."
        },
        "update-email": {
          "success-header": "Wir haben dir eine E-Mail geschickt!",
          "success-description": "Wir haben dir eine Bestätigungs-E-Mail geschickt, um den Prozess der Adressaktualisierung zu starten. Wenn du unsere E-Mail nicht finden kannst. Bitte, überprüfe auch deinen Spam-Ordner.",
          "success-back": "Verstanden!",
          "title": "E-Mail-Adresse ändern",
          "current-email-label": "Deine aktuelle E-Mail-Adresse",
          "current-email": "E-Mail-Adresse",
          "new-email-label": "Neue E-Mail-Adresse",
          "new-email-placeholder": "Gib deine neue E-Mail-Adresse ein",
          "twofa-label": "Zwei-Faktor-Authentifizierung",
          "twofa-label-placeholder": "Zwei-Faktor-Authentifizierungscode",
          "request-email-change-button-label": "Adressänderung beantragen"
        },
        "update-password": {
          "title": "Passwort ändern",
          "fields": {
            "password": {
              "label": "Aktuelles Passwort",
              "placeholder": "Gib dein Kontopasswort ein"
            },
            "code": {
              "label": "Zwei-Faktor-Authentifizierung",
              "placeholder": "Zwei-Faktor-Authentifizierungscode"
            },
            "new-password": {
              "label": "Neues Passwort",
              "placeholder": "Gib ein neues Passwort ein",
              "errors": {
                "password-too-weak": "Das von dir gewählte Passwort ist zu schwach."
              }
            },
            "new-password-confirm": {
              "label": "Neues Passwort bestätigen",
              "placeholder": "Neues Passwort bestätigen",
              "errors": {
                "passwords-do-not-match": "Die Passwörter stimmen nicht überein."
              }
            }
          },
          "success": "Dein Passwort wurde geändert.",
          "errors": {
            "password-must-change": "Dein neues Passwort sollte sich von deinem alten Passwort unterscheiden.",
            "password-already-used": "Das Passwort wurde schon einmal benutzt. Bitte verwende ein anderes.",
            "missing-key": "Fehlender Signaturschlüssel. Bitte aktualisiere diese Seite und versuche es erneut."
          }
        }
      }
    },
    "preferences": {
      "title": "Einstellungen",
      "header": "Einstellungen",
      "desc-1": "Bearbeite deine Einstellungen für Zeitzone, Währung, Sprache und Benachrichtigungen.",
      "desc-2": "",
      "cards": {
        "general-settings": {
          "label": "Allgemeine Einstellungen",
          "timezone": "Zeitzone",
          "fiat": "Währung",
          "language": "Sprache",
          "save-settings": "Einstellungen speichern"
        },
        "email": {
          "label": "Schicke mir eine E-Mail, wenn …",
          "news": "… es Neuigkeiten und Updates von Nash gibt.",
          "actions": "… es empfohlene Aktionen für mein Konto gibt.",
          "withdrawal": "… eine Auszahlung von meinem Konto erfolgt.",
          "deposit": "… eine Einzahlung auf mein Konto erfolgt."
        }
      }
    },
    "security": {
      "title": "Sicherheit",
      "header": "Kontosicherheit",
      "desc": "Zwei-Faktor-Authentifizierung hier aktivieren.",
      "cards": {
        "2fa": {
          "label": "Zwei-Faktor-Authentifizierung",
          "header": "Zwei-Faktor-Authentifizierung ist:",
          "desc": "Wir empfehlen dir, Zwei-Faktor-Authentifizierung (2FA) zu aktivieren. 2FA bietet deinem Konto eine zusätzliche Sicherheitsebene.",
          "enabled": "Aktiviert",
          "disabled": "Deaktiviert",
          "enable": "Aktivieren",
          "disable": "Deaktivieren (nicht empfohlen)"
        },
        "all-account-activity": {
          "label": "Alle Kontoaktivitäten",
          "tabs": {
            "sessions": "Sitzungen",
            "allowed-devices": "Erlaubte Geräte",
            "history": "Historie"
          },
          "columns": {
            "when": "Datum",
            "location": "Ort",
            "ip-address": "IP-Adresse",
            "browser-used": "Browser",
            "device": "Gerät",
            "action": "Aktion"
          },
          "devices": {
            "browser": "Browser",
            "phone": "Handy",
            "tablet": "Tablet"
          },
          "actions": {
            "signed-out": "Abmeldung",
            "signed-in": "Anmeldung",
            "failed": "Fehlgeschlagener Anmeldeversuch",
            "2fa": "2FA bestätigt",
            "failed-2fa": "2FA fehlgeschlagen"
          },
          "sign-out": "Abmelden",
          "sign-out-all-devices": "Alle Geräte abmelden"
        }
      },
      "modals": {
        "enable-2fa": {
          "title": "Zwei-Faktor-Authentifizierung aktivieren",
          "1": {
            "header": "Authentifizierungs-App installieren",
            "desc": "Wir empfehlen <0>LastPass Authenticator</0>, <1>Authy</1> oder <2>Google Authenticator</2>."
          },
          "2": {
            "header": "Diesen QR-Code in deiner App scannen",
            "desc": "Alternativ kannst du den Code auch manuell hinzufügen.",
            "manual-2fa": "Manueller 2FA-Eingabeschlüssel"
          },
          "3": {
            "header": "Den Code von deiner App eingeben",
            "input-placeholder": "Authentifizierungscode"
          }
        },
        "disable-2fa": {
          "title": "Zwei-Faktor-Authentifizierung deaktivieren",
          "warning": "Wir empfehlen dir, Zwei-Faktor-Authentifizierung (2FA) zu aktivieren. 2FA bietet deinem Konto eine zusätzliche Sicherheitsebene.",
          "disable": "Deaktivieren"
        },
        "success": {
          "header": "Vorgang abgeschlossen!",
          "enabled": "Zwei-Faktor-Authentifizierung wurde aktiviert.",
          "disabled": "Zwei-Faktor-Authentifizierung wurde deaktiviert.",
          "back": "Verstanden!"
        }
      }
    },
    "accounts": {
      "title": "Konten",
      "header": "Informationen über meine Konten",
      "wallets-header": "Konten, die durch meine zwölf Geheimwörter generiert wurden.",
      "show-all-private-keys-button-label": "Alle Privaten Schlüssel zeigen",
      "hide-all-private-keys-button-label": "Alle Privaten Schlüssel verstecken",
      "desc": "Nash hat keinen Zugriff auf deine Kontoinformationen.",
      "search-assets-placeholder": "Asset nach Name oder Token suchen …",
      "public-address-label": "Öffentliche Adresse",
      "info-title": "Einige Blockchains unterstützen mehrere Tokens",
      "info-body": "ERC-20- und NEP-5-Assets sind Tokens, die auf den Ethereum- und NEO-Blockchains ausgegeben werden. GAS ist auch ein Asset, das auf der NEO-Blockchain gespeichert ist. Du benötigst ein Ethereum-Wallet für die Speicherung von ETH und ERC-20-Tokens und ein NEO-Wallet für die Speicherung von NEO, GAS und NEP-5-Tokens.",
      "public-address-sub-label": "Welche Assets kann ich hierhin schicken?",
      "public-address-tooltip": "Die Blockchain-Adresse, unter der deine Assets gespeichert sind.",
      "private-key-label": "Privater Schlüssel",
      "private-key-sub-label-show": "Privater Schlüssel zeige",
      "private-key-sub-label-hide": "Privater Schlüssel verstecken",
      "private-key-tooltip": "Dieser kann verwendet werden, um auf deine Assets außerhalb von Nash zugriff zu erhalten. Halte ihn geheim.",
      "unknown-blockchain": "Unknown blockchain",
      "wallets": {
        "eth": {
          "link-label": "Speichert auch ERC-20-Tokens",
          "name": "Ethereum"
        },
        "neo": {
          "link-label": "Speichert auch GAS und NEP-5-Tokens",
          "name": "NEO"
        },
        "btc": {
          "name": "Bitcoin"
        }
      },
      "cards": {
        "secret-words": {
          "label": "Meine zwölf Geheimwörter",
          "account": "Nash-Konto",
          "desc": "Zwölf Geheimwörter",
          "unlock": "Zwölf Geheimwörter entsperren und zeigen",
          "lock": "Zwölf Geheimwörter ausblenden und sperren"
        },
        "wallets": {
          "label": "Konten, die durch meine zwölf Geheimwörter generiert wurden",
          "private-key": "Privater Schlüssel",
          "public-address": "Öffentliche Adresse",
          "unlock": "Privaten Schlüssel entsperren und zeigen",
          "lock": "Privaten Schlüssel ausblenden und sperren"
        }
      },
      "modals": {
        "unlock-secret-words": {
          "title": "Zwölf Geheimwörter entsperren",
          "submit": "Zwölf Geheimwörter entsperren",
          "error": "Fehler bei der Entschlüsselung der Geheimwörter."
        }
      }
    },
    "my-limits": {
      "title": "Handelslimits",
      "header": "Handelslimits",
      "desc-1": "Aus rechtlichen Gründen müssen wir deine Identität überprüfen, wenn du über bestimmte Limits hinaus handeln möchtest.",
      "desc-2": "Verifizierungsstufe 0 erhalten Sie automatisch.",
      "cards": {
        "tiers": {
          "header": "Stufe {{tier}}",
          "personal": "Privat",
          "institutional": "Institutionell"
        },
        "periods": {
          "day": "Tag",
          "month": "Monat",
          "year": "Jahr"
        },
        "limits": {
          "header": "Maximales tägliches handelbares Volumen",
          "percentage-net-worth": "Angepasstes Limit",
          "unlimited": "Kein Limit",
          "tier-verified": "Stufe {{tier}} verifiziert",
          "get-tier-verified": "Verifizierungsstufe {{tier}} beantragen",
          "pending": "Wird überprüft",
          "denied": "Abgelehnt",
          "try-again": "Erneut versuchen",
          "contact-us": "Demnächst verfügbar"
        },
        "information": {
          "header": "Erforderliche Informationen",
          "desc": "Du hast diese Stufe automatisch erhalten, als du dein Nash-Konto erstellt hast.",
          "email": "E-Mail-Adresse",
          "name": "Name",
          "address": "Adresse",
          "proof-of-address": "Adressnachweis",
          "pep-check": "PEP-Check",
          "photo-id": "Foto-ID",
          "selfie": "Selfie",
          "date-of-birth": "Geburtsdatum",
          "net-worth": "Schätzung des Reinvermögens",
          "contact-number": "Telefonnummer",
          "tier1-info-net-worth": "Verifizierungsstufe 1 + Schätzung des Reinvermögens",
          "source-of-funds": "Herkunft der Mittel",
          "name-manager": "Firmenvertreter",
          "email-institution": "E-Mail-Adresse",
          "name-company": "Firmenname",
          "website": "Website",
          "tin": "TIN",
          "corporate-formation-documents": "Gründungsunterlagen",
          "processing-time": "Wenn deine Verifizierung innerhalb der nächsten 24 Stunden nicht abgeschlossen wird, bitte <0>kontaktiere unseren Kundenservice</0>."
        },
        "tier-1": {
          "get-verified-button": "Identität verifizieren",
          "continue-verification-button": "Weiter",
          "verification": {
            "header": "Wie möchtest du dich identifizieren lassen?",
            "mobile": {
              "header": "Mobile App",
              "desc": "Erfordert hochwertige Haupt- und Frontkameras.",
              "steps": [
                "App herunterladen",
                "QR-Code scannen"
              ],
              "download": {
                "header": "Verifizierungsstufe 1 kannst du mit unserer Mobile App freischalten.",
                "downloaded-app": "Ich habe die App heruntergeladen"
              },
              "scan-code": {
                "header": "Scannen Sie diesen QR-Code mit der Nash-App:",
                "desc": "Wenn du den Verifizierungsprozess abgeschlossen hast, erscheint dein Ergebnis innerhalb einer Minute hier."
              }
            },
            "web": {
              "header": "Nash Web-Plattform",
              "desc": "Erfordert eine hochwertige Webcam."
            },
            "do-it-later": "Ich mache das später."
          }
        }
      }
    }
  },
  "staking": {
    "cards": {
      "s-current-stakes": "Alle NEX in Stakes",
      "s-stakes-in-progress": "Laufende Stakes",
      "s-total-dividends": "Gesamtdividende (seit Kontoeröffnung)",
      "s-next-payment": "Nächste Dividendenzahlung",
      "s-completed-stakes": "Abgeschlossene Stakes"
    },
    "stakes": {
      "amount-staked-col": "Gestakter Betrag",
      "duration-col": "Laufzeit",
      "fee-reward-col": "Dividendensatz",
      "dates-active-col": "Zeitraum",
      "next-payment-col": "Nächste Dividendenzahlung",
      "aggregate-dividends-col": "Gesamtwert Dividende",
      "row-item": {
        "duration-month": "<0>{{count}}</0> Monat",
        "duration-month_plural": "<0>{{count}}</0> Monate",
        "redeem-button": {
          "label": "NEX entsperrt",
          "submitting": "Wird entsperrt …",
          "error": "Fehlgeschlagen! Bitte erneut versuchen.",
          "success": "Vorgang abgeschlossen. Tokens werden entsperrt …",
          "released": "NEX entsperrt"
        }
      }
    },
    "staking": {
      "title": "Staking",
      "tabs-info-button": "Mehr über Staking erfahren"
    },
    "statements": {
      "view-statement-button": "Auszug zeigen",
      "summary-title": "All statements",
      "export-summary": "Export stakes as CSV",
      "export": "Auszug exportieren",
      "date-col": "Auszahlungsdatum",
      "asset-col": "Asset",
      "dividend-col": "Erhaltene Dividende",
      "usdDividend-col": "Wert (USD)",
      "stakes-in-progress": "Laufend ({{date}})",
      "stakes-complete": "Abgeschlossen ({{date}})",
      "total-dividends": "Gesamtdividenden ({{date}})",
      "paid-dividend-days": "Aktive Tage ({{date}})",
      "all-dividends-table": "Dividendenliste",
      "till-ended_plural": "{{count}} verbleibende Tage",
      "till-ended": "{{count}} verbleibender Tag",
      "till-ended_today": "Endet heute",
      "from-active-stakes": "Von <0>{{count}}</0> laufendem Stake",
      "from-active-stakes_plural": "Von <0>{{count}}</0> laufenden Stakes",
      "period-description": "Deine in diesem Zeitraum",
      "dividends-received": "erhaltenen Dividenden",
      "is-ended": "Abgeschlossen",
      "no-statements": "Du hast noch keine Dividendenauszüge."
    },
    "modals": {
      "staking-info": {
        "title": "Nash Exchange Tokens (NEX) staken",
        "header": {
          "title": "Was ist NEX-Staking?",
          "desc": "Das Staking von Nash Exchange Tokens (NEX) ist eine Möglichkeit, passive Einkünfte zu erzielen. Solange dein Stake aktiv ist, erhältst du von uns einen Teil der Nash-Exchange-Handelsgebühren."
        },
        "paragraphs": {
          "par-1": {
            "title": "Wie funktioniert es?",
            "desc": "Du sperrst beliebig viele deiner NEX-Tokens in einem Staking Contract. Diese Tokens kannst du dann weder überweisen noch verkaufen. Solange dein Stake aktiv ist, erhälst du täglich Dividenden."
          },
          "par-2": {
            "title": "Wie werden die Dividenden berechnet?",
            "desc": "Dividenden sind abhängig: (1) von der Anzahl der NEX-Tokens, die du stakest, als Prozentsatz der gesamten 50 Millionen Tokens und (2) von der Laufzeit deiner Stakes. Je mehr Tokens du stakest, desto höher sind deine Dividenden. Je länger du deine Token stakst, desto höher ist der Prozentsatz der Gebühren, die du bekommst (dein ‘Dividendensatz’)."
          },
          "par-3": {
            "title": "Für wie lange kann ich staken?",
            "desc": "Die minimale Laufzeit beträgt einen Monat. Dafür erhältst du einen Dividendensatz von 25 %. Wenn du einen höheren Anteil der Börsengebühren bekommen möchtest, kannst du die Tokens maximal 24 Monate lang staken, für einen Dividendensatz von 75 %."
          },
          "par-4": {
            "title": "Wie erhalte ich meine Dividenden?",
            "desc": "Dividenden werden deinem Trading-Contract-Saldo automatisch gutgeschrieben. Sie werden täglich kurz nach Mitternacht UTC ausgezahlt. Nash stellt monatliche Staking-Auszüge zur Verfügung, die diese Zahlungen für Buchhaltungszwecke in einem einzigen Betrag kumulieren. Da die Handelsgebühren in den zu tauschenden Assets berechnet werden, erhältst du Dividenden für jedes Asset, das derzeit auf Nash gehandelt wird."
          },
          "par-5": {
            "title": "Kann ich meine Dividenden in einem einzelnen Asset erhalten?",
            "desc": "Nein. Aus rechtlichen Gründen dürfen wir deine Dividende nicht in ein einzelnes Asset umrechnen. Wir entwickeln jedoch ein Tool, mit dem du mit einem Klick deine Dividende selbst in ein Asset umrechnen kannst."
          },
          "par-6": {
            "title": "Kann ich meinen Stake nach der Erstellung bearbeiten oder stornieren?",
            "desc": "Nein. Sobald du einen Stake erstellt hast, kann der Stake nicht mehr bearbeitet oder storniert werden."
          },
          "par-7": {
            "title": "Kann ich mehrere Stakes erstellen?",
            "desc": "Ja. Wenn auf deinem persönlichen Konto NEX-Tokens hast, die nicht bereits in einem Stake gesperrt sind, kannst du damit einen neuen Stake erstellen."
          },
          "par-8": {
            "title": "Wie viele Stakes kann ich erstellen?",
            "desc": "Die Anzahl der Stakes, welche erstellet werden können, ist begrenzt."
          }
        }
      },
      "create-stake": {
        "create-stake-disclaimer-label": "Ich verstehe, dass gestakte NEX-Tokens keine Dividenden ausschütten, wenn die Nash Exchange keine Einnahmen erzielt.",
        "title": "Stake erstellen",
        "amount-to-stake": "Wie viele NEX-Tokens möchtest du staken?",
        "amount-to-stake-tooltip": "Der Dividendensatz spiegelt deinen proportionalen Anteil an den Einnahmen der vom Nash Exchange erzielt wird. Je länger du NEX stakest, desto höher ist dein Dividendensatz, bei einem Höchstsatz von 75 % für einen zweijährigen Stake.\n\n<0>Beispieldividende</0>\nDividenden werden täglich ausgezahlt. Beispiel: Nash hat in den letzten 24 Stunden Gebühren in Höhe von einer Million US-Dollar eingenommen. Ein Benutzer besitzt 1.000 NEX-Tokens von insgesamt 50 Millionen. Wenn er seine NEX mit dem zweijährigen Dividendensatz von 75 % gestakt hat, erhält er eine Dividende in Höhe von 1.000.000 €  ∗ 1.000 / 50.000.000 ∗ 0,75 = 15 €.",
        "available-balance": "Verfügbare NEX-Tokens ⋅",
        "quick-fill-label": "Max.",
        "set-stake-duration-label": "Laufzeit festlegen",
        "selected-duration": "Ausgewählte Laufzeit ⋅ ",
        "selected-duration-month": "<0>{{count}}</0> Monat",
        "selected-duration-month_plural": "<0>{{count}}</0> Monate",
        "set-date-dividends-label": "Lege ein Datum fest, an dem du deine Dividende erhalten willst.",
        "set-date-dividends-value": "Datum ⋅ Am {{date}} jedes Monats",
        "stake-details-title": "Deine Stakeangaben",
        "currency-to-stake": "Stakegröße (NEX)",
        "stake-duration": "Laufzeit",
        "duration-value": "<0>{{count}}</0> Monat",
        "duration-value_plural": "<0>{{count}}</0> Monate",
        "fee-reward": "Dividendensatz",
        "first-payment": "Erste Auszahlung",
        "agreed-to-non-cancellation-label": "Ich verstehe, dass ich diesen Stake nicht stornieren oder bearbeiten kann, sobald ich ihn erstellt habe.",
        "agreed-to-locked-tokens-label": "Ich verstehe, dass meine NEX-Tokens gesperrt werden, bis dieser Stake abgeschlossen ist.",
        "create-stake-button": "Stake erstellen",
        "create-stake-sending-button": "Daten werden gesendet …",
        "create-stake-sending-text": "Daten werden gesendet. Bitte lasse dieses Fenster offen. Dieser Vorgang kann bis zu einer Minute dauern.",
        "create-stake-error": "Es gab entweder einen Fehler oder eine Verzögerung bei der Erstellung deines Stakes. Bitte schaue in fünf Minuten noch einmal nach und versuchen es noch einmal, wenn dein Stake nicht erstellt wurde.",
        "create-stake-auth-error": "Authentifizierungsfehler. Bitte erneut versuchen.",
        "learn-more": "",
        "footer-desc": "Mehr über NEX-Staking erfahren.",
        "amount-error-message": "Dieser Betrag übersteigt deinen verfügbaren Saldo.",
        "stake-success": {
          "header": "Stake erstellt!",
          "stake-details": "Du hast einen Stake von {{Anzahl}} NEX für eine Laufzeit von {{count}} Monat erstellt. Dein Stake wird in Kürze im Dashboard angezeigt.",
          "stake-details_plural": "Du hast einen Stake von {{Anzahl}} NEX für eine Laufzeit von {{count}} Monaten erstellt. Dein Stake wird in Kürze im Dashboard angezeigt.",
          "stake-time-description": "Du erhältst deine ersten Dividenden in:",
          "finish-button-label": "Beenden"
        }
      }
    },
    "no-stakes": {
      "title": "Passive Einkünfte durch NEX-Staking verdienen",
      "description-desktop": "Neu beim Staking? Erfahre mehr über <0>NEX-Staking</0> und <1>erstelle deinen ersten Stake</1>.",
      "description-mobile": "Neu beim Staking? Erfahre mehr über <0>NEX-Staking</0>.",
      "description-modal-create-link": "erstelle deinen ersten Stake"
    },
    "staking-view-header": {
      "stakes-in-progress": "Laufende Stakes",
      "completed-stakes": "Abgeschlossene Stakes",
      "create-stake-button": "Neuen Stake erstellen",
      "learn-stake-button": "Mehr über Staking erfahren"
    },
    "max-stakes": {
      "message": "Du hast {{amount}} Stakes erstellt. Das Maximum, das du erstellen kannst, ist {{maxAmount}}.",
      "dismiss": "Ausblenden"
    }
  },
  "contacts": {
    "title": "{{count}} Kontakt",
    "title_plural": "{{count}} Kontakte",
    "search-my-contacts": "Suche meine Kontakte …",
    "no-contacts": "Du hast noch keine Kontakte hinzugefügt oder importiert.",
    "create-new": "Erstelle neuen",
    "buttons": {
      "send": "Senden",
      "send-disabled-tooltip": "Fügen bei deinen Kontakten eine Walletadresse hinzu, um deinen Kontakten Guthaben senden zu können.",
      "request": "Anfrage",
      "edit": "Bearbeiten",
      "delete": "Löschen"
    },
    "headers": {
      "name": "Name",
      "email": "E-Mail",
      "phone-number": "Telefonummer",
      "wallets": "Wallets"
    },
    "modals": {
      "create": {
        "title": "Kontakt erstellen",
        "button": "Kontakt erstellen"
      },
      "edit": {
        "title": "Bearbeite diesen Kontakt",
        "button": "Änderungen speichern"
      },
      "send": {
        "title": "Sende Guthaben an {{contactName}}",
        "labels": {
          "currency": "Welches Asset?",
          "wallet": "Ziel"
        },
        "sublabels": {
          "currency": "Du kannst Assets nur von deinem persönlichen Konto aus senden."
        },
        "placeholders": {
          "currency": "Suche nach einem Asset …",
          "destination": "Suche nach einer Walletadresse …"
        }
      },
      "delete": {
        "confirm-text": "Bist du sicher, dass du {{contactName}} löschen möchtest?",
        "notice-text": "Alle mit diesem Kontakt verbundenen Informationen werden dauerhaft entfernt.",
        "button": "Ja, löschen",
        "cancel": "Beenden",
        "error": "Fehler beim Löschen des Kontakts. Bitte versuche es erneut.",
        "success": "Kontakt gelöscht.",
        "success-button": "Zurück zu den Kontakten"
      },
      "results": {
        "success": "Kontakt gespeichert!",
        "error": "Fehler beim Speichern des Kontakts. Bitte versuche es erneut.",
        "invalid-input": "Ungültige Eingabe. Bitte versuche es erneut."
      },
      "fields": {
        "first-name": {
          "label": "Vorname",
          "placeholder": "Vorname"
        },
        "last-name": {
          "label": "Nachname",
          "placeholder": "Nachname"
        },
        "email": {
          "label": "E-Mail",
          "placeholder": "E-Mailadresse",
          "error": "Ungültige E-Mailadresse"
        },
        "phone": {
          "label": "Telefon",
          "error": "Gültige Telefonnummer für {{country}}"
        },
        "wallets": {
          "label": "Wallets",
          "delete": "Löschen",
          "address": {
            "placeholder": "Walletadresse"
          },
          "name": {
            "placeholder": "Walletname"
          },
          "add": "Füge eine andere hinzu"
        },
        "validation": {
          "address": "Bitte füge eine gültige {{blockchain}}-Adresse hinzu.",
          "unique-address": "Du hast bereits einen anderen Kontakt mit dieser Walletadresse."
        }
      }
    }
  },
  "timezones": {
    "Pacific/Niue": "(GMT-11:00) Niue",
    "Pacific/Pago_Pago": "(GMT-11:00) Pago Pago",
    "Pacific/Honolulu": "(GMT-10:00) Hawaii-Zeit",
    "Pacific/Rarotonga": "(GMT-10:00) Rarotonga",
    "Pacific/Tahiti": "(GMT-10:00) Tahiti",
    "Pacific/Marquesas": "(GMT-09:30) Marquesas",
    "America/Anchorage": "(GMT-09:00) Alaska-Zeit",
    "Pacific/Gambier": "(GMT-09:00) Gambier",
    "America/Los_Angeles": "(GMT-08:00) Pazifische Zeit",
    "America/Tijuana": "(GMT-08:00) Pazifische Zeit - Tijuana",
    "America/Vancouver": "(GMT-08:00) Pazifische Zeit - Vancouver",
    "America/Whitehorse": "(GMT-08:00) Pazifische Zeit - Whitehorse",
    "Pacific/Pitcairn": "(GMT-08:00) Pitcairn",
    "America/Denver": "(GMT-07:00) Bergzeit",
    "America/Phoenix": "(GMT-07:00) Zeit im Gebirge - Arizona",
    "America/Mazatlan": "(GMT-07:00) Zeit in den Bergen - Chihuahua, Mazatlan",
    "America/Dawson_Creek": "(GMT-07:00) Zeit im Gebirge - Dawson Creek",
    "America/Edmonton": "(GMT-07:00) Zeit im Gebirge - Edmonton",
    "America/Hermosillo": "(GMT-07:00) Zeit im Gebirge - Hermosillo",
    "America/Yellowknife": "(GMT-07:00) Zeit im Gebirge - Yellowknife",
    "America/Belize": "(GMT-06:00) Belize",
    "America/Chicago": "(GMT-06:00) Zentrale Zeit",
    "America/Mexico_City": "(GMT-06:00) Zentrale Zeit - Mexiko-Stadt",
    "America/Regina": "(GMT-06:00) Zentrale Zeit - Regina",
    "America/Tegucigalpa": "(GMT-06:00) Zentrale Zeit - Tegucigalpa",
    "America/Winnipeg": "(GMT-06:00) Zentrale Zeit - Winnipeg",
    "America/Costa_Rica": "(GMT-06:00) Costa Rica",
    "America/El_Salvador": "(GMT-06:00) El Salvador",
    "Pacific/Galapagos": "(GMT-06:00) Galapagos",
    "America/Guatemala": "(GMT-06:00) Guatemala",
    "America/Managua": "(GMT-06:00) Managua",
    "America/Cancun": "(GMT-05:00) Amerika Cancun",
    "America/Bogota": "(GMT-05:00) Bogota",
    "Pacific/Easter": "(GMT-05:00) Osterinsel",
    "America/New_York": "(GMT-05:00) Ostzeit",
    "America/Iqaluit": "(GMT-05:00) Ostzeit - Iqaluit",
    "America/Toronto": "(GMT-05:00) Ostzeit - Toronto",
    "America/Guayaquil": "(GMT-05:00) Guayaquil",
    "America/Havana": "(GMT-05:00) Havanna",
    "America/Jamaica": "(GMT-05:00) Jamaika",
    "America/Lima": "(GMT-05:00) Lima",
    "America/Nassau": "(GMT-05:00) Nassau",
    "America/Panama": "(GMT-05:00) Panama",
    "America/Port-au-Prince": "(GMT-05:00) Port-au-Prince",
    "America/Rio_Branco": "(GMT-05:00) Rio Branco",
    "America/Halifax": "(GMT-04:00) Atlantische Zeit - Halifax",
    "America/Barbados": "(GMT-04:00) Barbados",
    "Atlantic/Bermuda": "(GMT-04:00) Bermuda",
    "America/Boa_Vista": "(GMT-04:00) Boa Vista",
    "America/Caracas": "(GMT-04:00) Caracas",
    "America/Curacao": "(GMT-04:00) Curaçao",
    "America/Grand_Turk": "(GMT-04:00) Großer Türke",
    "America/Guyana": "(GMT-04:00) Guyana",
    "America/La_Paz": "(GMT-04:00) La Paz",
    "America/Manaus": "(GMT-04:00) Manaus",
    "America/Martinique": "(GMT-04:00) Martinique",
    "America/Port_of_Spain": "(GMT-04:00) Hafen von Spanien",
    "America/Porto_Velho": "(GMT-04:00) Porto Velho",
    "America/Puerto_Rico": "(GMT-04:00) Puerto Rico",
    "America/Santo_Domingo": "(GMT-04:00) Santo Domingo",
    "America/Thule": "(GMT-04:00) Thule",
    "America/St_Johns": "(GMT-03:30) Neufundlandzeit - St. Johns",
    "America/Araguaina": "(GMT-03:00) Araguaina",
    "America/Asuncion": "(GMT-03:00) Asuncion",
    "America/Belem": "(GMT-03:00) Belem",
    "America/Argentina/Buenos_Aires": "(GMT-03:00) Buenos Aires",
    "America/Campo_Grande": "(GMT-03:00) Campo Grande",
    "America/Cayenne": "(GMT-03:00) Cayenne",
    "America/Cuiaba": "(GMT-03:00) Cuiaba",
    "America/Fortaleza": "(GMT-03:00) Fortaleza",
    "America/Godthab": "(GMT-03:00) Godthab",
    "America/Maceio": "(GMT-03:00) Maceio",
    "America/Miquelon": "(GMT-03:00) Miquelon",
    "America/Montevideo": "(GMT-03:00) Montevideo",
    "Antarctica/Palmer": "(GMT-03:00) Palmer",
    "America/Paramaribo": "(GMT-03:00) Paramaribo",
    "America/Punta_Arenas": "(GMT-03:00) Punta Arenas",
    "America/Recife": "(GMT-03:00) Recife",
    "Antarctica/Rothera": "(GMT-03:00) Rothera",
    "America/Bahia": "(GMT-03:00) Salvador",
    "America/Santiago": "(GMT-03:00) Santiago",
    "Atlantic/Stanley": "(GMT-03:00) Stanley",
    "America/Noronha": "(GMT-02:00) Noronha",
    "America/Sao_Paulo": "(GMT-02:00) Sao Paulo",
    "Atlantic/South_Georgia": "(GMT-02:00) Südgeorgien",
    "Atlantic/Azores": "(GMT-01:00) Azoren",
    "Atlantic/Cape_Verde": "(GMT-01:00) Kap Verde",
    "America/Scoresbysund": "(GMT-01:00) Scoresbysund",
    "Africa/Abidjan": "(GMT+00:00) Abidjan",
    "Africa/Accra": "(GMT+00:00) Accra",
    "Africa/Bissau": "(GMT+00:00) Bissau",
    "Atlantic/Canary": "(GMT+00:00) Kanarische Inseln",
    "Africa/Casablanca": "(GMT+00:00) Casablanca",
    "America/Danmarkshavn": "(GMT+00:00) Danmarkshavn",
    "Europe/Dublin": "(GMT+00:00) Dublin",
    "Africa/El_Aaiun": "(GMT+00:00) El Aaiun",
    "Atlantic/Faroe": "(GMT+00:00) Färöer",
    "Etc/GMT": "(GMT+00:00) GMT (keine Sommerzeit)",
    "Europe/Lisbon": "(GMT+00:00) Lissabon",
    "Europe/London": "(GMT+00:00) London",
    "Africa/Monrovia": "(GMT+00:00) Monrovia",
    "Atlantic/Reykjavik": "(GMT+00:00) Reykjavik",
    "Africa/Algiers": "(GMT+01:00) Algier",
    "Europe/Amsterdam": "(GMT+01:00) Amsterdam",
    "Europe/Andorra": "(GMT+01:00) Andorra",
    "Europe/Berlin": "(GMT+01:00) Berlin",
    "Europe/Brussels": "(GMT+01:00) Brüssel",
    "Europe/Budapest": "(GMT+01:00) Budapest",
    "Europe/Belgrade": "(GMT+01:00) Mitteleuropäische Zeit - Belgrad",
    "Europe/Prague": "(GMT+01:00) Mitteleuropäische Zeit - Prag",
    "Africa/Ceuta": "(GMT+01:00) Ceuta",
    "Europe/Copenhagen": "(GMT+01:00) Kopenhagen",
    "Europe/Gibraltar": "(GMT+01:00) Gibraltar",
    "Africa/Lagos": "(GMT+01:00) Lagos",
    "Europe/Luxembourg": "(GMT+01:00) Luxemburg",
    "Europe/Madrid": "(GMT+01:00) Madrid",
    "Europe/Malta": "(GMT+01:00) Malta",
    "Europe/Monaco": "(GMT+01:00) Monaco",
    "Africa/Ndjamena": "(GMT+01:00) Ndjamena",
    "Europe/Oslo": "(GMT+01:00) Oslo",
    "Europe/Paris": "(GMT+01:00) Paris",
    "Europe/Rome": "(GMT+01:00) Rom",
    "Europe/Stockholm": "(GMT+01:00) Stockholm",
    "Europe/Tirane": "(GMT+01:00) Tirane",
    "Africa/Tunis": "(GMT+01:00) Tunis",
    "Europe/Vienna": "(GMT+01:00) Wien",
    "Europe/Warsaw": "(GMT+01:00) Warschau",
    "Europe/Zurich": "(GMT+01:00) Zürich",
    "Asia/Amman": "(GMT+02:00) Amman",
    "Europe/Athens": "(GMT+02:00) Athen",
    "Asia/Beirut": "(GMT+02:00) Beirut",
    "Europe/Bucharest": "(GMT+02:00) Bukarest",
    "Africa/Cairo": "(GMT+02:00) Kairo",
    "Europe/Chisinau": "(GMT+02:00) Chisinau",
    "Asia/Damascus": "(GMT+02:00) Damaskus",
    "Asia/Gaza": "(GMT+02:00) Gaza",
    "Europe/Helsinki": "(GMT+02:00) Helsinki",
    "Asia/Jerusalem": "(GMT+02:00) Jerusalem",
    "Africa/Johannesburg": "(GMT+02:00) Johannesburg",
    "Africa/Khartoum": "(GMT+02:00) Khartum",
    "Europe/Kiev": "(GMT+02:00) Kiew",
    "Africa/Maputo": "(GMT+02:00) Maputo",
    "Europe/Kaliningrad": "(GMT+02:00) Moskau-01 - Kaliningrad",
    "Asia/Nicosia": "(GMT+02:00) Nikosia",
    "Europe/Riga": "(GMT+02:00) Riga",
    "Europe/Sofia": "(GMT+02:00) Sofia",
    "Europe/Tallinn": "(GMT+02:00) Tallinn",
    "Africa/Tripoli": "(GMT+02:00) Tripolis",
    "Europe/Vilnius": "(GMT+02:00) Vilnius",
    "Africa/Windhoek": "(GMT+02:00) Windhoek",
    "Asia/Baghdad": "(GMT+03:00) Bagdad",
    "Europe/Istanbul": "(GMT+03:00) Istanbul",
    "Europe/Minsk": "(GMT+03:00) Minsk",
    "Europe/Moscow": "(GMT+03:00) Moskau+00 - Moskau",
    "Africa/Nairobi": "(GMT+03:00) Nairobi",
    "Asia/Qatar": "(GMT+03:00) Katar",
    "Asia/Riyadh": "(GMT+03:00) Riad",
    "Antarctica/Syowa": "(GMT+03:00) Syowa",
    "Asia/Tehran": "(GMT+03:30) Teheran",
    "Asia/Baku": "(GMT+04:00) Baku",
    "Asia/Dubai": "(GMT+04:00) Dubai",
    "Indian/Mahe": "(GMT+04:00) Mahe",
    "Indian/Mauritius": "(GMT+04:00) Mauritius",
    "Europe/Samara": "(GMT+04:00) Moskau+01 - Samara",
    "Indian/Reunion": "(GMT+04:00) Wiedersehen",
    "Asia/Tbilisi": "(GMT+04:00) Tiflis",
    "Asia/Yerevan": "(GMT+04:00) Eriwan",
    "Asia/Kabul": "(GMT+04:30) Kabul",
    "Asia/Aqtau": "(GMT+05:00) Aqtau",
    "Asia/Aqtobe": "(GMT+05:00) Aqtobe",
    "Asia/Ashgabat": "(GMT+05:00) Aschgabat",
    "Asia/Dushanbe": "(GMT+05:00) Duschanbe",
    "Asia/Karachi": "(GMT+05:00) Karatschi",
    "Indian/Kerguelen": "(GMT+05:00) Kerguelen",
    "Indian/Maldives": "(GMT+05:00) Malediven",
    "Antarctica/Mawson": "(GMT+05:00) Mawson",
    "Asia/Yekaterinburg": "(GMT+05:00) Moskau+02 - Jekaterinburg",
    "Asia/Tashkent": "(GMT+05:00) Taschkent",
    "Asia/Colombo": "(GMT+05:30) Colombo",
    "Asia/Kolkata": "(GMT+05:30) Indien Standardzeit",
    "Asia/Kathmandu": "(GMT+05:45) Kathmandu",
    "Asia/Almaty": "(GMT+06:00) Almaty",
    "Asia/Bishkek": "(GMT+06:00) Bischkek",
    "Indian/Chagos": "(GMT+06:00) Chagos",
    "Asia/Dhaka": "(GMT+06:00) Dhaka",
    "Asia/Omsk": "(GMT+06:00) Moskau+03 - Omsk",
    "Asia/Thimphu": "(GMT+06:00) Thimphu",
    "Antarctica/Vostok": "(GMT+06:00) Wostok",
    "Indian/Cocos": "(GMT+06:30) Kokos",
    "Asia/Yangon": "(GMT+06:30) Rangun",
    "Asia/Bangkok": "(GMT+07:00) Bangkok",
    "Indian/Christmas": "(GMT+07:00) Weihnachten",
    "Antarctica/Davis": "(GMT+07:00) Davis",
    "Asia/Saigon": "(GMT+07:00) Hanoi",
    "Asia/Hovd": "(GMT+07:00) Hovd",
    "Asia/Jakarta": "(GMT+07:00) Jakarta",
    "Asia/Krasnoyarsk": "(GMT+07:00) Moskau+04 - Krasnojarsk (Krasnojarsk)",
    "Asia/Brunei": "(GMT+08:00) Brunei",
    "Asia/Shanghai": "(GMT+08:00) Chinesische Zeit - Peking",
    "Asia/Choibalsan": "(GMT+08:00) Choibalsan",
    "Asia/Hong_Kong": "(GMT+08:00) Hongkong",
    "Asia/Kuala_Lumpur": "(GMT+08:00) Kuala Lumpur",
    "Asia/Macau": "(GMT+08:00) Macau",
    "Asia/Makassar": "(GMT+08:00) Makassar",
    "Asia/Manila": "(GMT+08:00) Manila",
    "Asia/Irkutsk": "(GMT+08:00) Moskau+05 - Irkutsk",
    "Asia/Singapore": "(GMT+08:00) Singapur",
    "Asia/Taipei": "(GMT+08:00) Taipeh",
    "Asia/Ulaanbaatar": "(GMT+08:00) Ulaanbaatar",
    "Australia/Perth": "(GMT+08:00) Westliche Zeit - Perth",
    "Asia/Pyongyang": "(GMT+08:30) Pjöngjang",
    "Asia/Dili": "(GMT+09:00) Dili",
    "Asia/Jayapura": "(GMT+09:00) Jayapura",
    "Asia/Yakutsk": "(GMT+09:00) Moskau+06 - Jakutsk",
    "Pacific/Palau": "(GMT+09:00) Palau",
    "Asia/Seoul": "(GMT+09:00) Seoul",
    "Asia/Tokyo": "(GMT+09:00) Tokio",
    "Australia/Darwin": "(GMT+09:30) Zentrale Zeit - Darwin",
    "Antarctica/DumontDUrville": "(GMT+10:00) Dumont Drville",
    "Australia/Brisbane": "(GMT+10:00) Ostzeit - Brisbane",
    "Pacific/Guam": "(GMT+10:00) Guam",
    "Asia/Vladivostok": "(GMT+10:00) Moskau+07 - Wladiwostok",
    "Pacific/Port_Moresby": "(GMT+10:00) Hafen Moresby",
    "Pacific/Chuuk": "(GMT+10:00) Truk",
    "Australia/Adelaide": "(GMT+10:30) Zentrale Zeit - Adelaide",
    "Antarctica/Casey": "(GMT+11:00) Casey",
    "Australia/Hobart": "(GMT+11:00) Ostzeit - Hobart",
    "Australia/Sydney": "(GMT+11:00) Ostzeit - Melbourne, Sydney",
    "Pacific/Efate": "(GMT+11:00) Efate",
    "Pacific/Guadalcanal": "(GMT+11:00) Guadalcanal",
    "Pacific/Kosrae": "(GMT+11:00) Kosrae",
    "Asia/Magadan": "(GMT+11:00) Moskau+08 - Magadan",
    "Pacific/Norfolk": "(GMT+11:00) Norfolk",
    "Pacific/Noumea": "(GMT+11:00) Noumea",
    "Pacific/Pohnpei": "(GMT+11:00) Ponape",
    "Pacific/Funafuti": "(GMT+12:00) Funafuti",
    "Pacific/Kwajalein": "(GMT+12:00) Kwajalein",
    "Pacific/Majuro": "(GMT+12:00) Majuro",
    "Asia/Kamchatka": "(GMT+12:00) Moskau+09 - Petropawlowsk-Kamtschatski",
    "Pacific/Nauru": "(GMT+12:00) Nauru",
    "Pacific/Tarawa": "(GMT+12:00) Tarawa",
    "Pacific/Wake": "(GMT+12:00) Aufwachen",
    "Pacific/Wallis": "(GMT+12:00) Wallis",
    "Pacific/Auckland": "(GMT+13:00) Auckland",
    "Pacific/Enderbury": "(GMT+13:00) Enderbury",
    "Pacific/Fakaofo": "(GMT+13:00) Fakaofo",
    "Pacific/Fiji": "(GMT+13:00) Fidschi",
    "Pacific/Tongatapu": "(GMT+13:00) Tongatapu",
    "Pacific/Apia": "(GMT+14:00) Apia",
    "Pacific/Kiritimati": "(GMT+14:00) Kiritimati"
  }
}<|MERGE_RESOLUTION|>--- conflicted
+++ resolved
@@ -2797,17 +2797,10 @@
     "modals": {
       "verify-mnemonic": {
         "or": "oder",
-<<<<<<< HEAD
         "remindme": "Erinnere mich später",
         "dismiss": "Für immer verstecken",
         "havent-checked": "Du hast deine Zwölf-Wort-Datensicherung nicht überprüft",
         "will-need": "Du benötigst diese Wörter, um auf deine Assets zugreifen zu können, wenn du dein Passwort für dein Nash Konto verlierst."
-=======
-        "remindme": "Erinnere mich später daran",
-        "dismiss": "Für immer entlassen",
-        "havent-checked": "Sie haben Ihre Zwölf-Wort-Datensicherung nicht überprüft",
-        "will-need": "Sie benötigen diese Worte, um auf Ihre Gelder zuzugreifen, wenn Sie Ihr Passwort verlieren."
->>>>>>> e5e8241a
       },
       "transfer-funds": {
         "title": "Senden/Empfangen",
