{
  "sandbox-warning": "Dies ist eine Sandbox-Umgebung zum Testen der API-Integration. Niemals echte Assets hierher transferieren!",
  "buy": "kaufen",
  "sell": "verkaufen",
  "continue": "Weiter",
  "ok": "OK",
  "back": "Zurück",
  "help": "Hilfe",
  "and": "und",
  "from": "Von",
  "to": "An",
  "or": "oder",
  "price": "Preis",
  "fee": "Gebühr",
  "try-again": "Erneut versuchen",
  "refresh": "Aktualisieren",
  "finish": "Beenden",
  "price-each": "{{price}} je Einheit",
  "exchange-rate": "<0 /> / <1>{{sourceCurrency}}</1>",
  "remaining": "Verbleibend",
  "not-available-short": "N/A",
  "set-price": "Preis festlegen",
  "market": "Markt",
  "market-price": "Marktpreis",
  "exchange": "Börse",
  "receive": "Empfangen",
  "wallet": "Wallet",
  "upload": "Hochladen",
  "processing": "Wird verarbeitet",
  "over-file-limit": "Die Dateigröße darf nicht überschritten werden {{maxAllowedSize}}{{unit}}.",
  "opens-new-tab": "Öffnet neuen Tab",
  "failed-update": "Aktualisierung fehlgeschlagen",
  "reported-errors": "Fehler wurde gemeldet",
  "credit-card-expiry-placeholder": "MM/YY",
  "apikeys": {
    "no-addresses-whitelisted": "Du hast noch keine Adressen auf die Whitelist gesetzt",
    "address-input-placeholder": "Gebe eine BTC-, NEO- oder ETH-Adresse in die Whitelist ein",
    "add-whitelisted": "Adressen auf der Whitelist",
    "duplicate-address-in-form": "Diese Adresse ist bereits auf der Whitelist.",
    "add-address": "Adresse hinzufügen",
    "address-is-not-valid": "Adresse ist ungültig",
    "whitelisting-explanation": "Mit diesem API-Schlüssel kannst du dein Guthaben nur auf Adressen überweisen, die auf der Whitelist stehen. Du kannst jederzeit Adressen auf der Whitelist hinzufügen und entfernen, sobald dein Schlüssel generiert wurde.",
    "token-type": {
      "access": "Zugang",
      "kyc": "Identitätsprüfung",
      "apitrade": "API Handel",
      "twofa": "2FA"
    },
    "delete-all-tokens": {
      "body": "Bist du sicher, dass du alle deine Schlüssel widerrufen möchtest?",
      "confirm-button-label": "Widerrufe alle deine Schlüssel für immer",
      "cancel-button-label": "Geh zurück"
    },
    "delete-token": {
      "body": "Bist du dir sicher, dass du diesen Vorgang rückgängig machen möchtest? ‘<0></0>’?",
      "confirm-button-label": "Für immer entfernen",
      "cancel-button-label": "Zurück"
    },
    "edit-whitelisted": {
      "title": "Whitelist Adressen für {{name}}",
      "add": "Neue Adresse hinzufügen",
      "save-and-close": "Speichert Änderungen und schließt",
      "continue": "Fortsetzen"
    },
    "overview": {
      "no-addresses-whitelisted": "Keine Adresse auf der Whitelist",
      "title": "API-Schlüssel verwalten",
      "revoke-button-label": "Zurücknehmen",
      "table-header": "Ihre API-Schlüssel",
      "no-tokens-exp": "<0>Generiere meinen ersten Schlüssel</0> oder lese unsere <1>API Dokumentation</1>.",
      "name": "Name",
      "never-used": "Nie benutzt",
      "last-used": "Zuletzt verwendeten {{when}}",
      "subtitle": "Generiere und verwalte meine API-Schlüssel. Lerne mehr über <0>unsere APIs</0>.",
      "key-info": "Schlüssel information",
      "api-key": "API Schlüssel",
      "blockchains": "Blockchains",
      "whitelisted": "Whitelist",
      "view-whitelist": "Whitelist anzeigen",
      "blockchains-static": "Bitcoin, Ethereum, NEO",
      "blockchains-hint": "Dieser API-Schlüssel funktioniert mit diesen Blockchains.",
      "usable-for": "Verwendbar für",
      "revoke": "Rückgängig",
      "created": "Erstellt",
      "policy-trading": "Handeln",
      "loading": "Token laden …",
      "no-tokens": "Du hast noch keine API-Schlüssel generiert.",
      "policy-withdrawals": "Auszahlungen und Einzahlungen.",
      "revoke-all-keys-button-label": "Widerrufe alle Schlüssel",
      "generate-new-key-button-label": "Neuen Schlüssel generieren",
      "plus-more": "+{{count}} mehr"
    },
    "create-modal": {
      "credentials-step": "Anmeldeinformationen",
      "whitelist-step": "Whitelist-Adressen",
      "name-step": "Schlüsselname",
      "last-step": "Geheimnis speichern",
      "title": "Generiere einen neuen API-Schlüssel"
    },
    "step1": {
      "name": "Name",
      "continue-button-label": "Schlüssel erstellen"
    },
    "step2": {
      "password": "Passwort",
      "two-fa-code": "Zwei-Faktor-Authentifizierungscode",
      "create-api-button-label": "Fortsetzen",
      "incorrect-password": "Das eingegebene Passwort ist falsch.",
      "incorrect-2fa": "Der eingegebene Code ist falsch."
    },
    "step3": {
      "generating-keys-message": "Generiert deinen Schlüssel …"
    },
    "step4": {
      "your-secret": "Dein Geheimnis",
      "your-secret-warning": "Dies ist das einzige Mal, dass wir das zeigen.",
      "api-key": "Dein API-Schlüssel",
      "api-key-warning": "Dies ist das einzige Mal, dass wir das zeigen.",
      "download-as-json-button-label": "API-Schlüssel und Geheimnis als JSON herunterladen",
      "i-saved-my-secret-button-label": "Ich habe mein Geheimnis gespeichert"
    }
  },
  "terse-periods": {
    "1h": "1 Std.",
    "1d": "24 Std.",
    "1w": "1 Wo.",
    "1m": "1 Mo."
  },
  "transfer": {
    "trading": "Trading Contract",
    "personal": "Persönliches Konto",
    "in-trades": "Im Handel",
    "transfer-funds": "Senden/Empfangen",
    "pending-transfer": "Du hast eine ausstehende Transaktion von {{amount}} {{currencySymbol}}.",
    "pending-transfer-link": "Transaktionen hier ansehen."
  },
  "estimated-fee": "Geschätzte Gebühr: {{fee}} {{currencySymbol}}",
  "quick-fill": {
    "max": "Max.",
    "use-last": "Letzter Preis"
  },
  "insufficient-funds": "Unzureichendes Guthaben",
  "amount-each": "{{amount}} je Einheit",
  "daily-limit": {
    "title": "Handelslimit pro Tag",
    "link": "Handelslimits erhöhen",
    "amount-of-max-amount": "{{amount}} von {{maxAmount}}"
  },
  "fee-information-modal": {
    "title": "Gebührenstruktur",
    "desc": "Nash ermittelt das 30-tägige gleitende Durchschnittsvolumen eines Benutzers, indem der Anteil seines Handelsvolumens am gesamten Börsenvolumen prozentual errechnet wird.",
    "30-day-volume": "30-tägiges Volumen",
    "taker-fee": "Taker-Gebühr",
    "maker-fee": "Maker-Gebühr",
    "learn-more": "Mehr über Maker- und Taker-Orders erfahren."
  },
  "time-in-force-modal": {
    "title": "Gültig seit",
    "subtitle": "Geben den Zeitraum an, für wie lange deine Order im Orderbuch verbleiben soll.",
    "sections": {
      "gtc": {
        "header": "Gut bis zur Stonierung",
        "desc": "Deine Order bleibt auf unbestimmte Zeit im Orderbuch - entweder bis sie gefüllt oder stoniert wird."
      },
      "gtt": {
        "header": "Gut bis zu eineme bestimmten Zeitpunkt",
        "header-with-time": "Gut bis {{cancelAt}}",
        "desc": "Deine Order bleibt bis zu dem von dir angegebenen Zeitpunkt im Orderbuch. Wenn die Order zu diesem Zeitpunkt noch nicht gefüllt ist, wird diese storniert."
      },
      "fok": {
        "header": "Füllen oder Stonieren",
        "desc": "Wenn deine gesamte Order sofort gefüllt wird, wird diese ausgeführt. Wenn die Order nicht vollständig gefüllt werden kann, wird die gesamte Order storniert."
      },
      "ioc": {
        "header": "Sofort oder abbrechen",
        "desc": "Ein Großteil deiner Order wird sofort ausgeführt. Was nicht gefüllt wurde, wird storniert."
      }
    }
  },
  "main-navigation": {
    "referrals": "Empfehlungsprogramm",
    "funds": "Wallet & Portfolio",
    "exchange": "Börse",
    "basic-exchange": "Einsteiger-Ansicht",
    "basic-exchange-short": "Einsteiger",
    "advanced-exchange": "Profi-Ansicht",
    "advanced-exchange-short": "Profi",
    "markets": "Märkte",
    "settings": "Mein Profil",
    "fiat-ramps": "Kauf/Verkauf"
  },
  "top-nav": {
    "accounts-main-menu": {
      "title": "Dienste"
    },
    "user-menus": {
      "portfolio": {
        "label": "Portfolio"
      },
      "notifications": {
        "label": "Benachrichtigungen",
        "clear-all": "Alle löschen"
      },
      "transfers": {
        "initializing": "Initialisieren",
        "initialized": "Übertragung initialisiert",
        "tooltip": "Du hast noch eine Übertragungsinitialisierung. Wenn du Nash schließt oder dich abmeldest, wird diese angehalten, bis du dich erneut anmeldest."
      },
      "general-menu": {
        "settings": "Mein Profil",
        "support": "Kundenservice",
        "theme": {
          "light": "Hell",
          "dark": "Dunkel"
        },
        "auth": {
          "sign-out": "Abmelden",
          "sign-in": "Anmelden",
          "sign-in-create-account": "<0>Anmelden</0> oder <1>Konto erstellen</1>"
        },
        "tabs": {
          "general": "Allgemeines"
        }
      }
    },
    "main-menu": {
      "trade": {
        "title": "Börse",
        "pages": {
          "exchange": "Börse",
          "markets": "Märkte",
          "orders": "Orders"
        },
        "exchange": {
          "switch": {
            "pro": "Profi",
            "simple": "Einsteiger"
          }
        }
      },
      "funds": {
        "title": "Wallet & Portfolio",
        "pages": {
          "portfolio": "Portfolio",
          "transfers": "Transaktionen",
          "assets": "Assets",
          "contacts": "Kontakte"
        }
      },
      "referrals": {
        "title": "Empfehlungsprogramm"
      },
      "fiat-ramps": {
        "title": "Kauf/Verkauf",
        "pages": {
          "buy-sell": "Kauf/Verkauf",
          "transactions": "Transaktionen",
          "payment-methods": "Zahlungsarten",
          "profile": "Profil"
        }
      },
      "settings": {
        "pages": {
          "profile": "Profil",
          "preferences": "Einstellungen",
          "security": "Sicherheit",
          "limits": "Handelslimits",
          "accounts": "Konten",
          "apikeys": "API Schlüssel"
        }
      },
      "staking": {
        "title": "Staking",
        "pages": {
          "all-stakes": "Alle Stakes",
          "statements": "Auszüge"
        }
      }
    }
  },
  "search": "Suchen …",
  "loading": "Laden …",
  "pending": "Anstehend …",
  "cancelling": "Abbrechen …",
  "authenticating": "Authentifizierung …",
  "decrypting": "Entschlüsseln …",
  "encrypting": "Verschlüsselung …",
  "sending": "Senden …",
  "submit": "Einreichen",
  "retry": "Erneut Versuchen",
  "sending-approval": "Genehmigung senden …",
  "send-approval": "Genehmigung senden",
  "submit-transfer": "Transaktion senden",
  "no-longer-sufficient-balance-for-tx": "Dein Guthaben reicht für diese Transaktion nicht aus.",
  "we-are-hiring": "Wir stellen ein!",
  "errors": {
    "location-banned-title": "Zugang gesperrt",
    "location-banned": "Leider kann Nash derzeit nicht in deinem Rechtssystem operieren.",
    "invalid-clock-title": "Die Systemzeit Ihres Computers ist nicht synchronisiert.",
    "permissions-issue-title": "Berechtigungsproblem",
    "invalid-clock": "Um auf Nash zu handeln, muss deine Systemzeit synchronisiert und aktuell sein. <0>Synchronisiere dein Uhr</0> und <1>versuch es erneut</1>.",
    "network-issue-title": "Netzwerk Probleme",
    "network-issue": "Es liegt ein vorübergehendes Netzwerkproblem vor. Bitte <0>versuch es noch einmal</0>.",
    "generic-error-title": "Ein Fehler ist aufgetreten",
    "generic-error": "Etwas ist schiefgelaufen. Bitte versuche es erneut.",
    "generic-error-signout": "Ein unerwarteter Fehler ist aufgetreten. Bitte abmelden und erneut versuchen.",
    "within-waiting-period": "Es dauert fünf Minuten, bis du deinen nächsten Stake erstellen kannst. Dein neuer Stake wird in Kürze erscheinen.",
    "password": {
      "incorrect": "Das eingegebene Passwort ist falsch."
    },
    "2fa": {
      "incorrect": "Der eingegebene Zwei-Faktor-Authentifizierungscode ist falsch. Du hast maximal fünf Versuche.",
      "already-used": "Der eingegebene Zwei-Faktor-Authentifizierungscode wurde bereits verwendet. Bitte warten und erneut versuchen.",
      "code-expired": "Der eingegebene Zwei-Faktor-Authentifizierungscode ist abgelaufen. Bitte warten und erneut versuchen.",
      "too-many-failures": "Du hast zu oft einen falschen Code eingegeben. Wir haben deshalb dein Konto gesperrt. Wende dich bitte an unseren Kundenservice.",
      "too-many-failures-signout": "Du hast zu oft einen falschen Code eingegeben. Wir haben deshalb dein Konto gesperrt. Du wirst nun abgemeldet."
    },
    "cryptography": {
      "encryption-failed": "Verschlüsselung fehlgeschlagen. Bitte melde dich ab und versuche es erneut.",
      "decryption-failed": "Entschlüsselung fehlgeschlagen. Bitte melde dich ab und versuche es erneut."
    },
    "account-not-found": {
      "pending": {
        "title": "Ihr Konto ist in Bearbeitung!",
        "message": "Bitte schaue in ein paar Minuten wieder vorbei."
      },
      "not-found": {
        "title": "Dein Konto konnte nicht gefunden werden."
      }
    }
  },
  "no-results": "Keine Ergebnisse gefunden.",
  "yes": "ja",
  "no": "nein",
  "account-types": {
    "personal": "Persönliches Konto",
    "trading": "Trading Contract",
    "external": "Externes Konto"
  },
  "query-errors": {
    "failed": "Laden fehlgeschlagen.",
    "failed-button": "Laden fehlgeschlagen",
    "failed-please-try": "Laden fehlgeschlagen. Bitte <0>erneut versuchen</0>.",
    "why-this-may-happening": "Finde heraus, warum dies möglicherweise passiert ist <0>hier</0>."
  },
  "datetime": {
    "time-in-hours": "<0>{{count}}</0> Stunde",
    "time-in-hours_plural": "<0>{{count}}</0> Stunden",
    "months": {
      "0": "Januar",
      "1": "Februar",
      "2": "März",
      "3": "April",
      "4": "Mai",
      "5": "Juni",
      "6": "Juli",
      "7": "August",
      "8": "September",
      "9": "Oktober",
      "10": "November",
      "11": "Dezember"
    }
  },
  "banned-country": {
    "header": "Leider ist Nash derzeit nicht in deiner Region verfügbar.",
    "contact-support": "Bitte <0>kontaktiere unseren Kundenservice</0>, wenn Fragen bestehen."
  },
  "user-messages": {
    "something-wrong": "Etwas ist schiefgelaufen.",
    "go-back": "Zurück",
    "go-back-retry": "Erneut versuchen und zurückgehen",
    "contact-support": "Bitte <0>kontaktiere unseren Kundenservice</0> für weitere Informationen.",
    "permissions": {
      "sandbox": {
        "title": "In der Sandbox nicht verfügbar!",
        "content": "Diese Option wurde in der Sandbox deaktiviert."
      },
      "tier-0": {
        "location-mismatch": {
          "title": "Die IP-Adresse deines Systems entspricht nicht deinem angegebenen Standort.",
          "message": "Benutzer, die sich außerhalb des angegebenen Landes ihres Wohnsitzes befinden und die Verifizierungsstufe 0 besitzen, haben keinen Zugriff auf alle Nash-Dienste. Hierfür ist es notwendig <0>die nächst höhere Verifizierungstufe 1 freizuschalten</0>."
        },
        "untrusted-ip": {
          "title": "Wir haben festgestellt, dass du ein VPN verwendest.",
          "message": "Benutzer mit einer Verifizierungsstufe von 0 können nicht auf alle Nash-Dienste zugreifen, wenn sie sich über VPN oder Proxy verbinden. Bitte deaktiviere solche Dienste oder <0>steige auf Verifizierungsstufe 1 auf</0>."
        },
        "high-risk-country": {
          "title": "Deine aktuelle Verifizierungsstufe ist 0. Daher ist dein Zugriff auf einige Bereiche der Nash-Plattform eingeschränkt.",
          "message": "Um unser gesamtes Dienstleistungsportfolio zu nutzen, musst du <0>auf Verifizierungsstufe 1 aufsteigen</0>."
        },
        "duplicate-ip": {
          "title": "Mit dieser IP-Adresse wurde bereits ein Konto angelegt.",
          "message": "Um auf alle Nash-Dienste über dieses Konto zuzugreifen, musst du <0>auf Verifizierungsstufe 1 aufsteigen</0>."
        }
      },
      "restricted": {
        "us": {
          "title": "Nicht alle Nash-Dienste sind derzeit in {{usState}} verfügbar. Dein Zugriff auf einige Bereiche der Nash-Plattform wird eingeschränkt.",
          "title-no-state": "Nicht alle Nash-Dienste sind derzeit in deinem Land verfügbar. Dein Zugriff auf einige Bereiche der Nash-Plattform wird eingeschränkt.",
          "message": "Wir werden dich per E-Mail benachrichtigen, sobald Nash in {{usState}} vollständig verfügbar ist. Bitte <0>kontaktiere unseren Kundenservice</0>, wenn Fragen bestehen.",
          "message-no-state": "Wir werden dich per E-Mail benachrichtigen, sobald Nash in deinem Staat vollständig verfügbar ist. Bitte <0>kontaktiere unseren Kundenservice</0>, wenn Fragen bestehen."
        },
        "generic": {
          "title": "Nicht alle Nash-Dienste sind derzeit an deinem aktuellen Standort verfügbar. Dein Zugriff auf einige Bereiche der Nash-Plattform wird eingeschränkt.",
          "message": "Bitte <0>kontaktiere unseren Kundenservice</0>, wenn Fragen bestehen."
        }
      },
      "tier-too-low": {
        "title": "Deine aktuelle Verifizierungsstufe ist {{userTier}}. Daher ist dein Zugriff auf einige Bereiche der Nash-Plattform eingeschränkt.",
        "message": "Um unser gesamtes Dienstleistungsportfolio zu nutzen, musst du <0>auf die Stufe {{minTier}} aufsteigen</0>."
      }
    },
    "info": {
      "tier-1+": {
        "location-mismatch": {
          "title": "Wir haben festgestellt, dass du dich aus {{detectedCountry}} anmeldest.",
          "message": "Wenn du nicht mehr in {{accountCountry}} wohnst, <0>kontaktiere bitte unseren Kundenservice</0>, um deine Adresse zu aktualisieren."
        }
      },
      "browser": {
        "use-desktop-for-advanced-exchange": {
          "title": "Benutze einen Desktop-Browser für ein besseres Erlebnis.",
          "message": "Die Profi-Ansicht ist für die Verwendung auf dem Desktop konzipiert. Wenn du von deinem Handy aus zugreifen möchtest, wähle lieber die <0>Einsteiger-Ansicht</0>."
        }
      }
    },
    "dismiss-message": "Diese Meldung nicht wieder anzeigen."
  },
  "terms": {
    "user-agreement": "Nutzungsvereinbarung",
    "privacy-notice": "Datenschutzerklärung"
  },
  "account-create": {
    "steps": [
      "Ihre Daten",
      "Land",
      "Kontodetails"
    ],
    "signin": {
      "desc": "Hast du bereits ein Konto bei Nash?",
      "sign-in-now": "Jetzt anmelden"
    },
    "form": {
      "your-state-is": "Your state is",
      "fields": {
        "optional": "(fakultativ)"
      },
      "continue": "Weiter",
      "errors": {
        "generic-error": "Fehler bei der Kontoerstellung. Bitte erneut versuchen.",
        "invalid-referral-code-can-continue": "Ungültiger Empfehlungscode.",
        "invalid-referral-code": "Ungültiger Empfehlungscode. Bitte überprüfe deinen Code und versuche es erneut.",
        "invalid-email-domain": "Dein E-Mail-Anbieter ist unbekannt. Bitte verwende eine andere Adresse.",
        "duplicate-email": "Für diese E-Mail-Adresse wurde bereits ein Konto angelegt.",
        "password-too-short": "Dein Passwort sollte mindestens acht Zeichen lang sein.",
        "invalid-recaptcha": "Recaptcha-Verifizierung fehlgeschlagen. Bitte erneut versuchen.",
        "missing-us-state": "Wenn du in den Vereinigten Staaten wohnst, musst du deinen Bundesstaat eingeben."
      }
    },
    "your-details": {
      "header": "Konto erstellen",
      "subheader": "Deine Daten",
      "disclaimer": {
        "title": "Hinweis für US-Kunden",
        "desc": "Du erstellt ein vorläufiges Nash-Konto, um am Empfehlungsprogramm teilzunehmen, aber dein Bundesstaat muss berechtigt sein, auf einige Nash-Dienstleistungen zuzugreifen. Falls du hierzu berechtigt bist, wirst du später gebeten, eine Nutzungsvereinbarung zu unterzeichnen."
      },
      "fields": {
        "full-name": {
          "label": "Vollständiger Name"
        },
        "referral-code": {
          "label": "Empfehlungscode",
          "sub-label": "Was ist das?"
        }
      },
      "modals": {
        "referrals": {
          "title": "Nash Empfehlungsprogramm",
          "desc": "Dies wird für künftige Empfehlungsprogramme benutzt."
        }
      },
      "user-messages": {
        "untrusted-ip": {
          "title": "Wir haben festgestellt, dass du eine VPN verwendest.",
          "message": "Bitte deaktiviere alle VPN- oder Proxy-Dienste, um fortzufahren."
        }
      }
    },
    "country-details": {
      "header": "Konto erstellen",
      "subheader": "Wo wohnst du?",
      "edit": "Edit",
      "cancel": "Cancel",
      "save-changes": "Save changes",
      "fields": {
        "country": {
          "label": "Wohnsitz"
        },
        "state": {
          "label": "Staat",
          "location": "Location"
        },
        "confirm-country": {
          "label": "Ich bestätige, dass ich in diesem Land meinen Wohnsitz habe."
        },
        "confirm-country-and-state": {
          "label": "Ich bestätige, dass ich in diesem Land bzw. Staat meinen Wohnsitz habe."
        }
      }
    },
    "account-details": {
      "header": "Konto erstellen",
      "subheader": "Kontodetails",
      "continue": "Konto erstellen",
      "fields": {
        "email": {
          "label": "Gib deine E-Mail-Adresse ein",
          "placeholder": "E-Mail-Adresse"
        },
        "password": {
          "label": "Erstelle ein Passwort",
          "placeholder": "Passwort",
          "errors": {
            "password-too-weak": "Das von dir gewählte Passwort ist zu schwach."
          }
        },
        "password-confirm": {
          "label": "Bestätige dein Passwort",
          "placeholder": "Passwort bestätigen",
          "errors": {
            "passwords-do-not-match": "Die Passwörter stimmen nicht überein."
          }
        }
      },
      "modals": {
        "password-tips": {
          "title": "Tipps für ein sicheres Passwort",
          "desc": "Ein sicheres Passwort ist unerlässlich, um dein Guthaben zu schützen. Befolge diese Tipps, um abgesichert zu sein:",
          "tip-index": "Tipp {{index}}",
          "tip-1": "Verwende kein Passwort, das du auch auf anderen Websites nutzen, selbst wenn du einzelne Wörter oder Zeichen änderst. Wenn du von Phishing betroffen bist oder gehackt wurdest, ist dein Nash-Konto unmittelbar gefährdet.",
          "tip-2": "Gebe in deinem Passwort keine persönlichen Daten an. Namen, Geburtstage und Adressen lassen sich leicht herausfinden. Deshalb solltest du sie meiden.",
          "tip-3": "Dein Passwort sollte mindestens zwölf Zeichen lang sein und sowohl Groß- und Kleinbuchstaben als auch Zahlen und Sonderzeichen enthalten.",
          "tip-4": "Verwende einen Passwort-Generator, um maximal sichere Passwörter zu erstellen und zu speichern."
        }
      },
      "password": {
        "desc": "Verwende sowohl Groß- und Kleinbuchstaben als auch Zahlen und Sonderzeichen für ein möglichst sicheres Passwort.",
        "tips": "Tipps zur Passwort-Erstellung",
        "password-strength": "Passwortstärke",
        "weak": "Schwach",
        "medium": "Mittel",
        "strong": "Stark",
        "very-strong": "Sehr stark"
      }
    },
    "verify-email": {
      "header": "Wir haben dir eine E-Mail geschickt!",
      "desc-1": "Bitte rufe deine E-Mail ab und verifiziere dein Konto.",
      "desc-2": "Wenn du unsere E-Mail nicht finden kannst, überprüfe deinen Spam-Ordner.",
      "resend": "E-Mail erneut versenden",
      "resend-delay": "Bitte warte {{count}} Sekunde …",
      "resend-delay_plural": "Bitte warte {{count}} Sekunden …",
      "back": "Zurück zur Anmeldung",
      "success": "E-Mail versendet!",
      "errors": {
        "generic-error": "Fehler bei der Versendung. Bitte versuche es erneut."
      }
    }
  },
  "account-setup": {
    "tab-title": "Konto einrichten",
    "steps": [
      "Allgemeine Informationen",
      "Zwölf Geheimwörter"
    ],
    "general-information": {
      "title": "Allgemeine Informationen",
      "header": "Erstellen wir dein persönliches Konto",
      "desc-1": "Dein persönliches Konto wird auf Basis von zwölf Geheimwörtern erstellt. Wenn du dein Passwort verlierst, kannst du mittels dieser Wörtern auf dein Konto zugreifen und wiederherstellen. Deshalb solltest du diese Wörter unbedingt richtig sichern.",
      "continue": "Zwölf Geheimwörter anfordern",
      "skip2Fa": "Später einrichten",
      "chart": {
        "card-top": "Zwölf Geheimwörter",
        "card-top-right": "Wiederherstellung deines Nash-Kontos, wenn du dein Passwort vergessen hast.",
        "diamond-one": "werden verwendet bei",
        "diamond-two": "generieren dein persönliches Konto, das folgende Wallets enthält …",
        "card-btc": "Bitcoin-Wallet",
        "card-neo": "NEO-Wallet",
        "card-eth": "Ethereum-Wallet",
        "card-future": "Zukünftige Wallets"
      }
    },
    "secret-words": {
      "title": "Geheimwörter",
      "header": "Schreibe deine zwölf Geheimwörter in der richtigen Reihenfolge auf.",
      "desc": "Diese Wörter können missbraucht werden, um auf dein Guthaben zuzugreifen. Du solltest diese schützen.",
      "popup-error": "Wenn du deine Geheimwörter drucken möchtest, deaktiviere bitte alle Pop-up-Blocker und erlaube Nash, Pop-ups zu öffnen.",
      "continue": "Ich habe meine Wörter aufgeschrieben.",
      "go-back": "Zurück",
      "written-down": "Ich habe meine Wörter aufgeschrieben.",
      "check-my-backup": "Kontrolliere deine Wörter",
      "tips": {
        "do": "Schreibe deine Wörter von Hand ab.",
        "dont": "Speichere deine Wörter nie als Bildschirmfoto oder Textdatei."
      },
      "modals": {
        "print-warning": {
          "title": "Zwölf Geheimwörter drucken",
          "header": "Bitte vergewissere dich, dass dein Drucker sicher ist!",
          "body-desc": "Wenn du deine Wörter drucken möchtest, stelle sicher:",
          "body-tips-0": "Dein Drucker ist über ein USB-Kabel direkt an deinem Computer angeschlossen.",
          "body-tips-1": "Dein Drucker ist nicht mit einem Netzwerk jeglicher Art verbunden.",
          "body-tips-2": "Es ist unmöglich, dass sich andere Personen über Bluetooth, WLAN o. Ä. mit deinem Drucker verbinden.",
          "button": "Ich verstehe. Meine Wörter drucken!"
        }
      },
      "print-window-title": "Nash | Geheimwörter",
      "backup-print": {
        "header": "Geheimwörter",
        "desc-1": "Deine zwölf Geheimwörter können für den Zugriff auf ETH-, NEO- und andere Konten verwendet werden, wenn du dein Nash-Passwort verlierst.",
        "desc-2": "Denke daran: Wenn jemand Zugang zu deinen Wörtern hat, sind deine Assets in Gefahr.",
        "desc-3": "Schneide den Zettel an der entsprechenden Stelle auseinander. Am besten ist es, sie zu laminieren und an zwei verschiedenen Orten aufzubewahren."
      },
      "repeat-secret-words": {
        "header": "Wiederhole die zwölf Geheimwörter.",
        "desc": "Wir wollen sicherstellen, dass du deine Geheimwörter aufgeschrieben hast.",
        "input-placeholder": "{{index}}. Wort",
        "case-sensitive": "Alle Wörter sind kleingeschrieben",
        "create-my-wallet": "Mein Konto erstellen",
        "generating-your-wallet": "Dein Nash-Konto wird eingerichtet …",
        "errors": {
          "create-wallet-failed": "Fehler bei der Kontoerstellung. Bitte <0>melde dich ab</0> und versuche es erneut."
        }
      },
      "wallet-created": {
        "header": "Dein Nash-Konto wurde erstellt!",
        "desc": "Deine zwölf Geheimwörter und individuellen Kontodetails findest du unter ‘Mein Profil > Konten’.",
        "warning": "<0>Wir speichern deine Geheimwörter nicht.</0> Wenn du dein Passwort vergisst, kannst du ohne diese Wörter nicht auf dein Guthaben zugreifen.",
        "continue": "Zwei-Faktor-Authentifizierung einrichten",
        "continue-location": "Wohnsitz angeben"
      }
    },
    "2fa": {
      "title": "Zwei-Faktor-Authentifizierung",
      "header": "Zwei-Faktor-Authentifizierung aktivieren",
      "skip": "Skip",
      "desc": "Die Zwei-Faktor-Authentifizierung (2FA) bietet deinem Konto eine zusätzliche Sicherheitsebene. Wir empfehlen, sie zu aktivieren.",
      "cards": {
        "1": {
          "header": "Authentifizierungs-App installieren",
          "desc": "Wir empfehlen <0>LastPass Authenticator</0>, <1>Authy</1> oder <2>Google Authenticator</2>."
        },
        "2": {
          "header": "Diesen QR-Code mit deiner App scannen",
          "manual-2fa": "Manueller 2FA-Eingabeschlüssel"
        },
        "3": {
          "header": "Den von deiner App generierten Code eingeben",
          "input-placeholder": "Authentifizierungscode",
          "input-error": "Der von dir eingegebene Code war falsch."
        }
      },
      "confirm": {
        "header": "Zwei-Faktor-Authentifizierung wurde aktiviert!",
        "desc": "Deine Einstellungen zur Zwei-Faktor-Authentifizierung findest du unter ‘Mein Profil > Sicherheit’ auf der Nash-Webplattform.",
        "action": "Was möchtest du jetzt machen?",
        "continue-deposit": "Assets einzahlen",
        "continue-explore": "Nash erkunden"
      }
    }
  },
  "trade": {
    "footer": {
      "title-limits": "Handelslimits",
      "title-balances-and-limits": "Salden und Handelslimits",
      "increase-my-limits": "Handelslimits erhöhen",
      "limits": {
        "day": "Tag",
        "month": "Monat",
        "year": "Jahr",
        "spend-of-limit": "von"
      }
    },
    "messages": {
      "create-order-blocked": "Du kannst keine Order an der Börse für diesen Markt in deiner Region erstellen."
    }
  },
  "advanced-exchange": {
    "title": "Profi",
    "header": {
      "switch-to-simplified": "Einsteiger-Ansicht verwenden",
      "current-market": "Markt",
      "last-price": "Letzter Preis",
      "last-24h": "Last 24h",
      "24h-change": "Änderung (24 Std.)",
      "24h-high": "Höchststand (24 Std.)",
      "24h-low": "Tiefststand (24 Std.)",
      "24h-volume": "Volumen (24 Std.)",
      "my-portfolio": "Mein Portfolio"
    },
    "tips": {
      "balance": "<0>Tipp</0> <1>Guthaben zum Trading Contract hier senden.</1> <2 />"
    },
    "no-markets": "Derzeit sind keine Märkte verfügbar.",
    "auth": {
      "to-start-trading": "Mit dem Handel beginnen"
    },
    "balances": {
      "title": "Konten"
    },
    "market-selection": {
      "no-results": "Keine Ergebnisse für <0>{{searchTerm}}</0> gefunden.",
      "no-favorites": "Du hast noch keine favorisierten Märkte.",
      "pair": "Paar",
      "24hvol": "Volumen (24 St.)",
      "24hprice": "Preis (24 St.)",
      "tabs": {
        "all": "Alle",
        "favorites": "Favoriten"
      }
    },
    "favorite-bar": {
      "empty": "<0>Deine favorisierten Märkte</0> erscheinen hier als Links.",
      "tips": "<0>Tip</0> <1>Füge hier deine favorisierten Markt als Link hinzu.</1> <2 />"
    },
    "market-graphs": {
      "title": "Charts",
      "price-chart": {
        "title": "Preis",
        "heads-up-display": {
          "ohlc": {
            "o": "O",
            "h": "H",
            "l": "L",
            "c": "C"
          },
          "vol": "Volumen"
        },
        "chart-types": {
          "bars": "Balken",
          "candles": "Kerzen",
          "hollow-candles": "Hollow Candles",
          "heikin-ashi": "Heikin-Ashi",
          "line": "Linie",
          "area": "Fläche"
        },
        "studies": {
          "title": "Indikatoren",
          "search": "Suchen",
          "no-results": "Keine Ergebnisse"
        },
        "price-chart-selector": {
          "chart-iq": "Standard",
          "trading-view": "Trading View"
        },
        "candle-frequency": {
          "1m": "1 min",
          "15m": "15 min",
          "30m": "30 min",
          "1h": "1 Std.",
          "6h": "6 Std.",
          "12h": "12 Std.",
          "1d": "1 T.",
          "1w": "1 Wo.",
          "1M": "1 Mo."
        },
        "study-overlay-menu": {
          "edit-study": "Einstellungen",
          "remove-study": "Indikator entfernen"
        },
        "edit-study-modal": {
          "tabs": {
            "inputs": {
              "label": "Eingabe"
            },
            "outputs": {
              "label": "Stil"
            },
            "parameters": {
              "label": "Einstellungen"
            }
          },
          "buttons": {
            "update": {
              "label": "Aktualisieren"
            },
            "cancel": {
              "label": "Abbrechen"
            }
          }
        }
      },
      "depth-chart": {
        "title": "Tiefe",
        "tooltip": {
          "price": "Preis: <0>{{price}}</0>",
          "volume": "Volumen: <0>{{volume}}</0>"
        }
      },
      "clear-studies-button-label": "Indikatoren entfernen"
    },
    "create-order": {
      "buy": "{{currencySymbol}} kaufen",
      "sell": "{{currencySymbol}} verkaufen",
      "locked-trading-session": {
        "information": "Ihre Handelssitzung ist gesperrt. <0 />",
        "information-tooltip": "Deine Sitzung wird gesperrt, wenn du die Seite aktualisierst oder 15 Minuten lang abwesend bist.",
        "enter-credentials-to-unlock": "<0>Jetzt freischalten</0>"
      },
      "market-orders-disabled": {
        "header": "Unzureichende Markttiefe",
        "desc": "Derzeit liegt nicht genug Liquidität vor, um deine Market Order zu füllen."
      },
      "order-type-tab": {
        "market": "Markt",
        "limit": "Limit",
        "stop": "Stop",
        "stop-limit": "Stop-Limit",
        "balances": "Balances",
        "balances-table": {
          "header": {
            "asset": "Asset",
            "personal": "Persönlich",
            "trading": "Handel",
            "in-orders": "Im Handel",
            "pending": "Ausstehend"
          },
          "current-market": "Aktueller Markt",
          "other-tradable-assets": "Andere handelbare Assets"
        }
      },
      "trading-limits": "Handels-Limits",
      "fields": {
        "amount": {
          "label": "Menge",
          "sub-label-market-buy": "Bei einer Market Buy Order können wir nur schätzen, wie viel {{currencyA}} gekauft werden.",
          "sub-label-market-sell": "Bei einer Market Sell Order können wir nur schätzen, wie viel {{currencyB}} erhalten werden.",
          "sub-label-limit-buy": "Wie viel {{currencySymbol}} möchtest du kaufen?",
          "sub-label-limit-sell": "Wie viel {{currencySymbol}} möchtest du verkaufen?",
          "estimate": "(Schätzung)",
          "errors": {
            "insufficient-funds": "{{currencySymbol}} unzureichend.",
            "maybe-insufficient-funds": "{{currencySymbol}} unzureichend.",
            "order-too-small": "Die Gesamtsumme muss {{orderSize}} {{currencySymbol}} überschreiten.",
            "limit-breached": "Diese Order überschreitet dein Handelslimit."
          }
        },
        "cancel-at": {
          "label": "Abbrechen am",
          "expires": "Läuft aus",
          "modal": {
            "label-no-selection": "Wähle ein Datum aus …",
            "errors": {
              "is-past": "Du kannst keine Zeit in der Vergangenheit eingeben."
            }
          }
        },
        "with-currency": {
          "label": "Gesamt"
        },
        "market-price": {
          "label": "Marktpreis",
          "sub-label": "Wenn du zum Marktpreis kaufen oder verkaufen möchtest, wird deine Order den anderen Orders im Orderbuch zugeordnet."
        },
        "show-limit": {
          "label-hide": "Stop-Markt",
          "label-show": "Stop-Limit"
        },
        "price": {
          "label": "Preis"
        },
        "limit-price": {
          "label": "Limit",
          "sub-label": "Deine Order wird anderen Order zu diesem oder einem besseren Preis zugeordnet.",
          "errors": {
            "maker-match": "‘Post only’-Order, die im aktuellen Orderbuch ausgeführt werden können, werden storniert."
          }
        },
        "stop-price": {
          "label": "Stop",
          "sub-label": "Der Stop-Preis löst eine weitere Order aus.",
          "errors": {
            "stop-trigger-immediately": "Dieser Stop-Preis wird deine Order sofort auslösen."
          }
        },
        "shared": {
          "errors": {
            "20-above": "Mehr als 20 % über dem Marktpreis.",
            "20-below": "Mehr als 20 % unter dem Marktpreis.",
            "price-too-high": "Preise über {{maxPrice}} werden nicht verarbeitet."
          }
        },
        "maker-only": {
          "label": "Post only",
          "sub-label": "‘Post only’ gilt nur für Order als Maker, nicht als Taker. Es kann sein, dass eine Order nicht ausgeführt wird."
        },
        "cancellation-policy": {
          "label": "Gültigkeitsdauer",
          "footer": "Mehr erfahren"
        },
        "trading-balance": {
          "label": "Verfügbar {{currency}}:"
        }
      },
      "submit": {
        "buy": "Kaufauftrag erteilen",
        "sell": "Verkaufsauftrag erteilen",
        "placing": "Order wird erteilt …"
      },
      "errors": {
        "order-rejected-insufficient-funds": "Deine Order wurde wegen mangelnden Guthabens abgelehnt.",
        "order-rejected-daily-limit-reached": "Deine Order wurde abgelehnt, da dein tägliches Handelslimit erreicht wurde.",
        "generic": "Fehler bei der Ordererteilung. Bitte erneut versuchen."
      },
      "signin-or-create-an-account": "<0>Anmelden</0> oder <1>Konto anlegen</1> um eine Bestellung aufzugeben."
    },
    "my-orders": {
      "auth": "Melde dich an, um alle Order anzusehen.",
      "signed-out": {
        "title": "<0>Lege los</0> <1>mit Nash</1>",
        "subtitle": "Erstelle ein Konto in weniger als einer Minute - kein KYC nötig!"
      },
      "no-results": {
        "date-range": "Du hast keine Order in der angegebenen Zeitspanne.",
        "active": "Du hast keine offenen oder ausgeführten Orders.",
        "active-open-only": "Du hast keine offenen Orders.",
        "trades": "Du hast keine Handelshistorie."
      },
      "tabs": {
        "orders": "Orders",
        "trades": "Handelshistorie"
      },
      "date-range-selection": {
        "days": "{{range}}T.",
        "weeks": "{{range}}Wo.",
        "months": "{{range}}Mo.",
        "years": "{{range}}Y",
        "clear": "Löschen",
        "select-action": "Auswählen",
        "popup": {
          "no-selection": "Wähle eine Zeitspanne aus.",
          "clear": "Löschen",
          "apply": "Weiter"
        }
      },
      "open-only-checkbox": "Nur offene Orders",
      "pairs-checkbox": "Alle Paare",
      "export": "Historie exportieren",
      "export-trades": "Exportiere Handelshistorie",
      "export-your-trades": "Exportiere deine Handelshistorie",
      "no-trades": "Du hast keine Handelshistorie zum exportieren",
      "trade-history-times": {
        "header": "Wähle einen bestimmten Zeitrahmen für den Export",
        "custom": "Benutzerdefinierter Zeitrahmen",
        "months": "{{count}} Monat",
        "months_plural": "{{count}} Monate",
        "year": "{{count}} Jahr"
      },
      "reset-filters": "Zurücksetzen",
      "side-col": {
        "filter": {
          "buy": "Kauf",
          "sell": "Verkauf",
          "both": "Beides"
        }
      },
      "type-col": {
        "header-title": "Typ",
        "header-title-with-currency": "{{currency}} type",
        "filter": {
          "market": "Market",
          "limit": "Limit",
          "stop-market": "Stop-Market",
          "stop-limit": "Stop-Limit"
        },
        "cell-text": {
          "market-buy": "Marktkauf",
          "market-sell": "Marktverkauf",
          "limit-buy": "Limitkauf",
          "limit-sell": "Limitverkauf",
          "stop_limit-buy": "Stop-Limitkauf bei <0></0>",
          "stop_limit-sell": "Stop-Limitverkauf bei <0></0>",
          "stop_market-buy": "Stop-Marktkauf bei <0></0>",
          "stop_market-sell": "Stop-Marktverkauf bei <0></0>"
        }
      },
      "cancel-col": {
        "header-title": "Alle abbrechen",
        "partial-fill": "Teilfüllung",
        "cancelled-partial-fill": "Abgebrochen: Teilfüllung",
        "cancelled-order": "Order abbrechen"
      },
      "cancelled-unfilled-col": {
        "header-title": "Nicht gefüllt",
        "header-title-with-currency": "{{currency}} nicht gefüllte Menge"
      },
      "cancelled-filled-col": {
        "header-title": "Gefüllt",
        "header-title-with-currency": "{{currency}} gefüllte Menge"
      },
      "status-col": {
        "header-title": "Stand",
        "open": "Offen",
        "cancelled": "Abgebrochen",
        "filled": "Gefüllt",
        "pending": "Ausstehend"
      },
      "executed-col": {
        "header-title": "Gefüllt",
        "header-title-with-currency": "{{currency}} ausgefüllt"
      },
      "order-total-col": {
        "header-title": "Summe",
        "header-title-with-currency": "{{currency}}-Summe"
      },
      "trade-total-col": {
        "header-title": "Summe",
        "header-title-with-currency": "{{currency}}-Summe"
      },
      "size-col": {
        "header-title": "Menge",
        "header-title-with-currency": "{{currency}}-Menge"
      },
      "price-col": {
        "header-title": "Preis",
        "header-title-with-currency": "{{currency}}-Preis"
      },
      "pair-col": {
        "header-title": "Paar"
      },
      "filled-col": {
        "header-title": "Menge gefüllt",
        "header-title-with-currency": "{{currency}}-Menge gefüllt"
      },
      "fee-col": {
        "header-title": "Gebühr",
        "header-title-with-currency": "{{currency}} Gebühr",
        "no-fee": "Keine"
      },
      "condition-col": {
        "header-title": "Stop-Preis",
        "header-title-with-currency": "{{currency}} Stop-Preis"
      },
      "time-col": {
        "header-title": "Zeit"
      },
      "time-filled-col": {
        "header-title": "Zeit"
      }
    },
    "recent-trades": {
      "title": "Marktverlauf",
      "order-size-col": "{{symbol}}-Menge",
      "price-col": "{{symbol}}-Preis",
      "time-col": "Zeit"
    },
    "orderbook": {
      "title": "USD",
      "title-no-fiat": "Orderbuch",
      "order-size-col": "{{symbol}}-Menge",
      "my-size-col": "Meine Menge",
      "price-col": "{{symbol}}-Preis",
      "average": "Ø-Preis",
      "sum-size": "{{symbol}}-Summe",
      "num-decimals": "{{decimals}} Dezimalstelle",
      "num-decimals_plural": "{{decimals}} Dezimalstellen",
      "spread": "<0>{{percent}}</0> Spread"
    },
    "spread": "Spread",
    "learn-about-our-fees": "Mehr über unsere <1>Gebühren</1>."
  },
  "auth": {
    "create-an-account": "Konto erstellen",
    "forgotten": "Lost 2FA?",
    "sign-in-now": "Jetzt anmelden",
    "sign-in": "Anmelden",
    "sign-out": "Abmelden",
    "password-strength": {
      "0": "Sehr schwach",
      "1": "Schwach",
      "2": "Mittel",
      "3": "Stark",
      "4": "Sehr stark",
      "label": "Passwortstärke"
    },
    "password-form": {
      "password": {
        "label": "Passwort",
        "placeholder": "Passwort"
      },
      "code": {
        "label": "Zwei-Faktor-Authentifizierung",
        "placeholder": "Zwei-Faktor-Authentifizierungscode"
      }
    },
    "new-wallets": {
      "btc": {
        "title": "Du kannst jetzt Bitcoin mit Nash senden, empfangen und aufbewahren!",
        "subtext": "Wir informieren dich, wenn Bitcoin-Handelspaare an der Nash Exchange verfügbar sind.",
        "btn-bitcoin": "Bitcoin einzahlen",
        "btn-funds": "Weiter zum Portfolio"
      }
    },
    "session-expiry-modal": {
      "title": "Deine Sitzung läuft gleich ab.",
      "info": "Deine Sitzung läuft ab, weil du zu lange nicht aktiv warst. Du wirst in {{count}} Sekunde abgemeldet.",
      "info_plural": "Deine Sitzung läuft ab, weil du zu lange nicht aktiv warst. Du wirst in {{count}} Sekunden abgemeldet.",
      "stay-signed-in": "Angemeldet bleiben",
      "signing-out": "({{count}}s) Du wirst abgemeldet …"
    },
    "signup": {
      "desc": "Hast du noch kein Konto?",
      "sign-up": "Konto erstellen"
    },
    "form": {
      "continue": "Weiter"
    },
    "missing-country": {
      "header": "Bevor du fortfährst …",
      "subheader": "Wo wohnst du?",
      "messages": {
        "vpn-warning-title": "Wir haben festgestellt, dass du ein VPN verwendest.",
        "vpn-warning-body": "Bitte deaktiviere alle VPN- oder Proxy-Dienste, um fortzufahren.",
        "update-country": {
          "failed": "Wir konnten das Land deines Wohnsitzes nicht aktualisieren. Bitte versuche es später noch einmal oder kontaktiere unseren Kundenservice."
        }
      },
      "fields": {
        "country": {
          "label": "Wohnsitz"
        },
        "state": {
          "label": "Staat"
        },
        "confirm-country": {
          "label": "Ich bestätige, dass ich in diesem Land meinen Wohnsitz habe."
        },
        "confirm-country-and-state": {
          "label": "Ich bestätige, dass ich in diesem Land bzw. Staat meinen Wohnsitz habe."
        }
      }
    },
    "signin": {
      "header": "Bei Nash anmelden",
      "header-2fa": "Zwei-Faktor-Authentifizierung",
      "fields": {
        "email": {
          "label": "E-Mail-Adresse",
          "placeholder": "E-Mail-Adresse"
        },
        "password": {
          "label": "Passwort",
          "sub-label": "Passwort vergessen?",
          "placeholder": "Passwort"
        },
        "remember-me": {
          "label": "Angemeldet bleiben"
        }
      },
      "messages": {
        "password-change": {
          "success": "Wenn die von dir angegebene E-Mail-Adresse zu einem Konto in unserer Datenbank gehört, senden wir dir eine Nachricht, damit du dein Passwort zurücksetzen kannst."
        },
        "update-email": {
          "validation-success": "Wir haben eine Bestätigungs-E-Mail an deine neue E-Mail-Adresse geschickt. Bitte klicke auf den Link in dieser E-Mail, um deine neue Adresse zu bestätigen.",
          "updated-success": "Deine E-Mail-Adresse wurde aktualisiert. Du kannst dich nur noch mit deiner neuen Adresse anmelden."
        },
        "verify-email": {
          "success": "Deine E-Mail-Adresse wurde verifiziert. Bitte melde dich an, um dein Konto einzurichten.",
          "error": "Die E-Mail-Adresse konnte nicht verifiziert werden. Der Verifizierungscode ist möglicherweise abgelaufen. Bitte melde dich an und beantrage eine weitere Bestätigungs-E-Mail."
        }
      },
      "errors": {
        "invalid-email": "Die von dir angegebene E-Mail-Adresse ist ungültig.",
        "invalid-password": "Du musst ein Passwort angeben.",
        "signin-failed": "Dein Benutzername oder Passwort ist falsch.",
        "locked": "Dein Konto ist vorübergehend gesperrt. Bitte versuche es später noch einmal.",
        "revoked": "Dein Konto ist gesperrt. Bitte wende dich an unseren Kundenservice."
      }
    },
    "forgot-password": {
      "tab-title": "Passwort vergessen",
      "header": "Habst du dein Passwort vergessen?",
      "desc": "Gib unten deine E-Mail-Adresse ein und wir setzen das Passwort zurück.",
      "fields": {
        "email": {
          "label": "E-Mail-Adresse",
          "placeholder": "E-Mail-Adresse"
        }
      },
      "submit": "Passwort zurücksetzen",
      "success": "Wir haben dir eine E-Mail zum Zurücksetzen des Passworts geschickt. Wenn du unsere E-Mail nicht findest, überprüfe deinen Spam-Ordner."
    },
    "reset-password": {
      "missing-email": "Etwas ist schiefgelaufen. Bitte klicke erneut auf den Link in unserer E-Mail.",
      "expired-code": "Diese Sitzung ist nicht mehr gültig. Bitte klicke erneut auf den Link in unserer E-Mail.",
      "steps": [
        "Geheimwörter bestätigen",
        "Neues Passwort"
      ],
      "secret-words": {
        "home": {
          "header": "Hast du noch deine zwölf Geheimwörter?",
          "sub-header": "Als du dein Nash-Konto zum ersten Mal eingerichtet hast, baten wir dich, diese Wörter abzuschreiben und sicher aufzubewahren.",
          "button-have-words": "Ich habe meine Geheimwörter noch",
          "button-lost-words": "Ich habe meine Geheimwörter verloren",
          "desc": "Wenn du sowohl dein altes Passwort als auch deine zwölf Geheimwörter verloren hast, kannst du deine Assets leider nicht zurückerhalten."
        },
        "edit": {
          "header": "Gib deine zwölf Geheimwörter ein.",
          "desc-1": "Wir verwenden deine Geheimwörter, um dein Master Seed und deine Wallets für einzelne Assets wiederherzustellen.",
          "desc-2": "Wenn du die zwölf Wörter für dein bestehendes Konte nicht angeben kannst, <0>gehen deine Assets verloren.</0>",
          "card-title": "Alle Wörter sind kleingeschrieben",
          "card-reset": "Alle Wörter löschen",
          "mnemonic-invalid": "Diese Wörterkombination ist nicht gültig. Bitte nochmals überprüfen und erneut versuchen.",
          "mnemonic-valid": "Diese Wörterkombination ist gültig. Du kannst nun dein Passwort zurücksetzen."
        },
        "skip": {
          "header": "Du hast kein Zugang mehr zu deinen Assets",
          "desc-1": "Wenn du sowohl dein altes Passwort als auch deine zwölf Geheimwörter verloren hast, <0>kannst du nicht mehr auf deine Assets zugreifen</0>.",
          "desc-2": "Bitte überprüfe noch einmal, ob du entweder deine Geheimwörter oder dein altes Passwort finden kannst.",
          "desc-3": "Wenn du möchtest, kannst du dein altes Konto überschreiben. Dann erhälst du neue Geheimwörter. Das entspricht der Einrichtung eines brandneuen Kontos mit dem neuen Passwort, das du gerade ausgewählt hast.",
          "desc-4": "Wenn du dein Konto zurücksetzt, wirst du keinen Zugang mehr zu den auf dem Konto gespeicherten Assets haben:",
          "desc-5": "Bitte überprüfe noch einmal, ob du entweder deine Geheimwörter oder dein Passwort finden kannst.",
          "go-back": "Zurückgehen",
          "checkbox-1": "Ich habe sowohl mein Passwort als auch meine zwölf Geheimwörter verloren.",
          "checkbox-2": "Ich verstehe, dass ich jeglichen Zugriff auf meine Assets verlieren werde, wenn ich mein Konto zurücksetze.",
          "submit": "Konto zurücksetzen",
          "sub-bullet-1": "Alle Assets in deinem persönlichen Konto.",
          "sub-bullet-2": "Alle Allets im Trading Contract.",
          "sub-bullet-3": "All staked NEX tokens.",
          "sub-bullet-4": "Alle Dividenden aus gestakten NEX-Tokens.",
          "unauthorized": "Da das Zurücksetzen deines Kontos schwerwiegende Folgen hat, musst du dich an unsern Kundenservice wenden, um es zu aktivieren.",
          "contact-support": "Kundenservice kontaktieren"
        }
      },
      "new-password": {
        "tab-title": "Passwort festlegen",
        "header": "Neues Passwort festlegen",
        "desc": "Erstelle ein neues Passwort für dein Nash-Konto.",
        "header-success": "Vorgang abgeschlossen!",
        "desc-success": "Dein Passwort wurde geändert.",
        "desc-success-reset": "Du kannst bei der nächsten Anmeldung neue Wallets für einzelne Assets einrichten.",
        "fields": {
          "password": {
            "label": "Neues Passwort",
            "placeholder": "Neues Passwort",
            "errors": {
              "password-too-weak": "Das von dir gewählte Passwort ist zu schwach."
            }
          },
          "password-confirm": {
            "label": "Neues Passwort bestätigen",
            "placeholder": "Neues Passwort bestätigen",
            "errors": {
              "passwords-do-not-match": "Die Passwörter stimmen nicht überein."
            }
          },
          "code": {
            "label": "Zwei-Faktor-Authentifizierung",
            "placeholder": "Zwei-Faktor-Authentifizierungscode"
          }
        },
        "errors": {
          "reset-wallets-locked": "Das Zurücksetzen des Kontos ist derzeit gesperrt. Bitte wenden dich an den Kundenservice.",
          "reset-locked": "Das Zurücksetzen des Passworts ist für dein Konto gesperrt. Bitte versuche es später noch einmal oder kontaktiere unseren Kundenservice.",
          "incorrect-keys": "Der öffentliche Schlüssel, der sich aus diesen zwölf Wörtern ergibt, stimmt nicht mit unseren Datensätzen überein. Deine Eingabe ist demnach falsch. Wenn du deine zwölf Wörter vergessen hast, kannst du das Passwort erneut zurücksetzen und dein Konto überschreiben.",
          "generic-error": "Etwas ist schiefgelaufen und dein Passwort wurde nicht zurückgesetzt. Der Link ist möglicherweise abgelaufen. Bitte beantrage einen neuen Rücksetzungslink und versuche es noch einmal."
        },
        "submit": "Neues Passwort festlegen"
      }
    },
    "verify-email": "E-Mail-Adresse wird verifiziert …",
    "secret-word-list-edit": {
      "placeholder": "{{index}}. Wort"
    },
    "discourse-sso": {
      "login": {
        "title": "Melde dich bei der Nash-Community an",
        "description": "Du benötigst ein Nash-Konto, um dich bei der Nash-Community anzumelden.",
        "button-login": "Anmelden mit Nash-Konto",
        "link-create": "<0>Ein Nash-Konto anlegen</0>"
      },
      "create-account": {
        "title": "Erstelle ein Nash Community-Konto",
        "description": "Um Nachrichten in der Community zu veröffentlichen, müssen du mindestens 1 NEX für 24 Monate staken.",
        "username-label": "Community-Benutzername",
        "username-placeholder": "Wähle einen Namen …",
        "button-create": "Community-Konto erstellen",
        "button-creating": "Community-Konto wird erstellt …",
        "migrate-description": "Wenn du die Nash-Extension verwendest, um dich im Community-Forum anzumelden, kannst du dein Extension-Konto <0>migrieren</0>.",
        "username-exits": "‘{{username}}’ ist bereits vergeben. Bitte wähle einen anderen Benutzernamen."
      },
      "migrate-account": {
        "title": "Migriere dein Nash Community-Konto",
        "migration-step1": "Melde dich mit der Nash-Extension an.",
        "migration-step2": "Ändere deine Community-E-Mail-Adresse in die Adresse, die dein Nash-Konto verwendet.",
        "migration-step3": "Sobald deine E-Mail-Adresse geändert wurde, kannst du dich über das Nash-Konto anmelden.",
        "button-migrate": "Anmelden mit der Nash-Extension",
        "link-back": "Zurück",
        "faq-change-email": {
          "title": "Wie ändere ich meine Community-E-Mail-Adresse?",
          "step1": "Sobald du dich bei der Community angemeldet hast, klicke auf deinen Avatar in der oberen rechten Ecke des Bildschirms.",
          "step2": "Klicke auf dein Benutzernamen und wähle deine ‘Preferences’.",
          "step3": "Klicke auf das Bleistift-Symbol, um deine E-Mail-Adresse zu bearbeiten.",
          "step4": "Gib eine neue E-Mail-Adresse ein und klicke auf ‘Change’.",
          "step5": "Du erhälst zwei Bestätigungs-E-Mails, eine an deine alte E-Mail-Adresse und eine an deine neue E-Mail-Adresse. Du musst beide Adressen bestätigen, um die Änderung abzuschließen."
        }
      },
      "get-token": "Authentifizierung …",
      "log-you-in": "Wird angemeldet …",
      "unknow-error-message": "Etwas ist schiefgelaufen, bitte versuche es noch einmal."
    }
  },
  "basic-exchange": {
    "title": "Einsteiger-Ansicht",
    "title-short": "Einsteiger",
    "switch-to-advanced": "Profi-Ansicht verwenden",
    "create-order": {
      "change-markets": "Markt ändern",
      "errors": {
        "order-rejected-insufficient-funds": "Du hast nicht genug {{currencySell}} im Trading Contract. Überweise Assets, um fortzufahren.",
        "order-rejected-daily-limit-reached": "Deine Order wurde abgelehnt, weil du dein tägliches Handelslimit erreicht hast.",
        "generic": "Fehler bei der Ordererstellung. Bitte erneut versuchen."
      },
      "modals": {
        "exchange-info": {
          "title": "Wie man Assets tauscht",
          "desc": "Wähle zunächst das Asset aus, das du eintauschen möchtest.",
          "price-options-header": "Du hast zwei mögliche Preise zur Auswahl:",
          "average-market-price": {
            "header": "Aktueller Marktpreis",
            "desc": "Erteile eine Order zum aktuellen Marktpreis, damit diese schneller ausgeführt wird. Nicht ausgeführte Teile der Order werden nach 24 Stunden automatisch storniert."
          },
          "set-a-price": {
            "header": "Festgelegter Preis",
            "desc": "Deine Order kann Orders zu diesem oder einem besseren Preis, nicht aber Orders zu einem schlechteren Preis zugeordnet werden. Deine Order wird demnach möglicherweise nicht sofort vollständig ausgeführt."
          },
          "balances": {
            "header": "Salden",
            "desc": "Wir teilen dir mit, falls dein Guthaben für eine Order nicht ausreicht. Wählen ‘Salden’, um dein Konto zu überprüfen und Assets zu senden/empfangen."
          }
        },
        "select-token": {
          "title": {
            "sell": "Ich möchte eintauschen",
            "buy": "Ich möchte erhalten"
          },
          "header": {
            "sell": "Wähle das Asset aus, das du eintauschen möchtest",
            "buy": "Wähle das Asset aus, das du erhalten möchtest"
          },
          "ignore-low-balances": "Geringe Beträge nicht anzeigen",
          "search": {
            "placeholder": "Asset nach Name oder Ticker suchen …",
            "no-results": "Keine Ergebnisse für <0>{{search}}</0> gefunden.",
            "no-results-no-query": "Wir konnten kein passendes Asset finden"
          },
          "disabled": {
            "maintenance": "Dieses Asset befindet sich in der turnusmäßigen Wartung.",
            "deposits-withdrawals-suspended": "Transaktionen werden bis auf Weiteres gesperrt."
          },
          "trading": "Trading Contract",
          "personal": "Persönliches Konto",
          "24-hours": "24 Stunden"
        }
      },
      "exchange-tokens": {
        "header": "Assets tauschen",
        "fields": {
          "buy": {
            "label": "Ich möchte erhalten",
            "inner-label": "~{{fiatAmount}} pro {{currencyBuy}}",
            "label-estimate": "(Schätzung)",
            "label-button": "Welches Asset möchtest du erhalten?",
            "errors": {
              "order-too-small": "Orderwert muss {{orderSize}} {{currencyBuy}} überschreiten."
            }
          },
          "sell": {
            "label": "Ich möchte eintauschen",
            "sub-label": "{{currencySell}} verfügbar",
            "label-button": "Welches Asset möchtest du eintauschen?",
            "errors": {
              "insufficient-funds": "Du hast nicht genug {{currencySell}} im Trading Contract. Transferiere Assets, um fortzufahren.",
              "limit-breached": "Diese Order überschreitet dein Handelslimit.",
              "order-too-small": "Orderwert muss {{orderSize}} {{currencySell}} überschreiten.",
              "transfer": "Senden/Empfangen"
            }
          },
          "set-limit": {
            "fixed-price-label": "Dein Preis für {{currencyBuy}} (in {{currencySell}})",
            "floating-price-label": "Marktpreis von {{currencyBuy}} (in {{currencySell}})",
            "fixed-price-on": "Festpreis festlegen",
            "errors": {
              "price-too-high": "Preise über {{maxPrice}} werden nicht verarbeitet."
            },
            "warnings": {
              "20-below": "Der angegebene Preis liegt mehr als 20 % unter dem aktuellen Marktpreis."
            }
          }
        },
        "toggle-limit": "Lege einen Preis fest",
        "above-limit": "{{percent}}% above market",
        "below-limit": "{{percent}}% below market",
        "reset": "Zurücksetzen",
        "submit": "Order überprüfen"
      },
      "review-order": {
        "header": "Order überprüfen",
        "columns": {
          "market-price": "Preis pro {{currencyBuy}}",
          "limit-price": "Preis pro {{currencyBuy}} festlegen",
          "fee": "Maximale Handelsgebühr",
          "fiat-total": "{{currencyFiat}} Schätzung"
        },
        "desc": "Deine Order bleibt im Orderbuch, bis sie ausgeführt wurde, du sie stornierst oder 24 Stunden vergangen sind.",
        "submit": "Order erteilen",
        "submit-placing": "Order wird erteilt …"
      },
      "order-success": {
        "header": "Vorgang abgeschlossen!",
        "desc": "Dein {{currencySell}}/{{currencyBuy}}-Order wurde erteilt.",
        "view-my-order": "Order ansehen",
        "create-another-trade": "Weitere Order erteilen"
      },
      "order-failure": {
        "header": {
          "insufficient-funds": "Mangelnde Deckung",
          "daily-limit-reached": "Tageslimit erreicht",
          "generic": "Etwas ist schiefgelaufen!"
        },
        "desc": {
          "insufficient-funds": {
            "0": "Dein Saldo im Trading Contract reicht nicht mehr aus, um diese Oder auszuführen. Das kann passieren, wenn du in mehreren Browser-Tabs gleichzeitig Orders erteilst.",
            "1": "Für einen reibungslosen Handel verwende bitte Nash in einem einzigen Browser-Tab.",
            "2": "Assets <0>senden/empfangen</0>, wenn du den Order erneut erteilen möchtest."
          },
          "daily-limit-reached": {
            "0": "Deine Order wurde abgelehnt, weil dein tägliches Handelslimit erreicht wurde.",
            "1": "Um dein maximales tägliches Handelsvolumen zu erhöhen, besuche bitte <0>Handelslimits</0>."
          },
          "generic": {
            "0": "Fehler bei der Ordererteilung. Bitte erneut versuchen."
          }
        }
      }
    }
  },
  "countries": {
    "AD": "Andorra",
    "AE": "Vereinigte Arabische Emirate",
    "AF": "Afghanistan",
    "AG": "Antigua und Barbuda",
    "AI": "Anguilla",
    "AL": "Albanien",
    "AM": "Armenien",
    "AO": "Angola",
    "AQ": "Antarktis",
    "AR": "Argentinien",
    "AS": "Amerikanisch-Samoa",
    "AT": "Österreich",
    "AU": "Australien",
    "AW": "Aruba",
    "AX": "Ålandinseln",
    "AZ": "Aserbaidschan",
    "BA": "Bosnien und Herzegowina",
    "BB": "Barbados",
    "BD": "Bangladesch",
    "BE": "Belgien",
    "BF": "Burkina Faso",
    "BG": "Bulgarien",
    "BH": "Bahrain",
    "BI": "Burundi",
    "BJ": "Benin",
    "BL": "Saint Barthélemy",
    "BM": "Bermudas",
    "BN": "Brunei",
    "BO": "Bolivien",
    "BQ": "Karibische Niederlande",
    "BR": "Brasilien",
    "BS": "Bahamas",
    "BT": "Bhutan",
    "BV": "Bouvetinsel",
    "BW": "Botswana",
    "BY": "Weißrussland",
    "BZ": "Belize",
    "CA": "Kanada",
    "CC": "Kokos-(Keeling-)Inseln",
    "CD": "Kongo (Demokratische Republik)",
    "CF": "Zentralafrikanische Republik",
    "CG": "Kongo",
    "CH": "Schweiz",
    "CI": "Côte d’Ivoire",
    "CK": "Cookinseln",
    "CL": "Chile",
    "CM": "Kamerun",
    "CN": "China",
    "CO": "Kolumbien",
    "CR": "Costa Rica",
    "CU": "Kuba",
    "CV": "Cabo Verde",
    "CW": "Curaçao",
    "CX": "Weihnachtsinsel",
    "CY": "Zypern",
    "CZ": "Tschechische Republik",
    "DE": "Deutschland",
    "DJ": "Dschibuti",
    "DK": "Dänemark",
    "DM": "Dominica",
    "DO": "Dominikanische Republik",
    "DZ": "Algerien",
    "EC": "Ecuador",
    "EE": "Estland",
    "EG": "Ägypten",
    "EH": "Westsahara",
    "ER": "Eritrea",
    "ES": "Spanien",
    "ET": "Äthiopien",
    "FI": "Finnland",
    "FJ": "Fidschi",
    "FK": "Falklandinseln (Malwinen)",
    "FM": "Mikronesien (Föderierte Staaten)",
    "FO": "Färöer-Inseln",
    "FR": "Frankreich",
    "GA": "Gabun",
    "GB": "Großbritannien und Nordirland",
    "GD": "Grenada",
    "GE": "Georgia",
    "GF": "Französisch-Guayana",
    "GG": "Guernsey",
    "GH": "Ghana",
    "GI": "Gibraltar",
    "GL": "Grönland",
    "GM": "Gambia",
    "GN": "Guinea",
    "GP": "Guadeloupe",
    "GQ": "Äquatorialguinea",
    "GR": "Griechenland",
    "GS": "Südgeorgien und die Südlichen Sandwichinseln",
    "GT": "Guatemala",
    "GU": "Guam",
    "GW": "Guinea-Bissau",
    "GY": "Guyana",
    "HK": "Hongkong",
    "HM": "Heard- und McDonaldinseln",
    "HN": "Honduras",
    "HR": "Kroatien",
    "HT": "Haiti",
    "HU": "Ungarn",
    "ID": "Indonesien",
    "IE": "Irland",
    "IL": "Israel",
    "IM": "Isle of Man",
    "IN": "Indien",
    "IO": "Britisches Territorium im Indischen Ozean",
    "IQ": "Irak",
    "IR": "Iran",
    "IS": "Island",
    "IT": "Italien",
    "JE": "Jersey",
    "JM": "Jamaika",
    "JO": "Jordanien",
    "JP": "Japan",
    "KE": "Kenia",
    "KG": "Kirgisistan",
    "KH": "Kambodscha",
    "KI": "Kiribati",
    "KM": "Komoren",
    "KN": "Saint Kitts und Nevis",
    "KP": "Nordkorea",
    "KR": "Südkorea",
    "KW": "Kuwait",
    "KY": "Kaimaninseln",
    "KZ": "Kasachstan",
    "LA": "Laos",
    "LB": "Libanon",
    "LC": "St. Lucia",
    "LI": "Liechtenstein",
    "LK": "Sri Lanka",
    "LR": "Liberia",
    "LS": "Lesotho",
    "LT": "Litauen",
    "LU": "Luxemburg",
    "LV": "Lettland",
    "LY": "Libyen",
    "MA": "Marokko",
    "MC": "Monaco",
    "MD": "Moldawien (Republik)",
    "ME": "Montenegro",
    "MF": "Saint-Martin (französisches Überseegebiet)",
    "MG": "Madagaskar",
    "MH": "Marshallinseln",
    "MK": "Nordmazedonien",
    "ML": "Mali",
    "MM": "Myanmar",
    "MN": "Mongolei",
    "MO": "Macao",
    "MP": "Nördliche Marianeninseln",
    "MQ": "Martinique",
    "MR": "Mauretanien",
    "MS": "Montserrat",
    "MT": "Malta",
    "MU": "Mauritius",
    "MV": "Malediven",
    "MW": "Malawi",
    "MX": "Mexiko",
    "MY": "Malaysia",
    "MZ": "Mosambik",
    "NA": "Namibia",
    "NC": "Neukaledonien",
    "NE": "Niger",
    "NF": "Norfolkinsel",
    "NG": "Nigeria",
    "NI": "Nicaragua",
    "NL": "Niederlande",
    "NO": "Norwegen",
    "NP": "Nepal",
    "NR": "Nauru",
    "NU": "Niue",
    "NZ": "Neuseeland",
    "OM": "Oman",
    "PA": "Panama",
    "PE": "Peru",
    "PF": "Französisch-Polynesien",
    "PG": "Papua-Neuguinea",
    "PH": "Philippinen",
    "PK": "Pakistan",
    "PL": "Polen",
    "PM": "Saint-Pierre und Miquelon",
    "PN": "Pitcairn",
    "PR": "Puerto Rico",
    "PS": "Palästina (Staat)",
    "PT": "Portugal",
    "PW": "Palau",
    "PY": "Paraguay",
    "QA": "Katar",
    "RE": "Réunion",
    "RO": "Rumänien",
    "RS": "Serbien",
    "RU": "Russische Föderation",
    "RW": "Ruanda",
    "SA": "Saudi-Arabien",
    "SB": "Salomonen",
    "SC": "Seychellen",
    "SD": "Sudan",
    "SE": "Schweden",
    "SG": "Singapur",
    "SH": "St. Helena, Ascension and Tristan da Cunha",
    "SI": "Slowenien",
    "SJ": "Spitzbergen und Jan Mayen",
    "SK": "Slowakei",
    "SL": "Sierra Leone",
    "SM": "San Marino",
    "SN": "Senegal",
    "SO": "Somalia",
    "SR": "Suriname",
    "SS": "Südsudan",
    "ST": "São Tomé und Príncipe",
    "SV": "El Salvador",
    "SX": "Sint Maarten (niederländischer Teil)",
    "SY": "Arabische Republik Syrien",
    "SZ": "Swasiland",
    "TC": "Turks- und Caicosinseln",
    "TD": "Tschad",
    "TF": "Französische Süd-Territorien",
    "TG": "Togo",
    "TH": "Thailand",
    "TJ": "Tadschikistan",
    "TK": "Tokelau",
    "TL": "Osttimor",
    "TM": "Turkmenistan",
    "TN": "Tunesien",
    "TO": "Tonga",
    "TR": "Türkei",
    "TT": "Trinidad und Tobago",
    "TV": "Tuvalu",
    "TW": "Taiwan",
    "TZ": "Tansania",
    "UA": "Ukraine",
    "UG": "Uganda",
    "UM": "Kleinere Amerikanische Überseeinseln",
    "US": "Vereinigte Staaten von Amerika",
    "UY": "Uruguay",
    "UZ": "Usbekistan",
    "VA": "Vatikanstadt",
    "VC": "St. Vincent und die Grenadinen",
    "VE": "Venezuela",
    "VG": "Jungferninseln (Britisch)",
    "VI": "Jungferninseln (USA)",
    "VN": "Vietnam",
    "VU": "Vanuatu",
    "WF": "Wallis und Futuna",
    "WS": "Samoa",
    "XK": "Republik Kosovo",
    "XX": "Unspecified nationality",
    "YE": "Jemen",
    "YT": "Mayotte",
    "ZA": "Südafrika",
    "ZM": "Sambia",
    "ZW": "Simbabwe"
  },
  "fiat-currencies": {
    "AUD": "Australischer Dollar (AUD)",
    "CAD": "Kanadischer Dollar (CAD)",
    "CHF": "Schweizer Franken (CHF)",
    "CNY": "Chinesischer Yuan (CNY)",
    "EUR": "Euro (EUR)",
    "GBP": "Britisches Pfund Sterling (GBP)",
    "INR": "Indische Rupie (INR)",
    "JPY": "Japanischer Yen (JPY)",
    "RUB": "Russischer Rubel (RUB)",
    "SGD": "Singapur-Dollar (SGD)",
    "USD": "US-Dollar (USD)"
  },
  "fiat-ramps": {
    "all-providers": "Alle Anbieter",
    "terms-and-conditions": "Ich akzeptiere die <0>Bedingungen und Konditionen</0> von {{providerName}}.",
    "title": "Kaufen/Verkaufen",
    "tier0": {
      "buy-popular-assets": "Buy and sell popular digital assets",
      "complete-kyc-5minute": "Upgrade to Tier 1 identity verification in just five minutes!",
      "complete-kyc": "Verify identity",
      "enjoy-benefits": "Other benefits of Tier 1:",
      "higher-trading-limits": "Higher trading limits on the Nash exchange.",
      "stake-your-nex": "Stake NEX to receive dividends.",
      "use-with-vpn": "Access Nash through a VPN service."
    },
    "provider": {
      "title": "Wähle einen Anbieter",
      "verify-identity": "Lasse <0>deine Identität überprüfen</0>, um zu beginnen.",
      "subtitle": "Anbieter digitaler Assets sind Drittunternehmen, welche mit Nash zusammenarbeiten und dir den Kauf und Verkauf digitaler Assets in Landeswährung ermöglichen.",
      "steps": [
        "Persönliche Angaben",
        "Adressangaben"
      ],
      "assets-available": "Verfügbare Assets",
      "payments-methods": "Zahlungsmethoden",
      "general-details": "Limits und Gebühren",
      "no-limit": "Keine Limitbeschränkung",
      "no-daily-limit": "Kein Tageslimit",
      "no-weekly-limit": "Kein wöchentliches Limit",
      "no-monthly-limit": "Kein monatliches Limit",
      "no-txn-limit": "Kein Transaktionslimit",
      "no-transaction-fee": "Keine Transaktionsgebühr",
      "weekly-limit": "{{value}} wöchentliches Limit",
      "monthly-limit": "{{value}} monatliches Limit",
      "transaction-fee": "{{value}} Transaktionsgebühr",
      "eur-bank-transfers": "EUR-Banküberweisungen:",
      "kyc-monthly-limit-pre": "{{value}} monatlich",
      "kyc-monthly-limit-post-kyc": "{{value}} monatlich nach Identitätsprüfung",
      "kyc-monthly-limit-post-phone": "{{value}} monatlich nach Überprüfung der Telefonnummer",
      "kyc-weekly-limit-pre": "{{value}} wöchentlich",
      "kyc-weekly-limit-post-kyc": "{{value}} wöchentlich nach Identitätsprüfung",
      "kyc-weekly-limit-post-phone": "{{value}} wöchentlich nach Überprüfung der Telefonnummer",
      "kyc-daily-limit-pre": "{{value}} täglich",
      "kyc-daily-limit-post-kyc": "{{value}} täglich nach Identitätsprüfung",
      "kyc-daily-limit-post-phone": "{{value}} täglich nach Überprüfung der Telefonnummer",
      "kyc-yearly-limit-pre": "{{value}} jährlich",
      "kyc-yearly-limit-post-kyc": "{{value}} jährlich nach Identitätsprüfung",
      "kyc-yearly-limit-post-phone": "{{value}} jährlich nach Überprüfung der Telefonnummer",
      "kyc-txn-limit-pre": "{{value}} pro Transaktion",
      "kyc-txn-limit-post-kyc": "{{value}} pro Transaktion nach Identitätsprüfung",
      "kyc-txn-limit-post-phone": "{{value}} pro Transaktion nach Überprüfung der Telefonnummer",
      "select-btn": "Wählen",
      "have-account-header": "Anbieter, bei denen ich ein Konto erstellt habe",
      "no-account-header": "Anbieter, bei denen ich kein Konto erstellt habe",
      "no-providers-title": "Leider gibt es derzeit in deiner Region keine Anbieter für digitale Assets.",
      "no-providers-more-info": "Erfahre mehr darüber, wie man <0>Nash-Währungspartner</0> wird.",
      "credit-cards": "Kreditkarten:",
      "debit-cards": "Bankkarten:",
      "bank-account": "Link zum Bankkonto:",
      "powered-by": "Angeboten von",
      "change-provider": "Anbieter wechseln",
      "nash": {
        "pay-no-fees": "<0>Zahle keine Gebühren</0>, wenn du beliebte digitale Assets von Nash kaufst!"
      }
    },
    "general-details": {
      "main-title": "Erstelle dein {{providerName}}-Konto",
      "subtitle": "Um digitale Assets kaufen oder verkaufen zu können, musst du ein Konto bei {{providerName}} einrichten.",
      "legal-name-input-label": "Vollständiger Name",
      "email-address-input-label": "E-Mail-Adresse",
      "submit-btn": "Weiter zur Anschrift"
    },
    "address-details": {
      "main-title": "Erstelle dein {{providerName}}-Konto",
      "subtitle": "Um digitale Assets kaufen oder verkaufen zu können, musst du ein Konto bei {{providerName}} einrichten.",
      "house-name-input-label": "Hausnummer",
      "street-name-input-label": "Straße",
      "city-input-label": "Stadt",
      "county-input-label": "Region",
      "postcode-input-label": "Postleitzahl",
      "country-of-residence-input-label": "Land deines aktuellen Wohnsitzes",
      "submit-btn": "Kontoeinstellung vervollständigen"
    },
    "profile-errors": {
      "legalName": "Gib deinen vollständigen Namen ein.",
      "email": "Gib deine E-Mail-Adresse richtig ein.",
      "selectedCountry": "Gib dein Land ein.",
      "streetName": "Gib den Namen deiner Straße ein.",
      "city": "Gib den Namen deiner Stadt ein.",
      "countyState": "Gib deinen Landkreis oder Staat ein.",
      "postcode": "Gib deine Postleitzahl ein."
    },
    "limits": {
      "min-limit-message": "Mindesteinkauf: <0/>",
      "min-limit": "Minimum"
    },
    "currencies": {
      "btc": "Bitcoin",
      "eth": "Ethereum",
      "usdc": "USD Coin",
      "neo": "NEO",
      "bat": "Basic Attention Token",
      "link": "Chainlink",
      "zrx": "0x"
    },
    "errors": {
      "validation": "Validierungsproblem",
      "insufficient-funds": "Unzureichendes Guthaben",
      "access-denied": "Zugriffs- oder Berechtigungsproblem (Wyre)",
      "unsupported-state": "Der US-Bundesstaat wird von Wyre nicht unterstützt.",
      "under-eighteen": "Unter 18 Jahren",
      "plaid-not-ready": "Wyre hat Schwierigkeiten, mit deiner Bank zu kommunizieren.",
      "transfer": "Problem bei der Überweisung",
      "carbon-timeout-header": "Zeitüberschreitung für eingende Carbon API Anfrage",
      "carbon-timeout-body": "Deine Überweisung ist aufgrund eines Zeitlimits für API-Anforderungen fehlgeschlagen. Carbon wurde über diesen Fehler informiert.",
      "generic-fourhundred": "Fehler",
      "nash": {
        "order-book-cache-empty": {
          "title": "Oderbuch-Cache ist leer",
          "body": "Wir konnten keinen Preis erzeugen. Bitte versuche es später noch einmal."
        },
        "not-enough-liquidity": {
          "title": "Ungenügende Liquidität für die Order",
          "body": "Deine Order ist zu groß, deshalb können wir sie leider nicht bearbeiten. Bitte versuche es später noch einmal."
        },
        "not-translated": {
          "title": "Fehler",
          "body": "Etwas ging schief."
        },
        "dismiss": "Zurück"
      }
    },
    "buy-sell": {
      "title": "Kauf/Verkauf",
      "tab-buy-assets": "Assets kaufen",
      "failed-to-transact": "Deine Order ist fehlgeschlagen.",
      "tab-sell-assets": "Assets verkaufen",
      "daily-limits-header": "Verbleibende Limits nach dieser Order.",
      "current-price-label": "Aktueller Preis | <0 />",
      "current-price-unavailable": "Aktueller Preis nicht verfügbar.",
      "buy-with-input-label-no-cur": "Bezahlen mit",
      "sell-with-input-label-no-cur": "Überweisung an",
      "buy-with-input-label": "Bezahlen mit {{currency}}",
      "sell-with-input-label": "Überweise {{currency}} an",
      "deposit-to": "{{currency}} an",
      "pay-with-default": "Wähle eine Zahlungsart aus",
      "link-new-bank": "Zahlungsart hinzufügen",
      "complete-nash-profile": "Vervollständige dein <0>Nash-Profile</0> um digitale Assets zu kaufen",
      "want-to-buy-input-label": "Ich möchte kaufen",
      "want-to-sell-input-label": "Ich möchte verkaufen",
      "spend": "Spend",
      "purchase": "Purchase",
      "cost-me-input-label": "Es kostet",
      "i-want-to-pay-input-label": "Ich zahle",
      "receive-input-label": "Ich erhalte",
      "will-receive-input-label": "Ich erhalte ca.",
      "current-exchange-rate": "Derzeitiger Wechselkurs",
      "weekly-limit": "Wochenlimit",
      "monthly-limit": "Monatslimit",
      "yearly-limit": "Jahreslimit",
      "weekly-limit-affix": "Wochenlimit",
      "monthly-limit-affix": "Monatslimit",
      "yearly-limit-affix": "Jahreslimit",
      "exceed-yearly-limit": "Jahreslimit überschritten",
      "no-change-today": "Keine Veränderung heute",
      "change-today": "{{value}}% heute",
      "daily-fiat-limit": "Tageslimit {{fiat}}",
      "daily-asset-limit": "Tageslimit {{asset}}",
      "exceed-daily-limit": "Du hast dein Tageslimit überschritten.",
      "no-limit": "Kein Limit",
      "current-exchange-info": "<0>Dieses Angebot basiert auf unserem aktuellen Wechselkurs.</0> Wenn der {{asset}}-Preis über <1 /> ist, als deine Überweisung eingeht, bieten wir dir einen neuen Wechselkurs an.",
      "nash-unsupported": "Demnächst verfügbar!",
      "carbon-unsupported": "Diese Option ist bei Carbon noch nicht verfügbar.",
      "provider-unsupported": "Diese Option ist bei {{providerName}} noch nicht verfügbar.",
      "daily-remaining": "<0 /> noch verfügbar",
      "limit-exceeded": "<0 /> Limit überschritten",
      "minimum-not-reached": "Du musst mindestens <0 /> kaufen.",
      "default-warning-message": "Du musst dein <0>{{providerName}}-Profil</0> vervollständigen und ein <1>Bankkonto verbinden</1>, um {{asset}} zu {{buy}}.",
      "bank-account-warning-message": "Du musst dein Profil mit einem <0>Bankkonto verbinden</0>, um {{asset}} zu {{buy}}.",
      "fiat-provider-warning-message": "Du musst dein <0>{{providerName}}-Profil</0> vervollständigen, um {{asset}} zu {{buy}}.",
      "profile-pending-warning-message": "Dein <0>{{providerName}}-Profil</0> wird derzeit überprüft.",
      "submit-btn": "Vor dem Kauf prüfen",
      "purchase-btn": "Angebot prüfen",
      "buy": "kaufen",
      "sell": "verkaufen",
      "purchase-failure": {
        "title": "Ein Problem ist aufgetreten",
        "button": "OK",
        "ecode-cvc": "Falsche Kartenprüfnummer.",
        "ecode-postal": "Problem mit der Postleitzahl.",
        "ecode-billing": "Problem mit der Rechnungsadresse.",
        "ecode-other-catchall": "Die übermittelten Informationen sind falsch.",
        "ecode-declined": "Deine Bank hat die Überweisung abgelehnt.",
        "ecode-only-visa-mastercard": "Zurzeit werden nur Visa und Mastercard von Carbon.money akzeptiert.",
        "ecode-3ds-auth-fail": "3DS-Authentifizierung fehlgeschlagen.",
        "ecode-3ds-could-not-be-performed": "3DS ist derzeit bei Carbon nicht verfügbar.",
        "ecode-3ds-performed-not-completed": "3DS wurde ausgeführt, aber kann derzeit von Carbon nicht abgeschlossen werden.",
        "ecode-unknown": "Unbekanntes Problem mit Code {{ecode}}."
      },
      "purchase-requires-confirm": {
        "title": "Neue Karte verifizieren",
        "message": "Zu deiner Sicherheit müssen wir deine Karte überprüfen. Carbon schickt eine Überweisung an dein Karte, die einen vierstelligen Bestätigungscode wie ‘carbon-1234’ enthält.",
        "cancel": "Kauf abbrechen",
        "code-from-statement": "Bestätigungscode eingeben:",
        "code-placeholder": "1234",
        "submit": "Karte überprüfen"
      },
      "purchase-success": {
        "title": "Vorgang abgeschlossen!",
        "amount-debit": "Der Betrag zuzüglich Gebühren wird von deiner Karte {{card}} abgebucht. Du wirst in Kürze {{asset}} auf dein persönliches Nash-Konto erhalten.",
        "view": "Du kannst den Status deiner Transaktion <0>hier</0> ansehen.",
        "button": "Beenden"
      }
    },
    "transactions": {
      "tab-title": "Deine Order",
      "fail_nopop": "Fehlgeschlagen: Nachweis nicht rechtzeitig hochgeladen",
      "waiting_transaction": "In Bearbeitung: Überweisung wird kontrolliert",
      "incomplete_pop": "In Bearbeitung: Nachweis der Bezahlung fehlt",
      "title": "Orderhistorie mit {{providerName}}.",
      "complete": "Abschließen",
      "completed": "Abgeschlossen",
      "incomplete": "Nicht abgeschlossen",
      "quote-status": "Angebotsstatus",
      "error": "Fehlgeschlagen",
      "pending": "Ausstehend",
      "of": "von",
      "inprogress-buy-currency": "{{currency}} werden gekauft",
      "inprogress-sell-currency": "{{currency}} werden verkauft",
      "success-buy-currency": "Du hast {{currency}} gekauft",
      "success-sell-currency": "Du hast {{currency}} verkauft",
      "fail-buy-currency": "{{currency}} konnte nicht gekauft werden",
      "fail-sell-currency": "{{currency}} konnte nicht verkauft werden",
      "refunded": "<0 /> wurden erstattet",
      "refund-rate-declined": "<0 /> wurden nicht erstattet",
      "rate-changed": "Der Wechselkurs hat sich geändert",
      "dest": "An {{account}}",
      "source": "Von {{account}}",
      "show-txn": {
        "title": "Deine Order",
        "details-title": "Details Empfängerkonto",
        "amount-asset": "Gekaufte Menge",
        "status": "Orderstatus",
        "personal-account": "Persönliches Konto",
        "deposit-account": "Einzahlungskonto",
        "withdraw-account": "Auszahlungskonto",
        "created-on": "Erstellt am",
        "details": "Orderdetails",
        "view-details": "Weitere Details anzeigen",
        "fees": "Gebühr",
        "stat-no-charge": "Von Ihrer Karte wurde nichts abgebucht.",
        "stat-pending-sent": "{{asset}}-Überweisung wurde eingeleitet",
        "stat-pending-manual": "Ausstehend bis zur manuellen Abrechnung",
        "stat-suspended": "Order gesperrt",
        "stat-canceled": "Order und Gebühren storniert",
        "stat-settlement-underway": "In Bearbeitung",
        "stat-settlement-complete": "Bearbeitung abgeschlossen",
        "stat-declined": "Order abgelehnt",
        "stat-unknown": "Unbekannter Status: {{status}}"
      },
      "no-matching-data-header": "Keine Ergebnisse gefunden.",
      "no-matching-data-sub-header": "Deine Suche ergab keine Treffer zu Käufen oder Verkäufen.",
      "no-data-header": "Du hast noch keine Käufe/Verkäufe getätigt.",
      "no-data-sub-header": "<0>Kaufe digitale Assets</0> um loszulegen.",
      "no-data": "Du hast noch keine Käufe/Verkäufe getätigt. <0>Kaufe digitale Assets</0> um loszulegen.",
      "search-placeholder": "Meine Orders durchsuchen …",
      "table-label": "Alle Kontobewegungen",
      "created-column": "Erstellt",
      "closed-column": "Abgeschlossen",
      "action-column": "Aktion",
      "source-column": "Belastetes Konto und Kosten",
      "amount-column": "Betrag",
      "view-button": "Mehr zeigen",
      "bought": "Gekauft",
      "sold": "Verkauft",
      "status": "Stand",
      "withdraw-account-fee": "<0/> + <1/> Gebühr",
      "deposit-account-fee": "<0/> - <1/> Gebühr",
      "withdraw-account": "<0/>",
      "deposit-account": "<0/>",
      "show-transaction": "Transaktion",
      "deposited": "Überweisung auf",
      "nash": {
        "col": {
          "when": "Wenn",
          "action": "Aktion",
          "rate": "Wechselkurs",
          "destination": "Ziel",
          "amount": "Betrag"
        },
        "sell-curr-amount": "Verkauf von <0 />",
        "buy-curr-amount": "Kauf von <0 />",
        "refunded-buy-amount": "<0 /> wurden erstattet",
        "refunded-sell-amount": "<0 /> wurden erstattet",
        "refunding-buy-amount": "<0 /> werden erstattet",
        "refunding-sell-amount": "<0 /> werden erstattet",
        "cancel-buy-past-amount": "Kauf von <0 /> storniert",
        "cancel-sell-past-amount": "Verkauf von <0 /> storniert",
        "fail-buy-past-amount": "Kauf von <0 /> fehlgeschlagen",
        "fail-sell-past-amount": "Verkauf <0 /> fehlgeschlagen",
        "success-sell-past-amount": "Verkaufte <0 />",
        "success-buy-past-amount": "Kaufte <0 />",
        "btn-confirm": "Siehe",
        "btn-reconfirm": "Rückblick",
        "btn-view": "Siehe",
        "status": "Stand",
        "refund-status-label": "Status der Rückerstattung",
        "detailed-quote-status": {
          "pending-user-confirmation": "Du musst dein Angebot überprüfen",
          "cancelled-by-user": "Du hast dieses Angebot abgelehnt",
          "failed-expired-on-bank-transfer": "Zahlung nicht erhalten",
          "failed-expired-on-bank-transfer-reason": "Dein Angebot ist abgelaufen, bevor wir deine Zahlung erhalten haben",
          "failed-expired-on-confirmation": "Angebot abgelaufen",
          "failed-expired-on-confirmation-reason": "Du hast das Angebot nicht rechtzeitig akzeptiert und es ist abgelaufen",
          "reconfirmation-expired": "Bestätigung abgelaufen",
          "reconfirmation-rejected": "Bestätigung abgelehnt",
          "confirmed-waiting-for-payment": "Warten auf Zahlung",
          "pending-refund": "Rückerstattung ausstehend",
          "pending-user-rate-reconfirmation": "Rückbestätigung des Wechselkurses ausstehend",
          "processing": "Überweisung in Bearbeitung",
          "refunded": "Rückerstattet",
          "completed": "Abgeschlossen"
        },
        "quote-status": {
          "pending-user-confirmation": "Unbestätigt",
          "cancelled-by-user": "Angebot abgelehnt",
          "failed-expired-on-bank-transfer": "Fehlgeschlagen",
          "failed-expired-on-confirmation": "Fehlgeschlagen",
          "reconfirmation-expired": "Abgelaufen",
          "reconfirmation-rejected": "Abgelehnt",
          "confirmed-waiting-for-payment": "Zahlung erforderlich",
          "pending-refund": "Ausstehend",
          "pending-user-rate-reconfirmation": "Wechselkurs geändert",
          "processing": "Wird bearbeitet",
          "refunded": "Rückerstattet",
          "completed": "Abgeschlossen"
        }
      }
    },
    "payments-methods": {
      "tab-title": "Zahlungsart",
      "title": "Zahlungsarten, die mit {{providerName}} verbunden sind.",
      "link-new-account": "Zahlungsart hinzufügen",
      "link-new-bank-account": "Bankkonto verbinden",
      "card-header": "{{currency}}-Konto",
      "new-card-header": "Neue Karte",
      "new-bank-account-header": "Neues Bankkonto",
      "processing": "Wird verarbeitet …",
      "verified": "Verifiziert",
      "unverified-method": "Identitätsprüfung nicht abgeschlossen",
      "verified-method": "Identität verifiziert",
      "delete-modal-title": "Möchtest du die Karte, die mit {{cardEnding}} endet, entfernen?",
      "confirm-btn": "Ja, entferne diese Zahlungsart.",
      "profile-incomplete": "<0>Ihr {{providerName}} Profil</0> ist nicht vollständig.",
      "cancel-label": "Nein, nicht entfernen.",
      "status": {
        "VERIFIED": "Verifiziert",
        "PENDING": "Wird überprüft",
        "AWAITING_FOLLOWUP": "Bitte Kundenservice kontaktieren",
        "ACTIVE": "Aktiv",
        "REJECTED": "Abgelehnt"
      },
      "credit-card": {
        "continue-billing": "Weiter zu den Rechnungsdetails",
        "enter-details": "Gebe deine Kreditkartendaten ein",
        "carbon-accepts-3d-secure": "Carbon akzeptiert nur 3D Secure Kreditkarten von",
        "select-currency-placeholder": "Währung auswählen",
        "card-currency": "Kartenwährung",
        "name-on-card": "Name Karteninhaber",
        "name-on-card-placeholder": "Max Mustermann",
        "card-number": "Kartennummer",
        "card-number-placeholder": "0000 0000 0000 0000",
        "card-expiry-date": "Ablaufdatum",
        "card-expiry-date-placeholder": "MM/YY",
        "cvc": "Kartenprüfnummer",
        "cvc-placeholder": "000",
        "step-credit-card-details": "Kreditkartendaten",
        "step-billing-details": "Rechnungsdaten",
        "continue-submit-details": "Kreditkartendaten übermitteln",
        "address-line-2": "Hausnummer",
        "address-line-2-placeholder": "1",
        "address-line-1": "Straße",
        "address-line-1-placeholder": "Panoramastr.",
        "address-city": "Stadt",
        "address-city-placeholder": "Berlin",
        "address-postal-code": "Postleitzahl",
        "address-postal-code-placeholder": "10178",
        "back": "Zurück",
        "required": "Pflichtfeld",
        "invalid": "Ungültig"
      }
    },
    "reconfirm": {
      "review-header": "Überprüfen dein neues {{currency}}-Angebot",
      "received-transfer": "Wir haben deine Überweisung von <0 /> erhalten",
      "new-rate-in": "Neuer Wechselkurs in",
      "at": "bei <0/>",
      "new-quote-secs": "{{count}}",
      "original-quote": "Ursprüngliches Angebot",
      "new-quote": "Ihr neues Angebot",
      "accept-new-quote": "Neuen Wechselkurs akzeptieren",
      "expires-in": "Automatisch abgelehnt in {{timeout}}",
      "decline-and-refund": "<0>Ablehnen</0> und Rückerstattung erhalten",
      "message": "Wenn die Webseite oder die Sitzung vor der Annahme des neuen Wechselkurses geschlossen wird, wird die Überweisung automatisch abgelehnt und deine Zahlung zurückerstattet."
    },
    "reconfirm-expire": {
      "review-header": "Dein Angebot wurde automatisch abgelehnt",
      "no-action": "<0>Es sind keine weiteren Aktionen von dir erforderlich.</0> Du kannst diese Seite jetzt schließen.",
      "days": "1-3 Tage",
      "we-refund": "Wir erstatten",
      "destination": "Reiseziel",
      "refund-time": "Rückerstattungszeit",
      "message": "Das Angebot ist abgelaufen, bevor du eine Entscheidung getroffen hast, oder die Webseite wurde geschlossen, ohne den neuen Betrag und den neuen Wechselkurs zu akzeptieren oder abzulehnen."
    },
    "reconfirm-accept": {
      "review-header": "Du hast das neue Angebot akzeptiert",
      "you-recieve": "Du erhälst",
      "destination": "Nash Trading Contract",
      "destination-label": "Ziel",
      "arrival-label": "Geschätzte Ankunftszeit",
      "arrival": "So bald wie möglich",
      "no-action": "<0>Es sind keine weiteren Aktionen von dir erforderlich.</0> Du kannst diese Seite jetzt schließen."
    },
    "reconfirm-decline": {
      "review-header": "Du hast das neue Angebot abgelehnt",
      "days": "1-3 Tage",
      "we-refund": "Wir erstatten",
      "destination": "Ziel",
      "refund-time": "Rückerstattungszeit",
      "no-action": "<0>Es sind keine weiteren Aktionen von dir erforderlich.</0> Du kannst diese Seite jetzt schließen."
    },
    "profile": {
      "carbon": {
        "2fa": "Carbon Zwei-Faktor-Authentifizierung",
        "create-2fa": "Aktivieren",
        "replace-2fa": "Deaktivieren",
        "kyc-form": "Persönliche Daten",
        "create-kyc-form": "Persönliche Daten hinzufügen",
        "edit-kyc-form": "Persönliche Daten bearbeiten",
        "verification-pending": "Die Identitätsprüfung steht noch aus.",
        "verification-succeeded": "Identitätsprüfung erfolgreich.",
        "verification-failed": "Identitätsprüfung fehlgeschlagen. Bitte aktualisiere deine persönlichen Daten und reiche diese erneut ein.",
        "verification-failed-permanently": "Identitätsprüfung fehlgeschlagen. Bitte <0>kontaktiere Carbon</0>.",
        "enable-2fa-before-proceeding": "Du musst <0>die Zwei-Faktor-Authentifizierung für Carbon</0> aktivieren, um diesen Kauf zu tätigen."
      },
      "submit-kyc": {
        "required-incomplete": "Du musst alle Pflichtfelder ausfüllen.",
        "required-complete": "",
        "button": "Details zur Überprüfung senden"
      },
      "editor": {
        "warning": "Ich verstehe, dass mein Konto nach erneuter Übermittlung dieser Informationen noch einmal überprüft werden muss und ich keine Käufe oder Verkäufe tätigen kann, bis die Überprüfung abgeschlossen ist.",
        "name": {
          "edit": "Vollständigen Namen bearbeiten",
          "add": "Vollständigen Namen hinzufügen",
          "placeholder": "",
          "save": "Vollständigen Namen einreichen",
          "warning": "Ich verstehe, dass mein Konto nach erneuter Übermittlung meines Namens noch einmal überprüft werden muss und ich keine Käufe oder Verkäufe tätigen kann, bis die Überprüfung abgeschlossen ist.",
          "field": "Vollständiger Name"
        },
        "email": {
          "edit": "E-Mail-Adresse bearbeiten",
          "add": "E-Mail-Adresse hinzufügen",
          "label": "E-Mail-Adresse",
          "placeholder": "",
          "save": "E-Mail-Adresse einreichen",
          "warning": "Ich verstehe, dass mein Konto nach erneuter Übermittlung meiner E-Mail-Adresse noch einmal überprüft werden muss und ich keine Käufe oder Verkäufe tätigen kann, bis die Überprüfung abgeschlossen ist.",
          "field": "E-Mail-Adresse"
        },
        "occupation": {
          "placeholder": "Kundenbetreuer, Unternehmensleiter, Krankenschwester usw.",
          "save": "Beruf deklarieren",
          "field": "Beruf"
        },
        "source-of-funds": {
          "placeholder": "Ersparnisse von 1.000 Dollar pro Monat durch meinen Job in den letzten zwei Jahren",
          "detailed-declaration-50-chars": "Beschreibe deine Mittelherkunft so detailliert wie möglich. Es werden mindestens 50 Zeichen benötigt.",
          "save": "Mittelherkunft deklarieren",
          "field": "Woher stammen deine finanziellen Mittel?",
          "slash": "{{currentChars}}/{{minChars}}"
        },
        "kyc-form": {
          "edit": "Angaben bearbeiten",
          "add": "Angaben hinzufügen",
          "save": "Angaben einreichen",
          "dob-label": "Geburtsdatum",
          "first-name-label": "Vorname",
          "last-name-label": "Nachname",
          "country-label": "Land",
          "state-label": "Staat"
        },
        "address": {
          "edit": "Adresse bearbeiten",
          "add": "Adresse hinzufügen",
          "save": "Adresse einreichen",
          "warning": "Ich verstehe, dass mein Konto nach erneuter Übermittlung meiner Adresse noch einmal überprüft werden muss und ich keine Käufe oder Verkäufe tätigen kann, bis die Überprüfung abgeschlossen ist.",
          "building-number-label": "Hausnummer",
          "house-label": "Straße / Hausnummer",
          "street-name-label": "Straße",
          "street1-label": "Adresszeile 1",
          "street2-label": "Adresszeile 2",
          "city-label": "Stadt",
          "state-label": "Staat",
          "county-state-label": "Landkreis/Staat",
          "postalCode-label": "Postleitzahl",
          "country-label": "Land des Wohnsitzes"
        },
        "2fa": {
          "edit": "Zwei-Faktor-Authentifizierung bearbeiten",
          "add": "Zwei-Faktor-Authentifizierung aktivieren",
          "disable": "Zwei-Faktor-Authentifizierung deaktivieren",
          "disable-button": "Zwei-Faktor-Authentifizierung deaktivieren",
          "disable-warning": "Gib unten den Carbon 2FA-Code ein, um die Zwei-Faktor-Authentifizierung zu deaktivieren. Du kannst keine Einkäufe tätigen, solange die Zwei-Faktor-Authentifizierung deaktiviert ist.",
          "not-set-up": "Nicht eingerichtet",
          "to-set-up": "Scanne diesen QR-Code mit einer Authentifizierungs-App. Gib deinen Verifizierungscode unten ein:",
          "enable-button": "Zwei-Faktor-Authentifizierung aktivieren",
          "enabled": "Aktiviert",
          "disabled": "Deaktiviert"
        },
        "live-photo": {
          "add": "Foto aufnehmen",
          "edit": "Foto bearbeiten",
          "provided": "Foto hochgeladen",
          "missing": "",
          "capture-button": "Foto machen",
          "reset-button": "Neues Foto machen",
          "use-button": "Dieses Foto verwenden",
          "instructions": "Mach ein Foto von deinem Gesicht. Es muss gut ausgeleuchtet und sichtbar sein, ohne Sonnenbrille und ohne Veränderungen deines Aussehens. Stelle auch sicher, dass das Foto klar ist, ohne Blendung oder Unschärfe."
        },
        "sin": {
          "edit": "Soz.vers.nr. bearbeiten",
          "add": "Soz.vers.nr. hinzufügen",
          "save": "Soz.vers.nr. speichern",
          "field": "Sozialversicherungsnummer",
          "warning": "Ich verstehe, dass mein Konto nach erneuter Übermittlung meiner Adresse noch einmal überprüft werden muss und ich keine Käufe oder Verkäufe tätigen kann, bis die Überprüfung abgeschlossen ist.",
          "placeholder": "000-00-0000"
        },
        "proof": {
          "add": "Adressnachweis hochladen",
          "edit": "Adressnachweis hochladen",
          "save": "Dokument speichern",
          "type": [
            "Strom-, Gas- oder Wasserrechnung",
            "Kontoauszug"
          ],
          "select-label": "Welches Dokument möchtest du zur Adressverifizierung hochladen?",
          "upload-label": "Ein Foto mit deinen Informationen hochladen.",
          "upload-label-format": "Nur JPG- oder PNG-Format, maximale Dateigröße: 3 MB.",
          "upload-policy-label": "Weitere Informationen zur richtigen Digitalisierung der Dokumente findest du unter <0>Richtlinien zur Dokumentenerfassung</0>.",
          "warning": "Ich verstehe, dass mein Konto nach erneuter Übermittlung der Dokumente noch einmal überprüft werden muss und ich keine Käufe oder Verkäufe tätigen kann, bis die Überprüfung abgeschlossen ist.",
          "file-uploaded": "{{fileName}} hochgeladen",
          "file-failed": "Hochladen fehlgeschlagen: {{fileName}}",
          "file-update": "<0>Entfernen</0> oder <1>neues Bild hochladen</1>",
          "try-again": "Erneut versuchen",
          "submit-btn": "Dokument einreichen"
        },
        "id": {
          "add": "Ausweisdokument hochladen",
          "edit": "Ausweisdokument hochladen",
          "save": "Dokument speichern",
          "passport": {
            "label": "Reisepass"
          },
          "drivers-licence": {
            "label": "Führerschein",
            "label-front": "Vorderseite des Führerscheins",
            "label-back": "Rückseite des Führerscheins"
          },
          "national-id": {
            "label": "Personalausweis",
            "label-front": "Vorderseite des Personalausweises",
            "label-back": "Rückseite des Personalausweises"
          },
          "select-label": "Welches Ausweisdokument möchtest du zur Verifizierung hochladen?",
          "upload-label": "Foto deines Reisepasses hochladen.",
          "upload-label-format": "Nur JPG- oder PNG-Format, maximale Dateigröße: 3 MB.",
          "upload-policy-label": "Weitere Informationen zur richtigen Digitalisierung der Dokumente findest du unter <0>Richtlinien zur Dokumentenerfassung</0>.",
          "warning": "Ich verstehe, dass mein Konto nach erneuter Übermittlung der Dokumente noch einmal überprüft werden muss und ich keine Käufe oder Verkäufe tätigen kann, bis die Überprüfung abgeschlossen ist.",
          "national-id-upload": "Lade zwei <0>separate Fotos</0> deines Personalausweises hoch, eines von der Vorderseite und eines von der Rückseite.",
          "national-id-upload-format": "Querformat, nur JPG- oder PNG-Format, maximale Dateigröße: 4 MB, minimale Dateigröße: 500 KB.",
          "image-practices-msg": "Weitere Informationen zur richtigen Digitalisierung der Dokumente findest du unter unseren Richtlinien zur Dokumentenerfassung.",
          "driver-license-upload": "Lade zwei <0>separate Fotos</0> Ihres Führerscheins hoch, eines von der Vorderseite und eines von der Rückseite.",
          "driver-license-upload-format": "Nur JPG- oder PNG-Format, maximale Dateigröße: 3 MB.",
          "file-uploaded": "{{fileName}} hochgeladen",
          "file-failed": "Hochladen fehlgeschlagen: {{fileName}}",
          "file-update": "<0>Entfernen</0> oder <1>neues Bild hochladen</1>",
          "try-again": "Erneut versuchen",
          "submit-btn": "Dokument einreichen",
          "passport-drag-label": "Reisepass",
          "passport-drag-link": "Drag-and-drop oder <0>Datei hochladen</0>",
          "front-drag-label": "Vorderseite",
          "back-drag-label": "Rückseite",
          "missing": "",
          "provided": "Dokument hochgeladen"
        },
        "phone": {
          "edit": "Telefonnummer bearbeiten",
          "label": "Telefonnummer",
          "add": "Telefonnummer hinzufügen",
          "save": "Telefonnummer speichern",
          "placeholder": "+1 000-123-1234"
        },
        "dob": {
          "edit": "Geburtsdatum bearbeiten",
          "year-label": "Jahr",
          "month-label": "Monat",
          "day-label": "Tag",
          "add": "Geburtsdatum hinzufügen",
          "save": "Geburtsdatum speichern",
          "selected": "Ausgewählt",
          "no-selected": "Kein Datum ausgewählt",
          "apply": "Auswählen",
          "year-placeholder": "2000",
          "month-placeholder": "12",
          "day-placeholder": "31"
        },
        "profile-document-count_plural": "{{count}} Dokumente",
        "profile-document-count": "{{count}} Dokument"
      },
      "creator": {
        "share-details": "Teile {{providerName}} deine Daten mit",
        "share-details-sub": "Gib deine Nash-Kontodaten an {{providerName}} weiter, um dein Konto einzurichten.",
        "name": "Vollständiger Name",
        "first-name": "Vorname",
        "last-name": "Nachname",
        "email": "E-Mail-Adresse",
        "dob": "Geburtsdatum",
        "submit": "Details freigeben und {{providerName}}-Konto erstellen"
      },
      "status": {
        "approved": "Verifiziert",
        "open": "Nicht vollständig",
        "blocked-required": "Erforderlich, hängt aber von einem anderen Feld ab",
        "blocked-optional": "Optional, hängt aber von einem anderen Feld ab",
        "open-required": "Nicht vollständig (erforderlich)",
        "open-optional": "Nicht vollständig (optional)",
        "draft": "Gespeichert",
        "submitted": "Eingereicht",
        "pending": "Wird überprüft"
      },
      "title": "Profil",
      "profile-details": "Profil-Details",
      "profile-status-no-completed": "Profil nicht vollständig",
      "profile-status-in-review": "Profil wird derzeit überprüft",
      "profile-status-completed": "Profil vollständig",
      "profile-status-rejected": "Deine Profilangaben wurden abgelehnt",
      "profile-no-completed-info-message": "Du musst alle unten angeforderten Angaben angeben, bevor deine Limits bestätigt werden können. Dies erfolgt automatisch, sobald alle erforderlichen Informationen bereitgestellt werden und eine <0>Zahlungsmethode hinzugefügt wird</0>. Das Verfahren kann bis zu fünf Arbeitstage dauern.",
      "profile-pending-info-message": "Wenn du die Details bearbeitest, während dein Profil überprüft wird, wird der Überprüfungsprozess neu gestartet.",
      "profile-rejected-error-message": "Deine Profilangaben wurden abgelehnt. Bitte aktualisiere deine Angaben, um es erneut zu versuchen.",
      "profile-approved-info-message": "Wenn du irgendwelche Profildaten bearbeitest, muss dein Konto erneut überprüft werden. Die Möglichkeit, digitale Assets direkt zu kaufen und zu verkaufen, wird ausgesetzt, bis diese Überprüfung abgeschlossen ist und deine Angaben genehmigt wurden.",
      "limits-requirements": "Anforderungen",
      "limits-header": "Jährliches Kauflimit",
      "limits-complete": "Nash-Plattform Fiat-Stufe 1",
      "limits-not-complete": "Erkläre deinen Beruf und die Herkunft deiner Assets",
      "limits-no-occupation": "Erkläre deinen Beruf",
      "limits-no-source-of-funds": "Erkläre die Quelle deiner Assets",
      "limits-no-level-1": "Du musst die Verifizierungsstufe 1 erhalten",
      "add-occupation": "Erkläre deinen Beruf",
      "add-source-of-funds": "Erkläre die Quelle deiner Assets",
      "header": "Stufe-1-Profil-Informationen",
      "contact-support-to-edit": "<0>Kundenservice kontaktieren</0> zum Bearbeiten",
      "source-of-funds": "Quelle deiner Assets",
      "occupation": "Beruf",
      "my-limits-tab": "Limits",
      "account-id": "Kontonummer",
      "created": "Erstellt",
      "replace": "Ersetzen",
      "verified": "Verifiziert",
      "not-verified": "Nicht überprüft",
      "daily-limit-remaining": "{{value}} verbleibendes Tageslimit",
      "unlimited": "Kein Tageslimit",
      "tier": "Stufe {{number}}",
      "personal-details": "Persönliche Angaben",
      "name": "Name",
      "create-name": "Name hinzufügen",
      "edit-name": "Name bearbeiten",
      "edit": "Bearbeiten",
      "email": "E-Mail-Adresse",
      "create-email": "E-Mail-Adresse erstellen",
      "edit-email": "E-Mail-Adresse bearbeiten",
      "address": "Wohnanschrift",
      "create-address": "Wohnadresse hinzufügen",
      "edit-address": "Wohnadresse bearbeiten",
      "address-and-utility-bill": "Residenznachweis bzw. Kontoauszug",
      "date-of-birth": "Geburtsdatum",
      "create-date-of-birth": "Geburtsdatum hinzufügen",
      "edit-date-of-birth": "Geburtsdatum bearbeiten",
      "cell-phone": "Telefonnummer",
      "create-cell-phone": "Telefonnummer hinzufügen",
      "edit-cell-phone": "Telefonnummer bearbeiten",
      "government-id": "Personalausweis",
      "append-government-id": "Ein weiteres Ausweisdokument hinzufügen",
      "create-government-id": "Ausweisdokument hochladen",
      "replace-government-id": "Ausweisdokument ersetzen",
      "social-security-number": "Sozialversicherungsnummer (SVNR)",
      "create-social-security-number": "Sozialversicherungsnummer hinzufügen (SVNR)",
      "replace-social-security-number": "Sozialversicherungsnummer (SVNR) ersetzen",
      "document-id": "Ausweissdokument",
      "upload-document": "Dokument hochladen",
      "live-photo": "Foto",
      "create-live-photo": "Foto hinzufügen",
      "replace-live-photo": "Foto ersetzen",
      "statement-of-worth": "Aufstellung des Nettovermögens",
      "try-again": "Erneut versuchen",
      "active": "Aktiv",
      "complete-profile-title": "Dein Nash-Konto-Profil ist unvollständig! Du musst in dein Wohnsitzland einreisen, bevor du fortfahren kannst.",
      "complete-profile-link": "Land des Wohnsitzes eingeben",
      "daily-limit": "Tägliches Limit",
      "weekly-limit": "Wöchentliches Limit",
      "monthly-limit": "Monatliches Limit",
      "monthly-buy-limit": "Monatliches Kauflimit",
      "monthly-sell-limit": "Monatliches Verkaufslimit",
      "remaining": "{{value}} verbleibende",
      "remaining-currency": "<0></0> verbleibend",
      "add": "{{field}} hinzufügen",
      "status-and-process": "Stand",
      "combined-assets-limits": "Grenzwerte für digitale Assets und nationale Währungen kombiniert",
      "completed": "Vollständige",
      "not-completed": "Nicht abgeschlossen",
      "in-review": "Im Rückblick",
      "rejected": "Abgelehnt",
      "rejected-error-message": "Deine <0>Profildaten</0> wurden abgelehnt. Bitte stelle die Daten für einen erneuten Versuch zur Verfügung.",
      "initial-account-creation": "Konto-Erstellung",
      "profile-label": "{{providerName}} Profil",
      "per-week": "<0>{{value}}</0> pro Woche",
      "per-month": "<0>{{value}}</0> pro Monat",
      "proof-of-address": "Nachweis der Adresse",
      "append-proof-of-address": "Einen weiteren Adressnachweis hinzufügen",
      "proof-of-address-payment-method": "Du kannst <0>einen Zahlungsart</0> hinzufügen, um diese Anforderung zu erfüllen."
    },
    "confirmed-transaction": {
      "order-created": "Deine Order wurde erstellt",
      "title": "Order erstellt",
      "deposit": "Wir werden deine Assets auf dein persönliches Nash-Konto einzahlen, sobald deine Zahlung freigegeben ist.",
      "delay": "Dies kann bis zu {{days}} Arbeitstage in Anspruch nehmen. Du kannst den Status deiner Einzahlung unter dem Tab <0>Transaktionen</0> einsehen.",
      "dismiss": "Die Transaktion anzeigen"
    },
    "review-sell-transaction": {
      "title": "Kostenvoranschlag",
      "send-asset-title": "Sende {{assetName}} von deinem persönlichen Nash-Konto an die unten stehende Adresse.",
      "send-asset-body-1": "Was du sendest, wird in {{currencyCode}} umgewandelt und deinem Konto gutgeschrieben. Wir verwenden den Marktwechselkurs zum Zeitpunkt des Eingangs deiner Transaktion.",
      "selling": "Ich verkaufe",
      "cost": "Ich erhalte <0>(Kostenvoranschlag)</0>",
      "to-bank": "Auf dieses Konto",
      "deposit-address": "Ich muss dies senden an",
      "provider-fee": "Provider-Gebühr",
      "arrival-time": "Geschätzte Ankunftszeit",
      "arrival-time-value": "Bei der Überweisung von Geldern, ~<0>2-5</0> Werktage",
      "current-rate": "(<0></0>/<1>{{sourceCurrency}}</1>)",
      "cancel-btn": "Abbrechen",
      "confirm-btn": "Ich verstehe."
    },
    "review-buy-transaction": {
      "2fa-token": "{{providerName}} 2FA-Code",
      "arrival-time": "Ankunftszeit der Assets",
      "arrival-time-value": "<0>{{min}}-{{max}}</0> Geschäftstage",
      "before-fee-cost": "Kosten (ohne Gebühren)",
      "buying": "Ich möchte Folgendes kaufen",
      "complete": "Vollständige",
      "completed-on": "Abgeschlossen am",
      "confirm-btn": "Beenden",
      "cancel-quote": "Angebot ablehnen",
      "cost": "Es wird Folgendes kosten",
      "currency-unavailable-status": "Zur Zeit nicht erhältlich",
      "current-exchange-rate": "Aktueller Wechselkurs",
      "exchange-rate": "Wechselkurs",
      "rate-change-label": "Wechselkurs",
      "rate-protection-label": "Geschützt",
      "current-rate": "<0 /> / <1>{{sourceCurrency}}</1>",
      "destination": "Reiseziel",
      "deposited-to": "Hinterlegt bei",
      "asset-deposited-to": "Assets hinterlegt bei",
      "expired": "Dieses Angebot ist vor {{value}} abgelaufen.",
      "expired-message-1": "Dein garantierter Wechselkurs ist nicht mehr gültig!",
      "expired-message-2": "Eine veränderung des Preises kann deinen Wechselkurs aktualisieren.",
      "expires": "Dieses Angebot verfällt in {{value}}.",
      "happy-btn": "Angebot akzeptieren und Überweisung vornehmen",
      "original-cost": "",
      "user-iban-label": "Verwendete IBAN",
      "payment-needed": "Zahlung erforderlich",
      "payment-status": "Zahlungsstatus",
      "payment-status-paid": "Bezahlt",
      "provider-fee": "Provider-Gebühr",
      "provider-fee-with-name": "{{providerName}} Gebühr",
      "quoted-amount": "Angebotener Betrag",
      "quoted-exchange-rate": "Börsennotierter Wechselkurs",
      "transfer-this-amount": "Überweise diesen Betrag",
      "reason-for-failure": "Grund für das Scheitern",
      "recipient-details": "Wenn du deine Zahlung bereits abgeschickt hast, brauchst du nichts mehr zu tun. Wenn du deine Zahlung nicht sendest oder der erhaltene Betrag nicht mit dem oben genannten Gesamtbetrag übereinstimmt, stornieren wir deine Bestellung und erstatten den Betrag zurück.",
      "recipient-details-link": "Bankverbindung des Empfängers",
      "get-or-cancel": "<0>Bankverbindung des Empfängers abrufen</0> oder <1>dieses Angebot ablehnen</1>.",
      "refresh-btn": "Aktualisieren",
      "status": "Status der Währung",
      "step-payment": "Nehme deine Überweisung vor",
      "step-review": "Überprüfe dein Angebot",
      "submit-btn": "Kauf bestätigen",
      "taken-from-bank": "Vom Bankkonto übernommen",
      "taken-from-card": "Auf Karte aufgeladen",
      "quote-accepted-title": "Angebot akzeptiert",
      "title": "Digitale Assets kaufen",
      "total-cost": "Gesamtkosten",
      "total-with-provider-fee": "Total mit Gebühren",
      "trading-contract": "Trading Contract",
      "transaction-details": "Zusammenfassung der Bestellung",
      "transaction-details-link": "Siehe",
      "warning-msg": "Ich ermächtige {{providerName}}, das angegebene Konto mit dem oben genannten Betrag zum heutigen Datum zu belasten. Ich werde die Belastung meines Kontos durch {{providerName}} nicht bestreiten, solange die Transaktion den Bedingungen in diesem Online-Formular und meinem Einverständnis mit {{providerName}} entspricht."
    },
    "review-transfer-funds": {
      "transfer-to": "Überweise <0 /> auf das unten aufgeführte Konto.",
      "transfer-to-label": "Überweise diesen Betrag",
      "name-registered": "Das Bankkonto, über das du bezahlst, muss auf den gleichen Namen wie dein Nash-Konto registriert sein.",
      "make-transfer-soon": "Bitte nehme deine Überweisung so schnell wie möglich vor. Wenn wir deine Überweisung nicht innerhalb von fünf Tagen erhalten, wird deine Bestellung storniert. Das Bankkonto, über das du bezahlst, muss auf den gleichen Namen wie dein Nash-Konto registriert sein.",
      "reference": "Referenz",
      "need-to-include": "Muss immer im Verwendungszweck angegeben werden!",
      "iban": "IBAN",
      "bank-swift": "Bank SWIFT",
      "bank-country": "Land der Bank",
      "decline-this-quote": "Dieses Angebot ablehnen",
      "bank-name": "Name der Bank",
      "recipient-name": "Name des Empfängers",
      "must-make-payment": "Bitte nehme die Überweisung so schnell wie möglich vor. Wenn wir deine Überweisung nicht innerhalb von fünf Tagen erhalten, wird deine Bestellung storniert. Du hast die Möglichkeit, diesen Kauf zu stornieren und eine Rückerstattung zu erhalten, bevor deine Banküberweisung freigegeben wird.",
      "btn-cancel-quote": "Angebot ablehnen",
      "btn-close-quote": "schließen",
      "btn-made-payment": "Ich habe die Überweisung getätigt"
    },
    "timeout-message": "Dieser Wechselkurs wird garantiert für:",
    "network-error": "Netzwerkfehler. Bitte erneut versuchen.",
    "ccpro": {
      "error-no-wallet": "Wallet-Rückgabefehler. Bitte warte und versuche es erneut.",
      "recipient-name": "Asset-Tokenisierungsdienste OÜ",
      "drag-and-drop": "Drag & Drop oder",
      "upload-a-file": "eine Datei hochladen.",
      "drop-file-here": "Datei hier ablegen",
      "recipient": "Empfänger",
      "upload-new": "Neu hochladen",
      "remove": "entfernen",
      "remaining-currency": "<0></0> / <1></1>",
      "uploaded": "Hochgeladene Datei",
      "not-uploaded-in-time": "Datei nicht rechtzeitig hochgeladen",
      "street": "Straße und Hausnummer",
      "city": "Stadt",
      "country": "Land",
      "zip": "Postleitzahl",
      "phone": "Telefonnummer",
      "not-uploaded": "Nicht hochgeladen",
      "document": "Dokument",
      "documents": "Dokumente",
      "pop-upload-time": "Du musst einen Zahlungsnachweis innerhalb von 60 Minuten nach dem Senden deiner Überweisung hochladen, damit diese Transaktion gültig ist.",
      "add-default-docs": "<0>Erhöhe meine Grenzen</0>",
      "overlimit-message-level1": "Du musst dein Profil <0>ausfüllen</0> bevor du digitale Assets kaufen kannst.",
      "overlimit-message-level2": "Diese Transaktion würde dein Monatslimit überschreiten.",
      "government-id-or-passport": "Personalausweis oder Reisepass",
      "government-id": "Nationale ID",
      "government-id-front": "Nationale ID (Vorderseite)",
      "government-id-back": "Nationale ID (zurück)",
      "passport": "Reisepass",
      "utility-bill": "Rechnung eines Versorgungsunternehmens",
      "selfie-with-id": "Selfie mit ID",
      "include-reference": "Das musst du mit einbeziehen.",
      "proof-of-payment": "Zahlungsnachweis",
      "transfer-instructions-singular": "Überweise <0>{{amount}}</0> auf das folgende Bankkonto:",
      "transfer-instructions-plural": "Überweise <0>{{amount}}</0> auf eins der folgenden Bankkonten:",
      "include-payment-reference": "Um deinen Kauf abzuschließen, lade einen Screenshot deiner Überweisung als Zahlungsnachweis hoch.",
      "reference": "Referenz",
      "bank-name": "Name der Bank",
      "bank-swift": "Bank SWIFT/BIC",
      "bank-country": "Land der Bank",
      "bank-address": "Anschrift der Bank",
      "bank-iban": "IBAN",
      "upload-proof-of-payment": "Bitte lade einen Zahlungsnachweis, z.B. einen Transaktions-Screenshot von deiner Online-Banking-Plattform hoch.",
      "proof-of-payment-file-formats": "Das Bild muss im BMP-, JPEG-, PDF- oder PNG-Format sein.",
      "create-account": {
        "enter-registration-code": "Gib deinen Registrierungscode ein"
      },
      "order-created": {
        "title": "Ihr Auftrag wurde erstellt",
        "description": "Wir werden dein Asset auf dein persönliches Nash-Konto einzahlen, sobald deine Überweisung freigegeben ist. Dies kann bis zu {{count}} Arbeitstag dauern. Du kannst den Status deiner Einzahlung unter dem Tab <0>Transaktionen</0> einsehen.",
        "description_plural": "Wir werden dein Asset auf dein persönliches Nash-Konto einzahlen, sobald deine Überweisung freigegeben ist. Dies kann bis zu {{count}} Arbeitstag dauern. Du kannst den Status deiner Einzahlung unter dem Tab <0>Transaktionen</0> einsehen.",
        "button": "Beenden"
      },
      "profile-details": {
        "birth-date": "Mein Geburtsdatum bearbeiten",
        "status-and-process": "Status und Prozess",
        "initial-account-creation": "Konto-Erstellung",
        "cellphone-and-email": "Bestätige deine E-Mail und Telefonnummer",
        "complete-profile": "Konto",
        "buy-limits": "Kauf-Limit",
        "sell-limits": "Verkaufs-Limit"
      },
      "buy-steps": {
        "review-quote": "Angebot überprüfen",
        "make-payment": "Überweisung tätigen",
        "upload-proof-of-payment": "Zahlungsnachweis hochladen"
      },
      "error": {
        "invalid-data": "Ungültige Daten.",
        "unhandled-error": "Ein unbekannter Fehler ist aufgetreten. Bitte lade deine Dokumente hoch und versuche es dann erneut."
      },
      "validation": {
        "first-name-required": "Vorname ist erforderlich.",
        "first-name-characters-invalid": "Der Vorname darf nur Buchstaben und Bindestriche enthalten.",
        "last-name-required": "Der Nachname ist erforderlich.",
        "last-name-characters-invalid": "Der Nachname darf nur Buchstaben und Bindestriche enthalten.",
        "email-required": "E-Mail ist erforderlich.",
        "email-invalid": "E-Mails müssen gültig sein.",
        "date": "Ungültiges Datum",
        "month": "Ungültiger Monat",
        "year": "Ungültiges Jahr",
        "zip": "Postleitzahl muss zwischen vier und zehn Ziffern sein",
        "verification-code-invalid": "Ungültiger Verifizierungscode.",
        "bank-name-required": "Der Name der Bank ist erforderlich.",
        "iban-required": "IBAN ist erforderlich.",
        "iban-too-short": "Die IBAN muss mindestens 16 Zeichen lang sein.",
        "iban-too-long": "Die IBAN darf maximal 34 Zeichen lang sein.",
        "iban-characters-invalid": "Die IBAN darf nur Buchstaben und Zahlen enthalten.",
        "iban-country-code-invalid": "Die IBAN muss mit einem gültigen zweibuchstabigen Ländercode beginnen.",
        "iban-already-used": "IBAN, die bereits mit einem Konto verknüpft ist.",
        "swift-required": "SWIFT/BIC ist erforderlich.",
        "swift-length-invalid": "SWIFT/BIC muss zwischen 8 und 11 Zeichen lang sein."
      },
      "profile-status": {
        "incomplete": "Vervollständige dein Profil, um deine Limits zu erhöhen.",
        "pending": "Die Identitätsprüfung steht noch aus.",
        "succeeded": "Die Identitätsprüfung war erfolgreich.",
        "failed": "Identitätsprüfung fehlgeschlagen."
      },
      "field-status": {
        "incomplete": "Unvollständig",
        "pending": "Ausstehend",
        "rejected": "Abgelehnt",
        "accepted": "Verifiziert",
        "completed": "Vollständig"
      },
      "link": {
        "add": "hinzufügen",
        "edit": "bearbeiten"
      },
      "heading": {
        "add-phone-number": "Deine Telefonnummer hinzufügen",
        "add-residential-address": "Deine Wohnadresse hinzufügen",
        "government-id-or-passport": "Identitätsdokument hochladen",
        "utility-bill": "Rechnung des Versorgungsunternehmens hochladen",
        "selfie-with-id": "Selfie mit ID hochladen",
        "upload-proof-of-payment": "Zahlungsbeleg hochladen",
        "success": "Erfolg!"
      },
      "button": {
        "cancel": "Abbrechen",
        "continue": "Weiter",
        "submit": "Einreichen",
        "submit-verification-code": "Verifizierungscode einreichen",
        "transfer-initiated": "Ich habe diese Übertragung vorgenommen",
        "submit-proof-of-payment": "Beweis einreichen"
      },
      "details-shared": {
        "title": "{{ccpro}} hat dir eine E-Mail geschickt!",
<<<<<<< HEAD
        "desc": "[Updated translation required: <0>Please check your email and verify your account with {{ccpro}}.</0><0>If you don’t see their email, check your junk folder.</0>] Bitte überprüfee dein E-Mail und verifiziere dein Konto mit {{ccpro}}.<0 /> Wenn du die E-Mail nicht sehen kannst, überprüfe bitte den Junk-Ordner.",
=======
        "desc": "<0>Please check your email and verify your account with {{ccpro}}.</0><0>If you don’t see their email, check your junk folder.</0>",
>>>>>>> 9e3fab08
        "button": "Verifizierungs-E-Mail erneut senden"
      },
      "transactions": {
        "order-id": "Bestell-ID",
        "date-created": "Erstellt",
        "action": "Aktion",
        "cost": "Kosten",
        "amount": "Betrag",
        "no-transactions": "Du hast bisher noch keine digitalen Assets gekauft oder verkauft."
      },
      "payment-methods": {
        "currency": "Währung",
        "bank-name": "Name der Bank",
        "iban": "IBAN",
        "swift": "SWIFT/BIC",
        "remove-bank-account": "Entfernen {{iban}}?"
      },
      "editor": {
        "phone": {
          "enter-phone-number": "Telefonnummer eingeben",
          "verify-phone-number": "Telefonnummer überprüfen",
          "label": "Gib deine Telefonnummer ein",
          "desc": "Ein zehnstelliger Code wird dir per SMS zugesandt, um deine Telefonnummer zu verifizieren.",
          "code-not-received": "Du hast keinen Code per SMS erhalten? <0>Erneut senden</0>.",
          "resending-code": "Verifizierungscode wird erneut versendet …",
          "code-label": "Gib den an dein Telefon gesendeten Verifizierungscode ein.",
          "back": "Zurück",
          "verify": "Überprüfen"
        },
        "national-id": {
          "upload-label": "Lade zwei <0>getrennte Fotos</0> deines Personalausweises hoch, eines von der Vorder- und eines von der Rückseite.",
          "upload-label-format": "Dateierweiterungen akzeptiert: <0>.jpg</0>, <0>.jpeg</0>, <0>.bmp</0>, <0>.png</0>, <0>.pdf</0>. Maximale Dateigröße: 10MB."
        },
        "passport": {
          "upload-label": "Lade ein Foto deines Reisepasses hoch.",
          "upload-label-format": "Dateierweiterungen akzeptiert: <0>.jpg</0>, <0>.jpeg</0>, <0>.bmp</0>, <0>.png</0>, <0>.pdf</0>. Maximale Dateigröße: 10MB."
        },
        "utility-bill": {
          "upload-label": "Lade ein Foto einer aktuellen Rechnung eines Versorgungsunternehmens hoch.",
          "upload-label-format": "Dateierweiterungen akzeptiert: <0>.jpg</0>, <0>.jpeg</0>, <0>.bmp</0>, <0>.png</0>, <0>.pdf</0>. Maximale Dateigröße: 10MB."
        },
        "selfie-with-id": {
          "upload-label": "Lade ein Foto von dir selbst hoch, auf dem du sowohl ein Blatt Papier mit der Aufschrift ‘cryptocoin.pro’ als auch deinen Reisepass oder Personalausweis in der Hand hälst.",
          "upload-label-format": "Dateierweiterungen akzeptiert: <0>.jpg</0>, <0>.jpeg</0>, <0>.bmp</0>, <0>.png</0>, <0>.pdf</0>. Maximale Dateigröße: 10MB."
        },
        "bank-account": {
          "bank-name-placeholder": "Gib den Namen deiner Bank ein",
          "iban-placeholder": "z.B. DE89 3704 0044 0532 0130 00",
          "swift-placeholder": "z.B. CLBABU7S"
        }
      }
    }
  },
  "funds": {
    "title": "Wallet & Portfolio",
    "deposit-currency": "{{currencySymbol}} einzahlen",
    "your-currency-balances": "Ihre {{currencySymbol}}-Salden",
    "resetting-account": {
      "title": "Trading-Contract-Saldo neu synchronisieren.",
      "desc": "Dieser Prozess wird ausstehende Assets freigeben. Dabei werden offene Orders storniert.",
      "button": "Konto neu synchronisieren",
      "resyncing": "Wird neu synchronisiert …",
      "error": "Erneute Synchronisierung fehlgeschlagen. Bitte <0>unseren Kundenservice kontaktieren</0>.",
      "wait-error": "Bitte warte mindestens 2 Stunden nach deiner letzten Einzahlung, bevor du diese Seite benutzt.",
      "success": "Erneute Synchronisierung abgeschlossen!"
    },
    "transaction-retry": {
      "title": "Transaktionen wiederholen",
      "subtitle": "Alle ausstehenden oder fehlgeschlagenen Transaktionen",
      "actions-title": "Aktionen",
      "button-title": "Erneut versuchen",
      "button-sending": "Wird gesendet …",
      "button-sent": "Erneut gesendet",
      "nothing-to-retry": "Du hast keine ausstehenden Transaktionen.",
      "status": {
        "title": "Status",
        "created": "Erstellt",
        "pending": "Ausstehend"
      },
      "fetch-movements-error": "Fehler beim Abrufen deiner Daten. Bitte aktualisiere die Seite."
    },
    "assets": {
      "title": "Assets",
      "tabs-info-button": "Mehr über das Senden und Empfangen von Assets erfahren.",
      "header": {
        "title": "Assets",
        "search-placeholder": "Asset suchen …"
      },
      "transferring-funds": {
        "title": "Assets senden und empfangen",
        "desc": "<0>Wenn du handeln möchtest, solltest du Assets an den Trading Contract senden.</0> <1>Du darfst nur von deinem persönlichen Konto aus Assets an den Trading Contract senden.</1>",
        "learn-more-never-show": "<0>Mehr erfahren</0> oder <1>nie wieder zeigen</1>.",
        "learn-more": "Mehr erfahren",
        "never-show": "Diese Meldung nicht wieder anzeigen."
      },
      "table": {
        "header": {
          "title": "Salden",
          "actions": {
            "hide-zero-balances": "Nullsalden ausblenden"
          }
        },
        "claim-gas": {
          "claiming": "Ich behaupte …",
          "claim": "Anspruch GAS",
          "gas-to-claim": "Du hast {{amount}} GAS zu beanspruchen.",
          "claiming-now": "Du beanspruchst derzeit GAS.",
          "claiming-locked": "Du kannst das GAS in ~{{count}} Minute erneut beanspruchen.",
          "claiming-locked_plural": "Du kannst das GAS in ~{{count}} Minuten erneut beanspruchen."
        },
        "columns": {
          "asset": {
            "title": "Asset"
          },
          "personal-account": {
            "title": "Persönliches Konto"
          },
          "trading-account": {
            "title": "Trading Contract"
          },
          "in-orders": {
            "title": "Im Handel"
          },
          "pending": {
            "title": "Ausstehend",
            "hint": "Transaktionen, die von der Blockchain verarbeitet werden."
          },
          "tradeable": {
            "hint": "Dieses Asset wird derzeit nicht auf Nash gehandelt. Du kannst es trotzdem transferieren oder aufbewahren."
          },
          "action-buttons": {
            "trade": "Handeln",
            "transfer-funds": "Senden/Empfangen"
          }
        },
        "no-results": "Du hast noch keine Assets auf deinem Nash-Konto."
      }
    },
    "modals": {
      "verify-mnemonic": {
        "or": "oder",
        "remindme": "Erinnere mich später",
        "dismiss": "Für immer verstecken",
        "havent-checked": "Du hast deine Zwölf-Wort-Datensicherung nicht überprüft",
        "will-need": "Du benötigst diese Wörter, um auf deine Assets zugreifen zu können, wenn du dein Passwort für dein Nash Konto verloren hast."
      },
      "transfer-funds": {
        "title": "Senden/Empfangen",
        "create": {
          "asset": {
            "label": "Welches Asset?",
            "placeholder": "Asset suchen …"
          },
          "choose-accounts": {
            "from": "Von",
            "to": "An"
          },
          "contacts": {
            "label": "Ziel",
            "placeholder": "Einen Kontakt suchen oder an eine neue Adresse senden …",
            "wallet-address": "Senden an ‘{{address}}‘",
            "button-contacts": "Adressbuch",
            "select-contact": {
              "no-options": "Gib mindestens drei Zeichen ein, um nach einem Kontakt oder einer gültigen Walletadresse zu suchen",
              "no-results": "Keine Kontakte gefunden. Dies ist keine gültige Adresse.",
              "option": {
                "no-email": "Keine E-Mail",
                "no-wallet-name": "Kein Walletname",
                "no-wallet-address": "Keine Walletadresse"
              }
            }
          },
          "destination-address": {
            "label": "Ziel",
            "placeholder": "Nur {{currency}} an diese Adresse senden",
            "errors": {
              "invalid-wallet": "Ungültige Adresse"
            }
          },
          "movement": {
            "error": "Bitte warte, bis deine letzte Ethereum-Transaktion abgeschlossen ist.",
            "pending-error": "Bitte warte, bis deine ausstehende Ethereum-Transaktion abgeschlossen ist.",
            "token-requires-approval": "Ein Zuschlag von {{ amount }} {{ currency }} ist erforderlich, damit dieser Token in den Trading Contract überwiesen werden kann."
          },
          "transfer-amount": {
            "label": "Menge",
            "network-transaction-fee": "maximale Netzwerkgebühr",
            "loading-fee": "Gebühr wird geladen …",
            "errors": {
              "gas-shortage": "Du benötigst mindestens {{amount}} {{currencySymbol}} auf auf deinem persönlichen Konto, um die Netzwerkgebühr zu bezahlen.",
              "fee-shortage": "Du benötigst mindestens {{amount}} ETH für die Ethereum-Netzwerkgebühr.",
              "fee-shortage-trading": "Du benötigst mindestens {{amount}} ETH in deinem persönlichen Konto für die Ethereum-Netzwerkgebühr."
            }
          },
          "btc": {
            "funds-not-confirmed": "Deine Bitcoin-Transaktion erfordert sechs Bestätigungen des Bitcoin Netzwerks, bevor sie in deinen Trading Contract ankommt. Bitte warte, bis die letzte Transaktion bestätigt wurde.",
            "wait-until-external-transfer-completes": "Bitte warte, bis deine letzte externe Transaktion abgeschlossen ist, bevor du eine Einzahlung vornimmst.",
            "temporary-limit": "Ein- und Auszahlungen von Bitcoin müssen größer als 0,001 BTC sein, während wir diesen neuen Markt testen. Die Beschränkung wird in naher Zukunft aufgehoben."
          },
          "async": {
            "title": "Deine Transaktion",
            "errors": {
              "syncing": "Wir synchronisieren deine {{currencySymbol}}-Assets in unserem System. Bitte warte eine Minute und versuche es noch einmal.",
              "transaction-failed": "Deine letzte {{currencySymbol}}-Transaktion ist fehlgeschlagen. Bitte versuche es noch einmal."
            }
          },
          "fees": {
            "eth-recommended-message": "Wir empfehlen dir, auf deinen persönlichen Konto immer einen kleinen Betrag (~{{amount}} ETH) für Ethereum-Netzwerkgebühr bereitzustellen. ‘Max.’ wird diesen Betrag einbehalten. Du kannst dein gesamtes Guthaben trotzdem manuell eingeben."
          },
          "precision": {
            "neo-trading": "Du kannst keine Teilbeträge (z.b. 0,1 NEO) von NEO versenden oder abheben."
          },
          "maximum": {
            "amount": "Unzureichendes Guthaben."
          },
          "deposit": {
            "label": "Dein persönliches Konto",
            "currency-address": "{{currency}}-Adresse",
            "currency-address-qrcode": "{{currency}}-Adresse QR-Code",
            "currency-send-warning": "Andere Assets als {{currency}}, die an diese Adresse gesendet werden, gehen verloren!"
          },
          "buttons": {
            "continue": "Weiter",
            "sent-funds": "Ich habe meine Assets überwiesen."
          }
        },
        "review": {
          "transfer-details": {
            "title": "Transaktionsdetails",
            "rows": {
              "amount-label": "Du überweist",
              "from-label": "Von",
              "to-label": "An",
              "fee-label": "Transaktionsgebühr"
            }
          },
          "confirming-balance": "Bitte warte, während wir dein Guthaben bestätigen.",
          "waiting-for-sync": "Dein Guthaben wird derzeit mit der Blockchain synchronisiert. Dieser Vorgang kann bis zu fünf Minuten dauern. Bitte tätige dein Transaktion in wenigen Augenblicken noch einmal.",
          "errors": {
            "send": "Transaktion fehlgeschlagen. Bitte versuche es später noch einmal.",
            "syncing": "Deine letzte Transaktion wird noch verarbeitet. Das kann bis zu zwei Minuten dauern. Bitte warte kurz und versuche es noch einmal.",
            "insufficient-funds": "Deine derzeitiges Guthaben ist nicht ausreichend für diese Transaktion oder du tätigst gerade eine andere Transaktion. Bitte, warte und versuche es später noch einmal."
          },
          "buttons": {
            "back": "Zurück",
            "transfer-funds": "Senden",
            "confirming": "Wird bestätigt …"
          }
        },
        "hints": {
          "btc-gas-hint": "Für Transaktionen fällt eine geringe Transaktionsgebühr an.",
          "eth-gas-hint": "Für Transaktionen fällt eine geringe Transaktionsgebühr an. Die Gebühren für Ethereum-basierte Assets werden in ETH bezahlt.",
          "neo-gas-hint": "Für Transaktionen fällt in der Regel eine geringe Transaktionsgebühr an. Die Gebühren für NEO-basierte Assets werden in GAS bezahlt.",
          "eth-transfer-hint": "Solange noch Transaktionen ausstehen, ist der hier angezeigte Saldo möglicherweise nicht korrekt."
        },
        "steps": [
          "Transaktionsdaten eingeben",
          "Transaktion prüfen und bestätigen"
        ],
        "maybe-approval-steps": [
          "Transaktionsdaten eingeben",
          "Genehmigung (falls erforderlich)",
          "Transaktion prüfen und bestätigen"
        ],
        "approval-steps": [
          "Transaktionsdaten eingeben",
          "Genehmigung",
          "Transaktion prüfen und bestätigen"
        ],
        "erc-20": {
          "approving": "Wird genehmigt …",
          "title": "Transaktion genehmigen",
          "pre-deposit-info": "Um {{symbol}} auf den Trading Contract zu senden, musst du dein Transaktion von deinem Konto genehmigen.",
          "current-approval": "Deine aktuelle Genehmigung für den Trading Contract ist: {{currentErc20Approved}}"
        },
        "started": {
          "title": "Transaktion gestartet …",
          "title-initializing": "Transaktion wird initializiert …",
          "desc": "Besuche <0>Transaktionen</0>, um den Status zu verfolgen.",
          "warning": "Das ganz bis zu einer Stunde dauern.",
          "remain-opened": "Please keep Nash open while your transfer initializes. If you close Nash or sign out, it will be paused until you sign in again.",
          "buttons": {
            "finish": "Verstanden!"
          }
        }
      },
      "transfer-info": {
        "title": "Du kannst Assets wie folgt überweisen",
        "notice": "Du kannst erst an der Nash Exchange handeln, wenn du deine Assets an den Trading Contract geschickt hast.",
        "actions": {
          "action-1": "Du <0>kannst</0> Assets zwischen deinem persönlichen Konto und externen Wallets hin und her überweisen.",
          "action-2": "Ebenso <0>kannst</0> du Assets zwischen deinem persönlichen Konto und dem Trading Contract hin und her überweisen.",
          "action-3": "Du <0>kannst keine Assets</0> zwischen dem Trading Contract und externen Wallets hin und her überweisen. Diese Transaktionen müssen über dein persönliches Konto laufen. Dadurch können wir Assets, die für den Handel verwendet werden, sicher schützen: Du bist die einzige Person, die diese überweisen kann."
        },
        "continue-button": "OK, weiter",
        "dismiss-link": "Endgültig ausblenden und weitermachen"
      }
    },
    "transactions": {
      "title": "Transaktionen",
      "show-more-transactions": "Mehr Transaktionen zeigen",
      "search-my-transactions": "Meine Transaktionen durchsuchen …",
      "no-transactions": "Du hast noch keine Transaktionen vorgenommen.",
      "table": {
        "header": {
          "title": "Alle Einzahlungen, Auszahlungen und Trading-Contract-Transaktionen"
        },
        "when": {
          "title": "Datum"
        },
        "action": {
          "title": "Aktion",
          "status": {
            "completed": "Abgeschlossen",
            "pending": "Ausstehend"
          },
          "view-transaction": "Transaktion zeigen",
          "retry-pending": "Transaktion erneut senden",
          "cancel-intent": "Transaktion abbrechen",
          "clear-intent": "Fehlgeschlagene Transaktion bereinigen",
          "contact-support": "Bitte kontaktiere den Kundenservice",
          "received-currency": "{{currencySymbol}} wurde empfangen",
          "receiving-currency": "{{currencySymbol}} wird noch empfangen",
          "transferred-currency": "{{currencySymbol}} wurde überwiesen",
          "transferring-currency": "{{currencySymbol}} wird noch überwiesen",
          "initializing-currency": "Initialisiere {{currencySymbol}}-Transaktion",
          "failed-permanently": "{{currencySymbol}}-Transaktion fehlgeschlagen"
        },
        "destination": {
          "title": "Transaktion an",
          "to": {
            "trading-account": "Trading Contract",
            "personal-account": "Persönliches Konto",
            "staking-account": "NEX Staking Contract",
            "fees": "Gebühren"
          },
          "from": {
            "trading-account": "Vom Trading Contract",
            "personal-account": "Von meinem persönlichen Konto",
            "nash-fiat-ramp": "Kauf von Nash",
            "external-address": "From <0 />"
          }
        },
        "amount": {
          "title": "Menge"
        }
      }
    },
    "portfolio": {
      "title": "Geschäftsbereich",
      "header": {
        "search-placeholder": "Meine Assets durchsuchen …"
      },
      "table": {
        "header": {
          "title": "Einzelne Assets",
          "actions": {
            "hide-small-balances": "Geringe Beträge nicht anzeigen"
          }
        },
        "columns": {
          "asset": {
            "title": "Asset"
          },
          "total-balance": {
            "title": "Gesamt",
            "hint": "Summe über alle Konten, Orders und Stakes."
          },
          "fiat-value": {
            "title": "Wert ({{fiatCurrency}})"
          },
          "price": {
            "title": "Preis (24 Std.)"
          },
          "allocation-percent": {
            "title": "Prozentsatz",
            "hint": "Anteil eines Assets in deinem Portfolio (in Prozent)."
          },
          "action-buttons": {
            "trade": "Handeln"
          }
        },
        "no-results-problem": "Dein Nash-Konto ist derzeit leer.",
        "no-results-solution": "Assets <0>senden/empfangen</0>, um loszulegen."
      },
      "balances": {
        "header": {
          "title": "Portfolio",
          "hint": "Gesamtwert deiner Assets und Preisänderungen über 24 Stunden."
        },
        "total": "Gesamt",
        "available": {
          "title": "Verfügbar",
          "hint": "Du kannst diese Assets überweisen. Die Assets befinden sich in deinem persönlichen Konto oder im Trading Contract. Nicht verfügbare Assets sind entweder in deinen nicht abgeschlossenen Ordern, im NEX-Stake gesperrt oder werden derzeit überwiesen."
        },
        "transfer-funds": "Senden/Empfangen"
      },
      "chart": {
        "header": {
          "title": "Gesamtwert",
          "hint": "So hat sich der Wert deines Portfolios im Laufe der Zeit verändert."
        },
        "period": {
          "6M": "6 Mo.",
          "1M": "1 Mo.",
          "7D": "1 Wo.",
          "1D": "24 Std."
        },
        "empty": {
          "heading": "Dein Portfolio ist derzeit leer.",
          "body": "Assets <0>senden/empfangen</0> oder <1>von unseren Partnern kaufen</1>, um loszulegen."
        }
      },
      "total-balance": {
        "header": {
          "title": "Salden",
          "hint": "Du hast die volle Kontrolle über diese Assets."
        },
        "available-assets": "Verfügbare Assets",
        "in-personal": "Persönliches Konto",
        "in-trading": "Trading Contract",
        "in-unfilled-orders": "Im Handel",
        "in-stake": "NEX in Stakes",
        "learn-more": "Mehr erfahren"
      }
    }
  },
  "markets": {
    "title": "Märkte",
    "volume-short": "Vol.",
    "columns": {
      "rank": "Rang",
      "asset": "Asset",
      "last-price": "Letzter Preis",
      "change": "Änderung",
      "market-cap": "Börsenwert",
      "volume": "Volumen",
      "pair": "Paar",
      "1d-change": "Änderung (24 Std.)",
      "1d-high": "Höchststand (24 Std.)",
      "1d-low": "Tiefststand (24 Std.)",
      "1d-volume": "Volumen (24 Std.)",
      "1w-change": "Änderung (1 Wo.)",
      "1w-high": "Höchststand (1 Wo.)",
      "1w-low": "Tiefststand (1 Wo.)",
      "1w-volume": "Volumen (1 Wo.)",
      "1m-change": "Änderung (1 Mo.)",
      "1m-high": "Höchststand (1 Mo.)",
      "1m-low": "Tiefststand (1 Mo.)",
      "1m-volume": "Volumen (1 Mo.)"
    },
    "buttons": {
      "trade": "Handeln"
    },
    "trade-frequency": {
      "1h": "1 Std.",
      "1m": "1 Mo.",
      "1M": "1M",
      "1W": "1w",
      "24h": "24 Std.",
      "3M": "3M",
      "6M": "6M"
    },
    "search-placeholder": "Nach einem Markt suchen …",
    "individual-assets": {
      "title": "Einzelne Assets",
      "header": "Einzelne Assets, die auf Nash gelistet sind."
    },
    "asset-pairs": {
      "title": "Asset-Paare",
      "header": "Alle Asset-Paare, die an der Nash Exchange gehandelt werden."
    },
    "no-results": "Keine Ergebnisse für diesen Zeitraum.",
    "miscellaneous": {
      "vol": "Vol."
    }
  },
  "modals": {
    "transfer-funds": {
      "what-asset": "Welches Asset?",
      "select-asset": "Asset auswählen",
      "transfer-from": "Von",
      "to-destination": "An",
      "send-only-currency": "Nur {{currency}} an diese Adresse überweisen",
      "transfer-details": "Transaktionsdaten",
      "you-are-transfering": "Du überweist",
      "you-are-sending": "Du sendest",
      "enter-2fa-code": "Zwei-Faktor-Authentifizierungscode eingeben",
      "transfer-funds": "Senden/Empfangen",
      "create-transfer": "Transaktionsdaten eingeben",
      "review-and-start-transfer": "Transaktion prüfen und bestätigen",
      "transfer-has-started": "Transaktionen gestartet …",
      "check-tranfer-info-part1": "Du kannst den Status deiner Transaktion im Bereich",
      "check-tranfer-info-link": "Transaktionen",
      "check-tranfer-info-part2": "unter ‘Wallet & Portfolio’ ansehen.",
      "external-address": "Externes Konto",
      "asset-to-transfer": "Dieses Asset überweisen",
      "transfer-funds-to-external": "Assets an eine externe Adresse senden",
      "send-funds": "Assets senden",
      "withdrawal-details": "Transaktionsdaten",
      "to-external-address": "An externes Konto",
      "request-sent-to-blockchain": "Dein Transaktionsauftrag wurde an die Blockchain gesendet."
    },
    "receive-funds": {
      "asset-to-receive": "Du erhälst",
      "address-to-receive-currency": "Deine {{currency}}-Adresse ist",
      "receive-funds-from-external": "Assets von einem externen Wallet erhalten"
    },
    "wallet-type": {
      "personal": "Mein persönliches Wallet",
      "trading": "Trading Contract",
      "external": "Externes Wallet"
    },
    "common": {
      "continue-and-review": "Weiter",
      "finish": "Beenden"
    },
    "form-amount": {
      "amount-to-transfer": "Menge",
      "recipients-address": "Empfängeradresse",
      "enter-their-wallet": "Adresse eingeben",
      "check-destination-title": "Prüfen die Empfängeradresse.",
      "check-destination-description": "Wenn du Assets an eine falsche Adresse überweist, gehen diese unwiederbringlich verloren."
    },
    "form-wallet": {
      "confirmations": "Bestätigungen",
      "confirmations-count": "Dieses Asset benötigt {{confirmationsCount}} Bestätigungen, um auf deinem Konto gutgeschrieben zu werden. Den Status der Überweisung kannst du unter ‘Wallet & Portfolio > Überweisungen’ ansehen."
    },
    "send-confirmation-box": {
      "only-send-one-asset": "Sende {{currency}} an diese Adresse.",
      "only-send-multiple-asset": "Sende nur {{currenciesWithoutLast}}- oder {{lastCurrency}}-Assets an diese Adresse.",
      "you-can-lose-funds": "Wenn du Assets an die falsche Adresse überweist, gehen die Assets unwiederbringlich verloren."
    },
    "password": {
      "title": "Anmeldedaten eingeben"
    },
    "updated-terms": {
      "title": "Allgemeine Geschäftsbedingungen",
      "terms": {
        "names": {
          "privacy-notice": "Datenschutzerklärung",
          "user-agreement": "Nutzungsvereinbarung"
        },
        "desc": "Bitte lese und akzeptiere unsere aktuelle {{termsName}}.",
        "message": "Ich akzeptiere die aktuelle <0>{{termsName}}</0>."
      },
      "confirm-notice": "Wenn du die allgemeinen Geschäftsbedingungen nicht akzeptierst, kannst du Nash-Dienste nicht weiter nutzen.",
      "confirm-button": "Bestätigen",
      "sign-out-link": "Abmelden",
      "errors": {
        "generic-error": "Ein Fehler ist aufgetreten. Bitte erneut versuchen."
      }
    },
    "search-contact": {
      "empty-list": "Du hast keine Kontakte zur Auswahl!",
      "wallet": "{{count}} Wallet",
      "wallet_plural": "{{count}} Wallets"
    }
  },
  "orders": {
    "cards": {
      "in-progress": "Laufende Aufträge",
      "24h": "24Std",
      "available": "Für den Handel verfügbar",
      "reserved": "In Aufträgen"
    }
  },
  "referrals": {
    "title": "Empfehlungsprogramm",
    "referrals": {
      "header": "Freunde werben und Gewinnlose erhalten",
<<<<<<< HEAD
      "desc": "[Updated translation required: The more tickets you earn, the higher chance you have of winning.] Je mehr Lose du hast, desto höher ist deine Gewinnchance. <0>Mehr erfahren</0>.",
=======
      "desc": "The more tickets you earn, the higher chance you have of winning.",
>>>>>>> 9e3fab08
      "cards": {
        "social-share": {
          "label": "Empfehlungscode teilen:",
          "activated-count": "{{count}} aktiviertes Los",
          "activated-count_plural": "{{count}} aktivierte Lose",
          "pending-count": "{{count}} ausstehendes Los (‘pending’)",
          "pending-count_plural": "{{count}} ausstehende Lose (‘pending’)",
          "message": "Use my referral code {{url}} to sign up for the @nashsocial giveaway! #TrustYourselves {{ytLink}}"
        },
        "invited-users": {
          "label": "Ihre Einladungen",
          "desc": "Das sind die Personen, die du direkt geworben hast. Wir können dir nicht zeigen, wen diese wiederum angeworben haben, aber du kannst die Gewinnlose sehen, die du durch diese indirekten Einladungen verdient hast.",
          "header": "Alle Tickets",
          "col-name": "Name",
          "col-pending": "Ausstehend (‘pending’)",
          "col-activated": "Aktiviert",
          "me": "{{name}} (Ich)"
        }
      }
    }
  },
  "settings": {
    "title": "Mein Profil",
    "save-settings": "Einstellungen speichern",
    "kyc": {
      "state-label": "Staat",
      "rejected": "Verifizierungsstufe 1 abgelehnt",
      "rejected-subtitle": "Leider kannst du nicht fortfahren. Wenn du glaubst, dass dies ein Fehler ist, kontaktiere bitte unseren <0>Kundenservice</0>.",
      "details": {
        "missing_signature": {
          "title": "Unterschrift fehlt",
          "content": "Ihr Ausweisdokument muss von dir unterschrieben sein."
        },
        "digital_copy": {
          "title": "Originalexemplar erforderlich",
          "content": "Wir haben eine digitale Kopie deines Ausweisdokuments erkannt. Bitte versuche es erneut mit dem Originaldokument."
        },
        "ip_address_is_proxy": {
          "title": "Proxy erkannt",
          "content": "Du darfst deine Dokumente nicht über eine Proxy-IP-Adresse übermitteln. Bitte deaktiviere deine Proxy/VPN-Dienste."
        },
        "birthdate_invalid_on_id": {
          "title": "Ungültiges Geburtsdatum",
          "content": "Das Geburtsdatum auf deinem Ausweisdokument ist ungültig."
        },
        "no_face_present": {
          "title": "Das Gesicht ist nicht erkennbar",
          "content": "Wir konnten dein Gesicht auf dem von dir übermittelten Bild nicht erkennen."
        },
        "photocopy_black_white": {
          "title": "Originalexemplar erforderlich",
          "content": "Wir haben eine Fotokopie deines Ausweisdokuments erkannt. Bitte versuche es erneut mit dem Originaldokument."
        },
        "wrong_document_page": {
          "title": "Falsche Seite",
          "content": "Dein Ausweisdokument wird nicht auf der richtigen Seite angezeigt."
        },
        "different_persons_shown": {
          "title": "Unterschiedliche Personen",
          "content": "Dein Identitätsdokument und das Selfie zeigen unterschiedliche Personen."
        },
        "damaged_document": {
          "title": "Beschädigtes Dokument",
          "content": "Dein Ausweisdokument ist beschädigt."
        },
        "identity_verification_too_many_attempts": {
          "title": "Zu viele Versuche",
          "content": "Du hast zu viele Verifizierungsversuche gemacht."
        },
        "unknown_error": {
          "title": "Etwas ist schiefgelaufen!",
          "content": "Ein unerwarteter Fehler ist aufgetreten!"
        },
        "no_document": {
          "title": "Dokument nicht gefunden",
          "content": "Wir konnten in dem von dir übermittelten Bild kein Ausweisdokument erkennen."
        },
        "multiple_people": {
          "title": "Mehrere Personen erkannt",
          "content": "Wir haben mehrere Personen in dem von dir übermittelten Bild erkannt. Du musst die einzige Person auf dem Bild sein."
        },
        "BLURRED": {
          "title": "Unscharfes Bild",
          "content": "Das von dir übermittelte Bild ist unscharf."
        },
        "sample_document": {
          "title": "Originalexemplar erforderlich",
          "content": "Wir haben festgestellt, dass dein Ausweisdokument nur ein Musterexemplar ist. Bitte versuche es erneut mit einem Originaldokument."
        },
        "photocopy_color": {
          "title": "Originalexemplar erforderlich",
          "content": "Wir haben eine Fotokopie deines Ausweisdokuments erkannt. Bitte versuche es erneut mit dem Originaldokument."
        },
        "liveness_failed": {
          "title": "Lebendigkeitstest fehlgeschlagen",
          "content": "Wir konnten nicht feststellen, dass eine reale Person auf dem von dir übermittelten Bild zu sehen ist."
        },
        "ip_address_is_crawler": {
          "title": "Crawler erkannt",
          "content": "Wir haben deine IP-Adresse als Web-Crawler identifiziert. Bitte versuche es erneut von einer anderen IP aus."
        },
        "missing_part_document": {
          "title": "Unvollständiges Dokument",
          "content": "Ein Teil deines Ausweisdokuments fehlt."
        },
        "ip_address_and_address_mismatch": {
          "title": "IP-Unstimmigkeit",
          "content": "Ihre IP-Adresse muss deinem gewählten Standort entsprechen."
        },
        "ip_address_is_tor": {
          "title": "TOR erkannt",
          "content": "Du darfst deine Dokumente nicht über eine Proxy-IP-Adresse übermitteln. Bitte deaktiviere deine Proxy/VPN-Dienste."
        },
        "bad_quality": {
          "title": "Schlechte Qualität",
          "content": "Die Qualität des von deinem übermittelten Bildes ist nicht ausreichend."
        },
        "camera_black_white": {
          "title": "Schwarz-Weiß",
          "content": "Deine Kamera scheint auf Schwarz-Weiß eingestellt zu sein. Bitte auf Farbe umstellen."
        },
        "not_readable_document": {
          "title": "Dokument nicht lesbar",
          "content": "Das von dir übermittelte Dokument ist nicht lesbar."
        },
        "black_and_white": {
          "title": "Schwarz-Weiß",
          "content": "Deine Kamera scheint auf Schwarz-Weiß eingestellt zu sein. Bitte auf Farbe umstellen."
        },
        "hidden_part_document": {
          "title": "Dokument verdeckt",
          "content": "Ein Teil deines Ausweisdokuments ist verdeckt."
        },
        "missing_back": {
          "title": "Dokumentenrückseite erforderlich",
          "content": "Du hast kein Bild von der Rückseite Ihres Dokuments bereitgestellt."
        },
        "face_not_fully_visible": {
          "title": "Gesicht verdeckt",
          "content": "Ihr Gesicht ist in dem von dir bereitgestellten Bild nicht vollständig sichtbar."
        }
      },
      "steps": [
        "Personaldaten",
        "Adressdaten",
        "Daten bestätigen"
      ],
      "invalid-age-error": "Du musst ein gültiges Geburtsdatum eingeben.",
      "missing-age-error": "Du musst ein Geburtsdatum eingeben.",
      "age-restriction-error": "Du musst mindestens 18 Jahre alt sein.",
      "name-error": "Du musst einen Namen eingeben.",
      "title": "Wir brauchen einige Details von dir.",
      "topnav-back-button": "Zurück zu Handelslimits",
      "country": "Land",
      "waiting": "Wird verifiziert …",
      "waiting-subtitle": "Dieser Vorgang kann einige Minuten dauern. Du kannst diese Seite verlassen.",
      "topnav-title": "Verifizierungsstufe 1",
      "contact-support-label": "<0>Kundenservice kontaktieren</0>, um die Verifizierungsstufe zu ändern",
      "confirm-button-label": "Details bestätigen",
      "name-step": {
        "warning": "Der von dir eingegebene Name muss mit dem Namen auf dem übermittelten Ausweisdokument übereinstimmen.",
        "date-of-birth-label": "Geburtsdatum",
        "full-name-label": "Vollständiger Name",
        "continue-button-label": "Weiter zur Adresseingabe"
      },
      "address-step": {
        "address-label": "Adresse eingeben",
        "search-button-label": "Suchen"
      },
      "manual-address-step": {
        "line1": "Adresszeile 1",
        "line2": "Adresszeile 2",
        "city": "Stadt",
        "zipCode": "Postleitzahl"
      },
      "select-address-step": {
        "title": "Gefundene Adressen",
        "manual-entry-label": "Adresse manuell eingeben",
        "select-label": "Auswählen",
        "no-results-found-title": "Wir konnten deine Adresse nicht finden.",
        "no-results-found-body": "Bitte vergiss nicht, deine Postleitzahl anzugeben.",
        "error-title": "Ein Fehler ist aufgetreten",
        "error-body": "Versuche es erneut oder verwende den unten stehenden Link.",
        "go-back-label": "Zurück"
      },
      "confirm-details": {
        "begin-button-label": "Diese Angaben sind korrekt",
        "your-details": "Personaldaten",
        "address-details": "Adressdaten",
        "edit-label": "Bearbeiten",
        "submission-error": "Ein Fehler ist bei der Übermittlung deiner Daten aufgetreten."
      }
    },
    "profile": {
      "title": "Profil",
      "header": "Profileinstellungen",
      "desc-1": "Du kannst deine Profileinstellungen unten bearbeiten.",
      "desc-2": "",
      "cards": {
        "your-details": {
          "label": "Personaldaten",
          "legal-name": "Vollständiger Name",
<<<<<<< HEAD
          "missing-full-name": "[Translation required: <0>Verify your identity</0> to enjoy higher trading limits.]",
=======
          "missing-full-name": "<0>Verify your identity</0> to enjoy higher trading limits.",
>>>>>>> 9e3fab08
          "update-name": "Ich möchte meinen Namen ändern",
          "update-country": "Ich möchte meinen Wohnsitz ändern",
          "gender": "Geschlecht",
          "male": "Männlich",
          "female": "Weiblich",
          "other": "Divers",
          "country-of-residence": "Wohnsitz"
        },
        "account-settings": {
          "label": "Kontoeinstellungen",
          "email-address": "E-Mail-Adresse",
          "update-email": "E-Mail-Adresse ändern",
          "password": "Passwort",
          "update-password": "Passwort ändern",
          "two-factor": "Zwei-Faktor-Authentifizierung kann unter <0>Sicherheit</0> deaktiviert werden.",
          "two-factor-enable": "Zwei-Faktor-Authentifizierung kann unter <0>Sicherheit</0> aktiviert werden."
        }
      },
      "modals": {
        "update-name": {
          "title": "Name ändern",
          "label": "Name",
          "tier0-summary": "Um deinen Namen zu aktualisieren, beantrage bitte <0>Verifizierungsstufe 1</0>.",
          "tier0-details": "Wenn dein Antrag für Stufe 1 genehmigt wird, aktualisieren wir deinen Namen entsprechend den Dokumenten, die du uns übermittelt hast.",
          "tier1-summary": "Wenn sich dein Name geändert hat und ihn aktualisieren möchtest, <0>kontaktiere bitte unseren Kundenservice</0>.",
          "tier1-details": "Wir setzen deine Verifizierungsstufe zurück und bitten dich, den Verifizierungsvorgang mit deinen neuen Dokumenten zu wiederholen. Wenn dein Antrag genehmigt wird, aktualisieren wir deinen Namen entsprechend den von dir bereitgestellten Dokumenten."
        },
        "update-country": {
          "title": "Land ändern",
          "label": "Land",
          "tier0": "Wenn sich dein Wohnsitz geändert hat und ihn aktualisieren möchtest, <0>kontaktiere bitte unseren Kundenservice</0>.",
          "tier1": "Wir setzen deine Verifizierungsstufe zurück und bitten dich, den Verifizierungsvorgang mit deinen neuen Dokumenten zu wiederholen. Wenn dein Antrag genehmigt wird, aktualisieren wir deinen Wohnsitz entsprechend den von dir bereitgestellten Dokumenten."
        },
        "update-email": {
          "success-header": "Wir haben dir eine E-Mail geschickt!",
          "success-description": "Wir haben dir eine Bestätigungs-E-Mail geschickt, um den Prozess der Adressaktualisierung zu starten. Wenn du unsere E-Mail nicht finden kannst. Bitte, überprüfe auch deinen Spam-Ordner.",
          "success-back": "Verstanden!",
          "title": "E-Mail-Adresse ändern",
          "current-email-label": "Deine aktuelle E-Mail-Adresse",
          "current-email": "E-Mail-Adresse",
          "new-email-label": "Neue E-Mail-Adresse",
          "new-email-placeholder": "Gib deine neue E-Mail-Adresse ein",
          "twofa-label": "Zwei-Faktor-Authentifizierung",
          "twofa-label-placeholder": "Zwei-Faktor-Authentifizierungscode",
          "request-email-change-button-label": "Adressänderung beantragen"
        },
        "update-password": {
          "title": "Passwort ändern",
          "fields": {
            "password": {
              "label": "Aktuelles Passwort",
              "placeholder": "Gib dein Kontopasswort ein"
            },
            "code": {
              "label": "Zwei-Faktor-Authentifizierung",
              "placeholder": "Zwei-Faktor-Authentifizierungscode"
            },
            "new-password": {
              "label": "Neues Passwort",
              "placeholder": "Gib ein neues Passwort ein",
              "errors": {
                "password-too-weak": "Das von dir gewählte Passwort ist zu schwach."
              }
            },
            "new-password-confirm": {
              "label": "Neues Passwort bestätigen",
              "placeholder": "Neues Passwort bestätigen",
              "errors": {
                "passwords-do-not-match": "Die Passwörter stimmen nicht überein."
              }
            }
          },
          "success": "Dein Passwort wurde geändert.",
          "errors": {
            "password-must-change": "Dein neues Passwort sollte sich von deinem alten Passwort unterscheiden.",
            "password-already-used": "Das Passwort wurde schon einmal benutzt. Bitte verwende ein anderes.",
            "missing-key": "Fehlender Signaturschlüssel. Bitte aktualisiere diese Seite und versuche es erneut."
          }
        }
      }
    },
    "preferences": {
      "title": "Einstellungen",
      "header": "Einstellungen",
      "desc-1": "Bearbeite deine Einstellungen für Zeitzone, Währung, Sprache und Benachrichtigungen.",
      "desc-2": "",
      "cards": {
        "general-settings": {
          "label": "Allgemeine Einstellungen",
          "timezone": "Zeitzone",
          "fiat": "Währung",
          "language": "Sprache",
          "save-settings": "Einstellungen speichern"
        },
        "email": {
          "label": "Schicke mir eine E-Mail, wenn …",
          "news": "… es Neuigkeiten und Updates von Nash gibt.",
          "actions": "… es empfohlene Aktionen für mein Konto gibt.",
          "withdrawal": "… eine Auszahlung von meinem Konto erfolgt.",
          "deposit": "… eine Einzahlung auf mein Konto erfolgt."
        }
      }
    },
    "security": {
      "title": "Sicherheit",
      "header": "Kontosicherheit",
      "desc": "Zwei-Faktor-Authentifizierung hier aktivieren.",
      "cards": {
        "2fa": {
          "label": "Zwei-Faktor-Authentifizierung",
          "header": "Zwei-Faktor-Authentifizierung ist:",
          "desc": "Wir empfehlen dir, Zwei-Faktor-Authentifizierung (2FA) zu aktivieren. 2FA bietet deinem Konto eine zusätzliche Sicherheitsebene.",
          "enabled": "Aktiviert",
          "disabled": "Deaktiviert",
          "enable": "Aktivieren",
          "disable": "Deaktivieren (nicht empfohlen)"
        },
        "all-account-activity": {
          "label": "Alle Kontoaktivitäten",
          "tabs": {
            "sessions": "Sitzungen",
            "allowed-devices": "Erlaubte Geräte",
            "history": "Historie"
          },
          "columns": {
            "when": "Datum",
            "location": "Ort",
            "ip-address": "IP-Adresse",
            "browser-used": "Browser",
            "device": "Gerät",
            "action": "Aktion"
          },
          "devices": {
            "browser": "Browser",
            "phone": "Handy",
            "tablet": "Tablet"
          },
          "actions": {
            "signed-out": "Abmeldung",
            "signed-in": "Anmeldung",
            "failed": "Fehlgeschlagener Anmeldeversuch",
            "2fa": "2FA bestätigt",
            "failed-2fa": "2FA fehlgeschlagen"
          },
          "sign-out": "Abmelden",
          "sign-out-all-devices": "Alle Geräte abmelden"
        }
      },
      "modals": {
        "enable-2fa": {
          "1": {
            "header": "Authentifizierungs-App installieren",
            "desc": "Wir empfehlen <0>LastPass Authenticator</0>, <1>Authy</1> oder <2>Google Authenticator</2>."
          },
          "2": {
            "header": "Diesen QR-Code in deiner App scannen",
            "desc": "Alternativ kannst du den Code auch manuell hinzufügen.",
            "manual-2fa": "Manueller 2FA-Eingabeschlüssel"
          },
          "3": {
            "header": "Den Code von deiner App eingeben",
            "input-placeholder": "Authentifizierungscode"
          },
          "enable": "Enable",
          "title": "Zwei-Faktor-Authentifizierung aktivieren"
        },
        "disable-2fa": {
          "title": "Zwei-Faktor-Authentifizierung deaktivieren",
          "warning": "Wir empfehlen dir, Zwei-Faktor-Authentifizierung (2FA) zu aktivieren. 2FA bietet deinem Konto eine zusätzliche Sicherheitsebene.",
          "disable": "Deaktivieren"
        },
        "success": {
          "header": "Vorgang abgeschlossen!",
          "enabled": "Zwei-Faktor-Authentifizierung wurde aktiviert.",
          "disabled": "Zwei-Faktor-Authentifizierung wurde deaktiviert.",
          "back": "Verstanden!"
        }
      }
    },
    "accounts": {
      "title": "Konten",
      "header": "Informationen über meine Konten",
      "wallets-header": "Konten, die durch meine zwölf Geheimwörter generiert wurden.",
      "show-all-private-keys-button-label": "Alle Privaten Schlüssel zeigen",
      "hide-all-private-keys-button-label": "Alle Privaten Schlüssel verstecken",
      "desc": "Nash hat keinen Zugriff auf deine Kontoinformationen.",
      "search-assets-placeholder": "Asset nach Name oder Token suchen …",
      "public-address-label": "Öffentliche Adresse",
      "info-title": "Einige Blockchains unterstützen mehrere Tokens",
      "info-body": "ERC-20- und NEP-5-Assets sind Tokens, die auf den Ethereum- und NEO-Blockchains ausgegeben werden. GAS ist auch ein Asset, das auf der NEO-Blockchain gespeichert ist. Du benötigst ein Ethereum-Wallet für die Speicherung von ETH und ERC-20-Tokens und ein NEO-Wallet für die Speicherung von NEO, GAS und NEP-5-Tokens.",
      "public-address-sub-label": "Welche Assets kann ich hierhin schicken?",
      "public-address-tooltip": "Die Blockchain-Adresse, unter der deine Assets gespeichert sind.",
      "private-key-label": "Privater Schlüssel",
      "private-key-sub-label-show": "Privater Schlüssel zeige",
      "private-key-sub-label-hide": "Privater Schlüssel verstecken",
      "private-key-tooltip": "Dieser kann verwendet werden, um auf deine Assets außerhalb von Nash zugriff zu erhalten. Halte ihn geheim.",
      "unknown-blockchain": "Unknown blockchain",
      "wallets": {
        "eth": {
          "link-label": "Speichert auch ERC-20-Tokens",
          "name": "Ethereum"
        },
        "neo": {
          "link-label": "Speichert auch GAS und NEP-5-Tokens",
          "name": "NEO"
        },
        "btc": {
          "name": "Bitcoin"
        }
      },
      "cards": {
        "secret-words": {
          "label": "Meine zwölf Geheimwörter",
          "account": "Nash-Konto",
          "desc": "Zwölf Geheimwörter",
          "unlock": "Zwölf Geheimwörter entsperren und zeigen",
          "lock": "Zwölf Geheimwörter ausblenden und sperren"
        },
        "wallets": {
          "label": "Konten, die durch meine zwölf Geheimwörter generiert wurden",
          "private-key": "Privater Schlüssel",
          "public-address": "Öffentliche Adresse",
          "unlock": "Privaten Schlüssel entsperren und zeigen",
          "lock": "Privaten Schlüssel ausblenden und sperren"
        }
      },
      "modals": {
        "unlock-secret-words": {
          "title": "Zwölf Geheimwörter entsperren",
          "submit": "Zwölf Geheimwörter entsperren",
          "error": "Fehler bei der Entschlüsselung der Geheimwörter."
        }
      }
    },
    "my-limits": {
      "title": "Handelslimits",
      "header": "Handelslimits",
      "desc-1": "Aus rechtlichen Gründen müssen wir deine Identität überprüfen, wenn du über bestimmte Limits hinaus handeln möchtest.",
      "desc-2": "Verifizierungsstufe 0 erhälst automatisch.",
      "cards": {
        "tiers": {
          "header": "Stufe {{tier}}",
          "personal": "Privat",
          "institutional": "Institutionell"
        },
        "periods": {
          "day": "Tag",
          "month": "Monat",
          "year": "Jahr"
        },
        "limits": {
          "header": "Maximales tägliches handelbares Volumen",
          "percentage-net-worth": "Angepasstes Limit",
          "unlimited": "Kein Limit",
          "tier-verified": "Stufe {{tier}} verifiziert",
          "get-tier-verified": "Verifizierungsstufe {{tier}} beantragen",
          "pending": "Wird überprüft",
          "denied": "Abgelehnt",
          "try-again": "Erneut versuchen",
          "contact-us": "Demnächst verfügbar"
        },
        "information": {
          "header": "Erforderliche Informationen",
          "desc": "Du hast diese Stufe automatisch erhalten, als du dein Nash-Konto erstellt hast.",
          "email": "E-Mail-Adresse",
          "name": "Name",
          "address": "Adresse",
          "proof-of-address": "Adressnachweis",
          "pep-check": "PEP-Check",
          "photo-id": "Foto-ID",
          "selfie": "Selfie",
          "date-of-birth": "Geburtsdatum",
          "net-worth": "Schätzung des Reinvermögens",
          "contact-number": "Telefonnummer",
          "tier1-info-net-worth": "Verifizierungsstufe 1 + Schätzung des Reinvermögens",
          "source-of-funds": "Herkunft der Mittel",
          "name-manager": "Firmenvertreter",
          "email-institution": "E-Mail-Adresse",
          "name-company": "Firmenname",
          "website": "Website",
          "tin": "TIN",
          "corporate-formation-documents": "Gründungsunterlagen",
          "processing-time": "Wenn deine Verifizierung innerhalb der nächsten 24 Stunden nicht abgeschlossen wird, bitte <0>kontaktiere unseren Kundenservice</0>."
        },
        "tier-1": {
          "get-verified-button": "Identität verifizieren",
          "continue-verification-button": "Weiter",
          "verification": {
            "header": "Wie möchtest du dich identifizieren lassen?",
            "mobile": {
              "header": "Mobile App",
              "desc": "Erfordert hochwertige Haupt- und Frontkameras.",
              "steps": [
                "App herunterladen",
                "QR-Code scannen"
              ],
              "download": {
                "header": "Verifizierungsstufe 1 kannst du mit unserer Mobile App freischalten.",
                "downloaded-app": "Ich habe die App heruntergeladen"
              },
              "scan-code": {
                "header": "Scanne diesen QR-Code mit der Nash-App:",
                "desc": "Wenn du den Verifizierungsprozess abgeschlossen hast, erscheint dein Ergebnis innerhalb einer Minute hier."
              }
            },
            "web": {
              "header": "Nash Web-Plattform",
              "desc": "Erfordert eine hochwertige Webcam."
            },
            "do-it-later": "Ich mache das später."
          }
        }
      }
    }
  },
  "staking": {
    "cards": {
      "s-current-stakes": "Alle NEX in Stakes",
      "s-stakes-in-progress": "Laufende Stakes",
      "s-total-dividends": "Gesamtdividende (seit Kontoeröffnung)",
      "s-next-payment": "Nächste Dividendenzahlung",
      "s-completed-stakes": "Abgeschlossene Stakes"
    },
    "stakes": {
      "amount-staked-col": "Gestakter Betrag",
      "duration-col": "Laufzeit",
      "fee-reward-col": "Dividendensatz",
      "dates-active-col": "Zeitraum",
      "next-payment-col": "Nächste Dividendenzahlung",
      "aggregate-dividends-col": "Gesamtwert Dividende",
      "row-item": {
        "duration-month": "<0>{{count}}</0> Monat",
        "duration-month_plural": "<0>{{count}}</0> Monate",
        "redeem-button": {
          "label": "NEX entsperrt",
          "submitting": "Wird entsperrt …",
          "error": "Fehlgeschlagen! Bitte erneut versuchen.",
          "success": "Vorgang abgeschlossen. Tokens werden entsperrt …",
          "released": "NEX entsperrt"
        }
      }
    },
    "staking": {
      "title": "Staking",
      "tabs-info-button": "Mehr über Staking erfahren"
    },
    "statements": {
      "view-statement-button": "Auszug zeigen",
      "summary-title": "All statements",
      "export-summary": "Export stakes as CSV",
      "export": "Auszug exportieren",
      "date-col": "Auszahlungsdatum",
      "asset-col": "Asset",
      "dividend-col": "Erhaltene Dividende",
      "usdDividend-col": "Wert (USD)",
      "stakes-in-progress": "Laufend ({{date}})",
      "stakes-complete": "Abgeschlossen ({{date}})",
      "total-dividends": "Gesamtdividenden ({{date}})",
      "paid-dividend-days": "Aktive Tage ({{date}})",
      "all-dividends-table": "Dividendenliste",
      "till-ended_plural": "{{count}} verbleibende Tage",
      "till-ended": "{{count}} verbleibender Tag",
      "till-ended_today": "Endet heute",
      "from-active-stakes": "Von <0>{{count}}</0> laufendem Stake",
      "from-active-stakes_plural": "Von <0>{{count}}</0> laufenden Stakes",
      "period-description": "Deine in diesem Zeitraum",
      "dividends-received": "erhaltenen Dividenden",
      "is-ended": "Abgeschlossen",
      "no-statements": "Du hast noch keine Dividendenauszüge."
    },
    "modals": {
      "staking-info": {
        "title": "Nash Exchange Tokens (NEX) staken",
        "header": {
          "title": "Was ist NEX-Staking?",
          "desc": "Das Staking von Nash Exchange Tokens (NEX) ist eine Möglichkeit, passive Einkünfte zu erzielen. Solange dein Stake aktiv ist, erhältst du von uns einen Teil der Nash-Exchange-Handelsgebühren."
        },
        "paragraphs": {
          "par-1": {
            "title": "Wie funktioniert es?",
            "desc": "Du sperrst beliebig viele deiner NEX-Tokens in einem Staking Contract. Diese Tokens kannst du dann weder überweisen noch verkaufen. Solange dein Stake aktiv ist, erhälst du täglich Dividenden."
          },
          "par-2": {
            "title": "Wie werden die Dividenden berechnet?",
            "desc": "Dividenden sind abhängig: (1) von der Anzahl der NEX-Tokens, die du stakest, als Prozentsatz der gesamten 50 Millionen Tokens und (2) von der Laufzeit deiner Stakes. Je mehr Tokens du stakest, desto höher sind deine Dividenden. Je länger du deine Token stakst, desto höher ist der Prozentsatz der Gebühren, die du bekommst (dein ‘Dividendensatz’)."
          },
          "par-3": {
            "title": "Für wie lange kann ich staken?",
            "desc": "Die minimale Laufzeit beträgt einen Monat. Dafür erhältst du einen Dividendensatz von 25 %. Wenn du einen höheren Anteil der Börsengebühren bekommen möchtest, kannst du die Tokens maximal 24 Monate lang staken, für einen Dividendensatz von 75 %."
          },
          "par-4": {
            "title": "Wie erhalte ich meine Dividenden?",
            "desc": "Dividenden werden deinem Trading-Contract-Saldo automatisch gutgeschrieben. Sie werden täglich kurz nach Mitternacht UTC ausgezahlt. Nash stellt monatliche Staking-Auszüge zur Verfügung, die diese Zahlungen für Buchhaltungszwecke in einem einzigen Betrag kumulieren. Da die Handelsgebühren in den zu tauschenden Assets berechnet werden, erhältst du Dividenden für jedes Asset, das derzeit auf Nash gehandelt wird."
          },
          "par-5": {
            "title": "Kann ich meine Dividenden in einem einzelnen Asset erhalten?",
            "desc": "Nein. Aus rechtlichen Gründen dürfen wir deine Dividende nicht in ein einzelnes Asset umrechnen. Wir entwickeln jedoch ein Tool, mit dem du mit einem Klick deine Dividende selbst in ein Asset umrechnen kannst."
          },
          "par-6": {
            "title": "Kann ich meinen Stake nach der Erstellung bearbeiten oder stornieren?",
            "desc": "Nein. Sobald du einen Stake erstellt hast, kann der Stake nicht mehr bearbeitet oder storniert werden."
          },
          "par-7": {
            "title": "Kann ich mehrere Stakes erstellen?",
            "desc": "Ja. Wenn auf deinem persönlichen Konto NEX-Tokens hast, die nicht bereits in einem Stake gesperrt sind, kannst du damit einen neuen Stake erstellen."
          },
          "par-8": {
            "title": "Wie viele Stakes kann ich erstellen?",
            "desc": "Die Anzahl der Stakes, welche erstellet werden können, ist begrenzt."
          }
        }
      },
      "create-stake": {
        "create-stake-disclaimer-label": "Ich verstehe, dass gestakte NEX-Tokens keine Dividenden ausschütten, wenn die Nash Exchange keine Einnahmen erzielt.",
        "title": "Stake erstellen",
        "amount-to-stake": "Wie viele NEX-Tokens möchtest du staken?",
        "amount-to-stake-tooltip": "Der Dividendensatz spiegelt deinen proportionalen Anteil an den Einnahmen der vom Nash Exchange erzielt wird. Je länger du NEX stakest, desto höher ist dein Dividendensatz, bei einem Höchstsatz von 75 % für einen zweijährigen Stake.\n\n<0>Beispieldividende</0>\nDividenden werden täglich ausgezahlt. Beispiel: Nash hat in den letzten 24 Stunden Gebühren in Höhe von einer Million US-Dollar eingenommen. Ein Benutzer besitzt 1.000 NEX-Tokens von insgesamt 50 Millionen. Wenn er seine NEX mit dem zweijährigen Dividendensatz von 75 % gestakt hat, erhält er eine Dividende in Höhe von 1.000.000 € ∗ 1.000 / 50.000.000 ∗ 0,75 = 15 €.",
        "available-balance": "Verfügbare NEX-Tokens ⋅",
        "quick-fill-label": "Max.",
        "set-stake-duration-label": "Laufzeit festlegen",
        "selected-duration": "Ausgewählte Laufzeit ⋅",
        "selected-duration-month": "<0>{{count}}</0> Monat",
        "selected-duration-month_plural": "<0>{{count}}</0> Monate",
        "set-date-dividends-label": "Lege ein Datum fest, an dem du deine Dividende erhalten willst.",
        "set-date-dividends-value": "Datum ⋅ Am {{date}} jedes Monats",
        "stake-details-title": "Deine Stakeangaben",
        "currency-to-stake": "Stakegröße (NEX)",
        "stake-duration": "Laufzeit",
        "duration-value": "<0>{{count}}</0> Monat",
        "duration-value_plural": "<0>{{count}}</0> Monate",
        "fee-reward": "Dividendensatz",
        "first-payment": "Erste Auszahlung",
        "agreed-to-non-cancellation-label": "Ich verstehe, dass ich diesen Stake nicht stornieren oder bearbeiten kann, sobald ich ihn erstellt habe.",
        "agreed-to-locked-tokens-label": "Ich verstehe, dass meine NEX-Tokens gesperrt werden, bis dieser Stake abgeschlossen ist.",
        "create-stake-button": "Stake erstellen",
        "create-stake-sending-button": "Daten werden gesendet …",
        "create-stake-sending-text": "Daten werden gesendet. Bitte lasse dieses Fenster offen. Dieser Vorgang kann bis zu einer Minute dauern.",
        "create-stake-error": "Es gab entweder einen Fehler oder eine Verzögerung bei der Erstellung deines Stakes. Bitte schaue in fünf Minuten noch einmal nach und versuchen es noch einmal, wenn dein Stake nicht erstellt wurde.",
        "create-stake-auth-error": "Authentifizierungsfehler. Bitte erneut versuchen.",
        "learn-more": "Learn more about",
        "footer-desc": "Mehr über NEX-Staking erfahren.",
        "amount-error-message": "Dieser Betrag übersteigt deinen verfügbaren Saldo.",
        "stake-success": {
          "header": "Stake erstellt!",
          "stake-details": "Du hast einen Stake von {{amount}} NEX für eine Laufzeit von {{count}} Monat erstellt. Dein Stake wird in Kürze im Dashboard angezeigt.",
          "stake-details_plural": "Du hast einen Stake von {{amount}} NEX für eine Laufzeit von {{count}} Monaten erstellt. Dein Stake wird in Kürze im Dashboard angezeigt.",
          "stake-time-description": "Du erhältst deine ersten Dividenden in:",
          "finish-button-label": "Beenden"
        }
      }
    },
    "no-stakes": {
      "title": "Passive Einkünfte durch NEX-Staking verdienen",
      "description-desktop": "Neu beim Staking? Erfahre mehr über <0>NEX-Staking</0> und <1>erstelle deinen ersten Stake</1>.",
      "description-mobile": "Neu beim Staking? Erfahre mehr über <0>NEX-Staking</0>.",
      "description-modal-create-link": "erstelle deinen ersten Stake"
    },
    "staking-view-header": {
      "stakes-in-progress": "Laufende Stakes",
      "completed-stakes": "Abgeschlossene Stakes",
      "create-stake-button": "Neuen Stake erstellen",
      "learn-stake-button": "Mehr über Staking erfahren"
    },
    "max-stakes": {
      "message": "Du hast {{amount}} Stakes erstellt. Das Maximum, das du erstellen kannst, ist {{maxAmount}}.",
      "dismiss": "Ausblenden"
    }
  },
  "contacts": {
    "title": "{{count}} Kontakt",
    "title_plural": "{{count}} Kontakte",
    "search-my-contacts": "Suche meine Kontakte …",
    "no-contacts": "Du hast noch keine Kontakte hinzugefügt oder importiert.",
    "create-new": "Erstelle neuen",
    "buttons": {
      "send": "Senden",
      "send-disabled-tooltip": "Fügen bei deinen Kontakten eine Walletadresse hinzu, um deinen Kontakten Guthaben senden zu können.",
      "request": "Anfrage",
      "edit": "Bearbeiten",
      "delete": "Löschen"
    },
    "headers": {
      "name": "Name",
      "email": "E-Mail",
      "phone-number": "Telefonummer",
      "wallets": "Wallets"
    },
    "modals": {
      "create": {
        "title": "Kontakt erstellen",
        "button": "Kontakt erstellen"
      },
      "edit": {
        "title": "Bearbeite diesen Kontakt",
        "button": "Änderungen speichern"
      },
      "send": {
        "title": "Sende Guthaben an {{contactName}}",
        "labels": {
          "currency": "Welches Asset?",
          "wallet": "Ziel"
        },
        "sublabels": {
          "currency": "Du kannst Assets nur von deinem persönlichen Konto aus senden."
        },
        "placeholders": {
          "currency": "Suche nach einem Asset …",
          "destination": "Suche nach einer Walletadresse …"
        }
      },
      "delete": {
        "confirm-text": "Bist du sicher, dass du {{contactName}} löschen möchtest?",
        "notice-text": "Alle mit diesem Kontakt verbundenen Informationen werden dauerhaft entfernt.",
        "button": "Ja, löschen",
        "cancel": "Beenden",
        "error": "Fehler beim Löschen des Kontakts. Bitte versuche es erneut.",
        "success": "Kontakt gelöscht.",
        "success-button": "Zurück zu den Kontakten"
      },
      "results": {
        "success": "Kontakt gespeichert!",
        "error": "Fehler beim Speichern des Kontakts. Bitte versuche es erneut.",
        "invalid-input": "Ungültige Eingabe. Bitte versuche es erneut."
      },
      "fields": {
        "first-name": {
          "label": "Vorname",
          "placeholder": "Vorname"
        },
        "last-name": {
          "label": "Nachname",
          "placeholder": "Nachname"
        },
        "email": {
          "label": "E-Mail",
          "placeholder": "E-Mailadresse",
          "error": "Ungültige E-Mailadresse"
        },
        "phone": {
          "label": "Telefon",
          "error": "Gültige Telefonnummer für {{country}}"
        },
        "wallets": {
          "label": "Wallets",
          "delete": "Löschen",
          "address": {
            "placeholder": "Walletadresse"
          },
          "name": {
            "placeholder": "Walletname"
          },
          "add": "Füge eine andere hinzu"
        },
        "validation": {
          "address": "Bitte füge eine gültige {{blockchain}}-Adresse hinzu.",
          "unique-address": "Du hast bereits einen anderen Kontakt mit dieser Walletadresse."
        }
      }
    }
  },
  "timezones": {
    "Pacific/Niue": "(GMT-11:00) Niue",
    "Pacific/Pago_Pago": "(GMT-11:00) Pago Pago",
    "Pacific/Honolulu": "(GMT-10:00) Hawaii-Zeit",
    "Pacific/Rarotonga": "(GMT-10:00) Rarotonga",
    "Pacific/Tahiti": "(GMT-10:00) Tahiti",
    "Pacific/Marquesas": "(GMT-09:30) Marquesas",
    "America/Anchorage": "(GMT-09:00) Alaska-Zeit",
    "Pacific/Gambier": "(GMT-09:00) Gambier",
    "America/Los_Angeles": "(GMT-08:00) Pazifische Zeit",
    "America/Tijuana": "(GMT-08:00) Pazifische Zeit - Tijuana",
    "America/Vancouver": "(GMT-08:00) Pazifische Zeit - Vancouver",
    "America/Whitehorse": "(GMT-08:00) Pazifische Zeit - Whitehorse",
    "Pacific/Pitcairn": "(GMT-08:00) Pitcairn",
    "America/Denver": "(GMT-07:00) Bergzeit",
    "America/Phoenix": "(GMT-07:00) Zeit im Gebirge - Arizona",
    "America/Mazatlan": "(GMT-07:00) Zeit in den Bergen - Chihuahua, Mazatlan",
    "America/Dawson_Creek": "(GMT-07:00) Zeit im Gebirge - Dawson Creek",
    "America/Edmonton": "(GMT-07:00) Zeit im Gebirge - Edmonton",
    "America/Hermosillo": "(GMT-07:00) Zeit im Gebirge - Hermosillo",
    "America/Yellowknife": "(GMT-07:00) Zeit im Gebirge - Yellowknife",
    "America/Belize": "(GMT-06:00) Belize",
    "America/Chicago": "(GMT-06:00) Zentrale Zeit",
    "America/Mexico_City": "(GMT-06:00) Zentrale Zeit - Mexiko-Stadt",
    "America/Regina": "(GMT-06:00) Zentrale Zeit - Regina",
    "America/Tegucigalpa": "(GMT-06:00) Zentrale Zeit - Tegucigalpa",
    "America/Winnipeg": "(GMT-06:00) Zentrale Zeit - Winnipeg",
    "America/Costa_Rica": "(GMT-06:00) Costa Rica",
    "America/El_Salvador": "(GMT-06:00) El Salvador",
    "Pacific/Galapagos": "(GMT-06:00) Galapagos",
    "America/Guatemala": "(GMT-06:00) Guatemala",
    "America/Managua": "(GMT-06:00) Managua",
    "America/Cancun": "(GMT-05:00) Amerika Cancun",
    "America/Bogota": "(GMT-05:00) Bogota",
    "Pacific/Easter": "(GMT-05:00) Osterinsel",
    "America/New_York": "(GMT-05:00) Ostzeit",
    "America/Iqaluit": "(GMT-05:00) Ostzeit - Iqaluit",
    "America/Toronto": "(GMT-05:00) Ostzeit - Toronto",
    "America/Guayaquil": "(GMT-05:00) Guayaquil",
    "America/Havana": "(GMT-05:00) Havanna",
    "America/Jamaica": "(GMT-05:00) Jamaika",
    "America/Lima": "(GMT-05:00) Lima",
    "America/Nassau": "(GMT-05:00) Nassau",
    "America/Panama": "(GMT-05:00) Panama",
    "America/Port-au-Prince": "(GMT-05:00) Port-au-Prince",
    "America/Rio_Branco": "(GMT-05:00) Rio Branco",
    "America/Halifax": "(GMT-04:00) Atlantische Zeit - Halifax",
    "America/Barbados": "(GMT-04:00) Barbados",
    "Atlantic/Bermuda": "(GMT-04:00) Bermuda",
    "America/Boa_Vista": "(GMT-04:00) Boa Vista",
    "America/Caracas": "(GMT-04:00) Caracas",
    "America/Curacao": "(GMT-04:00) Curaçao",
    "America/Grand_Turk": "(GMT-04:00) Großer Türke",
    "America/Guyana": "(GMT-04:00) Guyana",
    "America/La_Paz": "(GMT-04:00) La Paz",
    "America/Manaus": "(GMT-04:00) Manaus",
    "America/Martinique": "(GMT-04:00) Martinique",
    "America/Port_of_Spain": "(GMT-04:00) Hafen von Spanien",
    "America/Porto_Velho": "(GMT-04:00) Porto Velho",
    "America/Puerto_Rico": "(GMT-04:00) Puerto Rico",
    "America/Santo_Domingo": "(GMT-04:00) Santo Domingo",
    "America/Thule": "(GMT-04:00) Thule",
    "America/St_Johns": "(GMT-03:30) Neufundlandzeit - St. Johns",
    "America/Araguaina": "(GMT-03:00) Araguaina",
    "America/Asuncion": "(GMT-03:00) Asuncion",
    "America/Belem": "(GMT-03:00) Belem",
    "America/Argentina/Buenos_Aires": "(GMT-03:00) Buenos Aires",
    "America/Campo_Grande": "(GMT-03:00) Campo Grande",
    "America/Cayenne": "(GMT-03:00) Cayenne",
    "America/Cuiaba": "(GMT-03:00) Cuiaba",
    "America/Fortaleza": "(GMT-03:00) Fortaleza",
    "America/Godthab": "(GMT-03:00) Godthab",
    "America/Maceio": "(GMT-03:00) Maceio",
    "America/Miquelon": "(GMT-03:00) Miquelon",
    "America/Montevideo": "(GMT-03:00) Montevideo",
    "Antarctica/Palmer": "(GMT-03:00) Palmer",
    "America/Paramaribo": "(GMT-03:00) Paramaribo",
    "America/Punta_Arenas": "(GMT-03:00) Punta Arenas",
    "America/Recife": "(GMT-03:00) Recife",
    "Antarctica/Rothera": "(GMT-03:00) Rothera",
    "America/Bahia": "(GMT-03:00) Salvador",
    "America/Santiago": "(GMT-03:00) Santiago",
    "Atlantic/Stanley": "(GMT-03:00) Stanley",
    "America/Noronha": "(GMT-02:00) Noronha",
    "America/Sao_Paulo": "(GMT-02:00) Sao Paulo",
    "Atlantic/South_Georgia": "(GMT-02:00) Südgeorgien",
    "Atlantic/Azores": "(GMT-01:00) Azoren",
    "Atlantic/Cape_Verde": "(GMT-01:00) Kap Verde",
    "America/Scoresbysund": "(GMT-01:00) Scoresbysund",
    "Africa/Abidjan": "(GMT+00:00) Abidjan",
    "Africa/Accra": "(GMT+00:00) Accra",
    "Africa/Bissau": "(GMT+00:00) Bissau",
    "Atlantic/Canary": "(GMT+00:00) Kanarische Inseln",
    "Africa/Casablanca": "(GMT+00:00) Casablanca",
    "America/Danmarkshavn": "(GMT+00:00) Danmarkshavn",
    "Europe/Dublin": "(GMT+00:00) Dublin",
    "Africa/El_Aaiun": "(GMT+00:00) El Aaiun",
    "Atlantic/Faroe": "(GMT+00:00) Färöer",
    "Etc/GMT": "(GMT+00:00) GMT (keine Sommerzeit)",
    "Europe/Lisbon": "(GMT+00:00) Lissabon",
    "Europe/London": "(GMT+00:00) London",
    "Africa/Monrovia": "(GMT+00:00) Monrovia",
    "Atlantic/Reykjavik": "(GMT+00:00) Reykjavik",
    "Africa/Algiers": "(GMT+01:00) Algier",
    "Europe/Amsterdam": "(GMT+01:00) Amsterdam",
    "Europe/Andorra": "(GMT+01:00) Andorra",
    "Europe/Berlin": "(GMT+01:00) Berlin",
    "Europe/Brussels": "(GMT+01:00) Brüssel",
    "Europe/Budapest": "(GMT+01:00) Budapest",
    "Europe/Belgrade": "(GMT+01:00) Mitteleuropäische Zeit - Belgrad",
    "Europe/Prague": "(GMT+01:00) Mitteleuropäische Zeit - Prag",
    "Africa/Ceuta": "(GMT+01:00) Ceuta",
    "Europe/Copenhagen": "(GMT+01:00) Kopenhagen",
    "Europe/Gibraltar": "(GMT+01:00) Gibraltar",
    "Africa/Lagos": "(GMT+01:00) Lagos",
    "Europe/Luxembourg": "(GMT+01:00) Luxemburg",
    "Europe/Madrid": "(GMT+01:00) Madrid",
    "Europe/Malta": "(GMT+01:00) Malta",
    "Europe/Monaco": "(GMT+01:00) Monaco",
    "Africa/Ndjamena": "(GMT+01:00) Ndjamena",
    "Europe/Oslo": "(GMT+01:00) Oslo",
    "Europe/Paris": "(GMT+01:00) Paris",
    "Europe/Rome": "(GMT+01:00) Rom",
    "Europe/Stockholm": "(GMT+01:00) Stockholm",
    "Europe/Tirane": "(GMT+01:00) Tirane",
    "Africa/Tunis": "(GMT+01:00) Tunis",
    "Europe/Vienna": "(GMT+01:00) Wien",
    "Europe/Warsaw": "(GMT+01:00) Warschau",
    "Europe/Zurich": "(GMT+01:00) Zürich",
    "Asia/Amman": "(GMT+02:00) Amman",
    "Europe/Athens": "(GMT+02:00) Athen",
    "Asia/Beirut": "(GMT+02:00) Beirut",
    "Europe/Bucharest": "(GMT+02:00) Bukarest",
    "Africa/Cairo": "(GMT+02:00) Kairo",
    "Europe/Chisinau": "(GMT+02:00) Chisinau",
    "Asia/Damascus": "(GMT+02:00) Damaskus",
    "Asia/Gaza": "(GMT+02:00) Gaza",
    "Europe/Helsinki": "(GMT+02:00) Helsinki",
    "Asia/Jerusalem": "(GMT+02:00) Jerusalem",
    "Africa/Johannesburg": "(GMT+02:00) Johannesburg",
    "Africa/Khartoum": "(GMT+02:00) Khartum",
    "Europe/Kiev": "(GMT+02:00) Kiew",
    "Africa/Maputo": "(GMT+02:00) Maputo",
    "Europe/Kaliningrad": "(GMT+02:00) Moskau-01 - Kaliningrad",
    "Asia/Nicosia": "(GMT+02:00) Nikosia",
    "Europe/Riga": "(GMT+02:00) Riga",
    "Europe/Sofia": "(GMT+02:00) Sofia",
    "Europe/Tallinn": "(GMT+02:00) Tallinn",
    "Africa/Tripoli": "(GMT+02:00) Tripolis",
    "Europe/Vilnius": "(GMT+02:00) Vilnius",
    "Africa/Windhoek": "(GMT+02:00) Windhoek",
    "Asia/Baghdad": "(GMT+03:00) Bagdad",
    "Europe/Istanbul": "(GMT+03:00) Istanbul",
    "Europe/Minsk": "(GMT+03:00) Minsk",
    "Europe/Moscow": "(GMT+03:00) Moskau+00 - Moskau",
    "Africa/Nairobi": "(GMT+03:00) Nairobi",
    "Asia/Qatar": "(GMT+03:00) Katar",
    "Asia/Riyadh": "(GMT+03:00) Riad",
    "Antarctica/Syowa": "(GMT+03:00) Syowa",
    "Asia/Tehran": "(GMT+03:30) Teheran",
    "Asia/Baku": "(GMT+04:00) Baku",
    "Asia/Dubai": "(GMT+04:00) Dubai",
    "Indian/Mahe": "(GMT+04:00) Mahe",
    "Indian/Mauritius": "(GMT+04:00) Mauritius",
    "Europe/Samara": "(GMT+04:00) Moskau+01 - Samara",
    "Indian/Reunion": "(GMT+04:00) Wiedersehen",
    "Asia/Tbilisi": "(GMT+04:00) Tiflis",
    "Asia/Yerevan": "(GMT+04:00) Eriwan",
    "Asia/Kabul": "(GMT+04:30) Kabul",
    "Asia/Aqtau": "(GMT+05:00) Aqtau",
    "Asia/Aqtobe": "(GMT+05:00) Aqtobe",
    "Asia/Ashgabat": "(GMT+05:00) Aschgabat",
    "Asia/Dushanbe": "(GMT+05:00) Duschanbe",
    "Asia/Karachi": "(GMT+05:00) Karatschi",
    "Indian/Kerguelen": "(GMT+05:00) Kerguelen",
    "Indian/Maldives": "(GMT+05:00) Malediven",
    "Antarctica/Mawson": "(GMT+05:00) Mawson",
    "Asia/Yekaterinburg": "(GMT+05:00) Moskau+02 - Jekaterinburg",
    "Asia/Tashkent": "(GMT+05:00) Taschkent",
    "Asia/Colombo": "(GMT+05:30) Colombo",
    "Asia/Kolkata": "(GMT+05:30) Indien Standardzeit",
    "Asia/Kathmandu": "(GMT+05:45) Kathmandu",
    "Asia/Almaty": "(GMT+06:00) Almaty",
    "Asia/Bishkek": "(GMT+06:00) Bischkek",
    "Indian/Chagos": "(GMT+06:00) Chagos",
    "Asia/Dhaka": "(GMT+06:00) Dhaka",
    "Asia/Omsk": "(GMT+06:00) Moskau+03 - Omsk",
    "Asia/Thimphu": "(GMT+06:00) Thimphu",
    "Antarctica/Vostok": "(GMT+06:00) Wostok",
    "Indian/Cocos": "(GMT+06:30) Kokos",
    "Asia/Yangon": "(GMT+06:30) Rangun",
    "Asia/Bangkok": "(GMT+07:00) Bangkok",
    "Indian/Christmas": "(GMT+07:00) Weihnachten",
    "Antarctica/Davis": "(GMT+07:00) Davis",
    "Asia/Saigon": "(GMT+07:00) Hanoi",
    "Asia/Hovd": "(GMT+07:00) Hovd",
    "Asia/Jakarta": "(GMT+07:00) Jakarta",
    "Asia/Krasnoyarsk": "(GMT+07:00) Moskau+04 - Krasnojarsk (Krasnojarsk)",
    "Asia/Brunei": "(GMT+08:00) Brunei",
    "Asia/Shanghai": "(GMT+08:00) Chinesische Zeit - Peking",
    "Asia/Choibalsan": "(GMT+08:00) Choibalsan",
    "Asia/Hong_Kong": "(GMT+08:00) Hongkong",
    "Asia/Kuala_Lumpur": "(GMT+08:00) Kuala Lumpur",
    "Asia/Macau": "(GMT+08:00) Macau",
    "Asia/Makassar": "(GMT+08:00) Makassar",
    "Asia/Manila": "(GMT+08:00) Manila",
    "Asia/Irkutsk": "(GMT+08:00) Moskau+05 - Irkutsk",
    "Asia/Singapore": "(GMT+08:00) Singapur",
    "Asia/Taipei": "(GMT+08:00) Taipeh",
    "Asia/Ulaanbaatar": "(GMT+08:00) Ulaanbaatar",
    "Australia/Perth": "(GMT+08:00) Westliche Zeit - Perth",
    "Asia/Pyongyang": "(GMT+08:30) Pjöngjang",
    "Asia/Dili": "(GMT+09:00) Dili",
    "Asia/Jayapura": "(GMT+09:00) Jayapura",
    "Asia/Yakutsk": "(GMT+09:00) Moskau+06 - Jakutsk",
    "Pacific/Palau": "(GMT+09:00) Palau",
    "Asia/Seoul": "(GMT+09:00) Seoul",
    "Asia/Tokyo": "(GMT+09:00) Tokio",
    "Australia/Darwin": "(GMT+09:30) Zentrale Zeit - Darwin",
    "Antarctica/DumontDUrville": "(GMT+10:00) Dumont Drville",
    "Australia/Brisbane": "(GMT+10:00) Ostzeit - Brisbane",
    "Pacific/Guam": "(GMT+10:00) Guam",
    "Asia/Vladivostok": "(GMT+10:00) Moskau+07 - Wladiwostok",
    "Pacific/Port_Moresby": "(GMT+10:00) Hafen Moresby",
    "Pacific/Chuuk": "(GMT+10:00) Truk",
    "Australia/Adelaide": "(GMT+10:30) Zentrale Zeit - Adelaide",
    "Antarctica/Casey": "(GMT+11:00) Casey",
    "Australia/Hobart": "(GMT+11:00) Ostzeit - Hobart",
    "Australia/Sydney": "(GMT+11:00) Ostzeit - Melbourne, Sydney",
    "Pacific/Efate": "(GMT+11:00) Efate",
    "Pacific/Guadalcanal": "(GMT+11:00) Guadalcanal",
    "Pacific/Kosrae": "(GMT+11:00) Kosrae",
    "Asia/Magadan": "(GMT+11:00) Moskau+08 - Magadan",
    "Pacific/Norfolk": "(GMT+11:00) Norfolk",
    "Pacific/Noumea": "(GMT+11:00) Noumea",
    "Pacific/Pohnpei": "(GMT+11:00) Ponape",
    "Pacific/Funafuti": "(GMT+12:00) Funafuti",
    "Pacific/Kwajalein": "(GMT+12:00) Kwajalein",
    "Pacific/Majuro": "(GMT+12:00) Majuro",
    "Asia/Kamchatka": "(GMT+12:00) Moskau+09 - Petropawlowsk-Kamtschatski",
    "Pacific/Nauru": "(GMT+12:00) Nauru",
    "Pacific/Tarawa": "(GMT+12:00) Tarawa",
    "Pacific/Wake": "(GMT+12:00) Aufwachen",
    "Pacific/Wallis": "(GMT+12:00) Wallis",
    "Pacific/Auckland": "(GMT+13:00) Auckland",
    "Pacific/Enderbury": "(GMT+13:00) Enderbury",
    "Pacific/Fakaofo": "(GMT+13:00) Fakaofo",
    "Pacific/Fiji": "(GMT+13:00) Fidschi",
    "Pacific/Tongatapu": "(GMT+13:00) Tongatapu",
    "Pacific/Apia": "(GMT+14:00) Apia",
    "Pacific/Kiritimati": "(GMT+14:00) Kiritimati"
  }
}<|MERGE_RESOLUTION|>--- conflicted
+++ resolved
@@ -2667,11 +2667,7 @@
       },
       "details-shared": {
         "title": "{{ccpro}} hat dir eine E-Mail geschickt!",
-<<<<<<< HEAD
-        "desc": "[Updated translation required: <0>Please check your email and verify your account with {{ccpro}}.</0><0>If you don’t see their email, check your junk folder.</0>] Bitte überprüfee dein E-Mail und verifiziere dein Konto mit {{ccpro}}.<0 /> Wenn du die E-Mail nicht sehen kannst, überprüfe bitte den Junk-Ordner.",
-=======
-        "desc": "<0>Please check your email and verify your account with {{ccpro}}.</0><0>If you don’t see their email, check your junk folder.</0>",
->>>>>>> 9e3fab08
+        "desc": "<0>Bitte überprüfee dein E-Mail und verifiziere dein Konto mit {{ccpro}}.</0><0>Wenn du die E-Mail nicht sehen kannst, überprüfe bitte den Junk-Ordner.</0>",
         "button": "Verifizierungs-E-Mail erneut senden"
       },
       "transactions": {
@@ -3243,11 +3239,7 @@
     "title": "Empfehlungsprogramm",
     "referrals": {
       "header": "Freunde werben und Gewinnlose erhalten",
-<<<<<<< HEAD
-      "desc": "[Updated translation required: The more tickets you earn, the higher chance you have of winning.] Je mehr Lose du hast, desto höher ist deine Gewinnchance. <0>Mehr erfahren</0>.",
-=======
-      "desc": "The more tickets you earn, the higher chance you have of winning.",
->>>>>>> 9e3fab08
+      "desc": "Je mehr Lose du hast, desto höher ist deine Gewinnchance.",
       "cards": {
         "social-share": {
           "label": "Empfehlungscode teilen:",
@@ -3450,11 +3442,7 @@
         "your-details": {
           "label": "Personaldaten",
           "legal-name": "Vollständiger Name",
-<<<<<<< HEAD
           "missing-full-name": "[Translation required: <0>Verify your identity</0> to enjoy higher trading limits.]",
-=======
-          "missing-full-name": "<0>Verify your identity</0> to enjoy higher trading limits.",
->>>>>>> 9e3fab08
           "update-name": "Ich möchte meinen Namen ändern",
           "update-country": "Ich möchte meinen Wohnsitz ändern",
           "gender": "Geschlecht",
