{
  "sandbox-warning": "Dies ist eine Sandbox-Umgebung zum Testen der API-Integration. Niemals echte Assets hierher überweisen!",
  "buy": "kaufen",
  "sell": "verkaufen",
  "continue": "Weiter",
  "ok": "OK",
  "back": "Zurück",
  "help": "Hilfe",
  "and": "und",
  "from": "Von",
  "to": "An",
  "or": "oder",
  "price": "Preis",
  "fee": "Gebühr",
  "try-again": "Erneut versuchen",
  "refresh": "Aktualisieren",
  "finish": "Beenden",
  "price-each": "{{price}} je Einheit",
  "exchange-rate": "<0 /> / <1>{{sourceCurrency}}</1>",
  "remaining": "Verbleibend",
  "not-available-short": "N/A",
  "set-price": "Preis festlegen",
  "market": "Markt",
  "market-price": "Market price",
  "exchange": "Börse",
  "receive": "Empfangen",
  "wallet": "Wallet",
  "upload": "Hochladen",
  "processing": "Wird verarbeitet",
  "over-file-limit": "Die Dateigröße darf nicht überschritten werden {{maxAllowedSize}}{{unit}}.",
  "opens-new-tab": "Öffnet neuen Tab",
  "failed-update": "Aktualisierung fehlgeschlagen",
  "reported-errors": "Fehler wurde gemeldet",
  "credit-card-expiry-placeholder": "MM/YY",
  "apikeys": {
    "no-addresses-whitelisted": "Du hast noch keine Adressen auf die Whitelist gesetzt",
    "address-input-placeholder": "Gebe eine BTC-, NEO- oder ETH-Adresse in die Whitelist ein",
    "add-whitelisted": "Adressen auf der Whitelist",
    "duplicate-address-in-form": "Diese Adresse ist bereits auf der Whitelist.",
    "add-address": "Adresse hinzufügen",
    "address-is-not-valid": "Adresse ist ungültig",
    "whitelisting-explanation": "Mit diesem API-Schlüssel kannst du dein Guthaben nur auf Adressen überweisen, die auf der Whitelist stehen. Du kannst jederzeit Adressen auf der Whitelist hinzufügen und entfernen, sobald dein Schlüssel generiert wurde.",
    "token-type": {
      "access": "Zugang",
      "kyc": "Identitätsprüfung",
      "apitrade": "API Handel",
      "twofa": "2FA"
    },
    "delete-all-tokens": {
      "body": "Bist du sicher, dass du alle deine Schlüssel widerrufen möchtest?",
      "confirm-button-label": "Widerrufe alle deine Schlüssel für immer",
      "cancel-button-label": "Geh zurück"
    },
    "delete-token": {
      "body": "Bist du dir sicher, dass du diesen Vorgang rückgängig machen möchtest? ‘<0></0>’?",
      "confirm-button-label": "Für immer entfernen",
      "cancel-button-label": "Zurück"
    },
    "edit-whitelisted": {
      "title": "Whitelist Adressen für {{name}}",
      "add": "Neue Adresse hinzufügen",
      "save-and-close": "Speichert Änderungen und schließt",
      "continue": "Fortsetzen"
    },
    "overview": {
      "no-addresses-whitelisted": "Keine Adresse auf der Whitelist",
      "title": "API-Schlüssel verwalten",
      "revoke-button-label": "Zurücknehmen",
      "table-header": "Ihre API-Schlüssel",
      "no-tokens-exp": "<0>Generiere meinen ersten Schlüssel</0> oder lese unsere <1>API Dokumentation</1>.",
      "name": "Name",
      "never-used": "Nie benutzt",
      "last-used": "Zuletzt verwendeten {{when}}",
      "subtitle": "Generiere und verwalte meine API-Schlüssel. Lerne mehr über <0>unsere APIs</0>.",
      "key-info": "Schlüssel information",
      "api-key": "API Schlüssel",
      "blockchains": "Blockchains",
      "whitelisted": "Whitelist",
      "view-whitelist": "Whitelist anzeigen",
      "blockchains-static": "Bitcoin, Ethereum, NEO",
      "blockchains-hint": "Dieser API-Schlüssel funktioniert mit diesen Blockchains.",
      "usable-for": "Verwendbar für",
      "revoke": "Rückgängig",
      "created": "Erstellt",
      "policy-trading": "Handeln",
      "loading": "Token laden…",
      "no-tokens": "Du hast noch keine API-Schlüssel generiert.",
      "policy-withdrawals": "Auszahlungen und Einzahlungen.",
      "revoke-all-keys-button-label": "Widerrufe alle Schlüssel",
      "generate-new-key-button-label": "Neuen Schlüssel generieren",
      "plus-more": "+{{count}} mehr"
    },
    "create-modal": {
      "credentials-step": "Benutzeranmeldeinformationen",
      "whitelist-step": "Whitelist Adressen",
      "name-step": "Gib deinem Schlüssel einen Namen",
      "last-step": "Speichere dein Geheimnis",
      "title": "Generiere einen neuen API-Schlüssel"
    },
    "step1": {
      "name": "Name",
      "continue-button-label": "Schlüssel erstellen"
    },
    "step2": {
      "password": "Passwort",
      "two-fa-code": "Zwei-Faktor-Authentifizierungscode",
      "create-api-button-label": "Fortsetzen",
      "incorrect-password": "Das eingegebene Passwort ist falsch.",
      "incorrect-2fa": "Der eingegebene Code ist falsch."
    },
    "step3": {
      "generating-keys-message": "Generiert deinen Schlüssel..."
    },
    "step4": {
      "your-secret": "Dein Geheimnis",
      "your-secret-warning": "Dies ist das einzige Mal, dass wir das zeigen.",
      "api-key": "Dein API-Schlüssel",
      "api-key-warning": "Dies ist das einzige Mal, dass wir das zeigen.",
      "download-as-json-button-label": "API-Schlüssel und Geheimnis als JSON herunterladen:",
      "i-saved-my-secret-button-label": "Ich habe mein Geheimnis gespeichert"
    }
  },
  "terse-periods": {
    "1h": "1 Std.",
    "1d": "24 Std.",
    "1w": "1 Wo.",
    "1m": "1 Mo."
  },
  "transfer": {
    "trading": "Trading Contract",
    "personal": "Persönliches Konto",
    "in-trades": "Im Handel",
    "transfer-funds": "Senden/Empfangen",
    "pending-transfer": "Du hast eine ausstehende Transaktion von {{amount}} {{currencySymbol}}.",
    "pending-transfer-link": "Transaktionen hier ansehen."
  },
  "estimated-fee": "Geschätzte Gebühr: {{fee}} {{currencySymbol}}",
  "quick-fill": {
    "max": "Max.",
    "use-last": "Letzter Preis"
  },
  "insufficient-funds": "Unzureichendes Guthaben",
  "amount-each": "{{amount}} je Einheit",
  "daily-limit": {
    "title": "Handelslimit pro Tag",
    "link": "Handelslimits erhöhen",
    "amount-of-max-amount": "{{amount}} von {{maxAmount}}"
  },
  "fee-information-modal": {
    "title": "Gebührenstruktur",
    "desc": "Nash ermittelt das 30-tägige gleitende Durchschnittsvolumen eines Benutzers, indem der Anteil seines Handelsvolumens am gesamten Börsenvolumen prozentual errechnet wird.",
    "30-day-volume": "30-tägiges Volumen",
    "taker-fee": "Taker-Gebühr",
    "maker-fee": "Maker-Gebühr",
    "learn-more": "Mehr über Maker- und Taker-Orders erfahren."
  },
  "time-in-force-modal": {
    "title": "Gültig seit",
    "subtitle": "Geben den Zeitraum an, für wie lange deine Order im Orderbuch verbleiben soll.",
    "sections": {
      "gtc": {
        "header": "Gut bis zur Stonierung",
        "desc": "Deine Order bleibt auf unbestimmte Zeit im Orderbuch - entweder bis sie gefüllt oder stoniert wird."
      },
      "gtt": {
        "header": "Gut bis zu eineme bestimmten Zeitpunkt",
        "header-with-time": "Gut bis {{cancelAt}}",
        "desc": "Deine Order bleibt bis zu dem von dir angegebenen Zeitpunkt im Orderbuch. Wenn die Order zu diesem Zeitpunkt noch nicht gefüllt ist, wird diese storniert."
      },
      "fok": {
        "header": "Füllen oder Stonieren",
        "desc": "Wenn deine gesamte Order sofort gefüllt wird, wird diese ausgeführt. Wenn die Order nicht vollständig gefüllt werden kann, wird die gesamte Order storniert."
      },
      "ioc": {
        "header": "Sofort oder abbrechen",
        "desc": "Ein Großteil deiner Order wird sofort ausgeführt. Was nicht gefüllt wurde, wird storniert."
      }
    }
  },
  "main-navigation": {
    "referrals": "Empfehlungsprogramm",
    "funds": "Wallet & Portfolio",
    "exchange": "Börse",
    "basic-exchange": "Einsteiger-Ansicht",
    "basic-exchange-short": "Einsteiger",
    "advanced-exchange": "Profi-Ansicht",
    "advanced-exchange-short": "Profi",
    "markets": "Märkte",
    "settings": "Mein Profil",
    "fiat-ramps": "Kauf/Verkauf"
  },
  "top-nav": {
    "accounts-main-menu": {
      "title": "Dienste"
    },
    "user-menus": {
      "portfolio": {
        "label": "Portfolio"
      },
      "notifications": {
        "label": "Benachrichtigungen",
        "clear-all": "Alle löschen"
      },
      "transfers": {
        "initializing": "Initialisieren",
        "initialized": "Übertragung initialisiert",
        "tooltip": "Du hast noch eine Übertragungsinitialisierung. Wenn du Nash schließt oder dich abmeldest, wird diese angehalten, bis du dich erneut anmeldest."
      },
      "general-menu": {
        "settings": "Mein Profil",
        "support": "Kundenservice",
        "theme": {
          "light": "Hell",
          "dark": "Dunkel"
        },
        "auth": {
          "sign-out": "Abmelden",
          "sign-in": "Anmelden",
          "sign-in-create-account": "<0>Anmelden</0> oder <1>Konto erstellen</1>"
        },
        "tabs": {
          "general": "Allgemeines"
        }
      }
    },
    "main-menu": {
      "trade": {
        "title": "Börse",
        "pages": {
          "exchange": "Börse",
          "markets": "Märkte",
          "orders": "Orders"
        },
        "exchange": {
          "switch": {
            "pro": "Profi",
            "simple": "Einsteiger"
          }
        }
      },
      "funds": {
        "title": "Wallet & Portfolio",
        "pages": {
          "portfolio": "Portfolio",
          "transfers": "Transaktionen",
          "assets": "Assets",
          "contacts": "Kontakte"
        }
      },
      "referrals": {
        "title": "Empfehlungsprogramm"
      },
      "fiat-ramps": {
        "title": "Kauf/Verkauf",
        "pages": {
          "buy-sell": "Kauf/Verkauf",
          "transactions": "Transaktionen",
          "payment-methods": "Zahlungsarten",
          "profile": "Profil"
        }
      },
      "settings": {
        "pages": {
          "profile": "Profil",
          "preferences": "Einstellungen",
          "security": "Sicherheit",
          "limits": "Handelslimits",
          "accounts": "Konten",
          "apikeys": "API Schlüssel"
        }
      },
      "staking": {
        "title": "Staking",
        "pages": {
          "all-stakes": "Alle Stakes",
          "statements": "Auszüge"
        }
      }
    }
  },
  "search": "Suchen …",
  "loading": "Laden …",
  "pending": "Anstehend …",
  "cancelling": "Abbrechen …",
  "authenticating": "Authentifizierung …",
  "decrypting": "Entschlüsseln …",
  "encrypting": "Verschlüsselung …",
  "sending": "Senden …",
  "submit": "Einreichen",
  "retry": "Erneut Versuchen",
  "sending-approval": "Genehmigung senden…",
  "send-approval": "Genehmigung senden",
  "submit-transfer": "Transaktion senden",
  "no-longer-sufficient-balance-for-tx": "Dein Guthaben reicht für diese Transaktion nicht aus.",
  "we-are-hiring": "Wir stellen ein!",
  "errors": {
    "location-banned-title": "Zugang gesperrt",
    "location-banned": "Leider kann Nash derzeit nicht in deinem Rechtssystem operieren.",
    "invalid-clock-title": "Die Systemzeit Ihres Computers ist nicht synchronisiert.",
    "permissions-issue-title": "Berechtigungsproblem",
    "invalid-clock": "Um auf Nash zu handeln, muss deine Systemzeit synchronisiert und aktuell sein. <0>Synchronisiere dein Uhr</0> und <1>versuch es erneut</1>.",
    "network-issue-title": "Netzwerk Probleme",
    "network-issue": "Es liegt ein vorübergehendes Netzwerkproblem vor. Bitte <0>versuch es noch einmal</0>.",
    "generic-error-title": "Ein Fehler ist aufgetreten",
    "generic-error": "Etwas ist schiefgelaufen. Bitte versuche es erneut.",
    "generic-error-signout": "Ein unerwarteter Fehler ist aufgetreten. Bitte abmelden und erneut versuchen.",
    "within-waiting-period": "Es dauert fünf Minuten, bis du deinen nächsten Stake erstellen kannst. Dein neuer Stake wird in Kürze erscheinen.",
    "password": {
      "incorrect": "Das eingegebene Passwort ist falsch."
    },
    "2fa": {
      "incorrect": "Der eingegebene Zwei-Faktor-Authentifizierungscode ist falsch. Sie haben maximal fünf Versuche.",
      "already-used": "Der eingegebene Zwei-Faktor-Authentifizierungscode wurde bereits verwendet. Bitte warten und erneut versuchen.",
      "code-expired": "Der eingegebene Zwei-Faktor-Authentifizierungscode ist abgelaufen. Bitte warten und erneut versuchen.",
      "too-many-failures": "Sie haben zu oft einen falschen Code eingegeben. Wir haben deshalb dein Konto gesperrt. Wende dich bitte an unseren Kundenservice.",
      "too-many-failures-signout": "Du hast zu oft einen falschen Code eingegeben. Wir haben deshalb dein Konto gesperrt. Du wirst nun abgemeldet."
    },
    "cryptography": {
      "encryption-failed": "Verschlüsselung fehlgeschlagen. Bitte melde dich ab und versuche es erneut.",
      "decryption-failed": "Entschlüsselung fehlgeschlagen. Bitte melde dich ab und versuche es erneut."
    },
    "account-not-found": {
      "pending": {
        "title": "Ihr Konto ist in Bearbeitung!",
        "message": "Bitte schaue in ein paar Minuten wieder vorbei."
      },
      "not-found": {
        "title": "Dein Konto konnte nicht gefunden werden."
      }
    }
  },
  "no-results": "Keine Ergebnisse gefunden.",
  "yes": "ja",
  "no": "nein",
  "account-types": {
    "personal": "Persönliches Konto",
    "trading": "Trading Contract",
    "external": "Externes Konto"
  },
  "query-errors": {
    "failed": "Laden fehlgeschlagen.",
    "failed-button": "Laden fehlgeschlagen",
    "failed-please-try": "Laden fehlgeschlagen. Bitte <0>erneut versuchen</0>.",
    "why-this-may-happening": "Finde heraus, warum dies möglicherweise passiert ist <0>hier</0>."
  },
  "datetime": {
    "time-in-hours": "<0>{{count}}</0> Stunde",
    "time-in-hours_plural": "<0>{{count}}</0> Stunden",
    "months": {
      "0": "Januar",
      "1": "Februar",
      "2": "März",
      "3": "April",
      "4": "Mai",
      "5": "Juni",
      "6": "Juli",
      "7": "August",
      "8": "September",
      "9": "Oktober",
      "10": "November",
      "11": "Dezember"
    }
  },
  "banned-country": {
    "header": "Leider ist Nash derzeit nicht in deiner Region verfügbar.",
    "contact-support": "Bitte <0>kontaktiere unseren Kundenservice</0>, wenn Fragen bestehen."
  },
  "user-messages": {
    "something-wrong": "Etwas ist schiefgelaufen.",
    "go-back": "Zurück",
    "go-back-retry": "Erneut versuchen und zurückgehen",
    "contact-support": "Bitte <0>kontaktiere unseren Kundenservice</0> für weitere Informationen.",
    "permissions": {
      "sandbox": {
        "title": "In der Sandbox nicht verfügbar!",
        "content": "Diese Option wurde in der Sandbox deaktiviert."
      },
      "tier-0": {
        "location-mismatch": {
          "title": "Die IP-Adresse deines Systems entspricht nicht deinem angegebenen Standort.",
          "message": "Benutzer, die sich außerhalb des angegebenen Landes ihres Wohnsitzes befinden und die Verifizierungsstufe 0 besitzen, haben keinen Zugriff auf alle Nash-Dienste. Hierfür ist es notwendig <0>die nächst höhere Verifizierungstufe 1 freizuschalten</0>."
        },
        "untrusted-ip": {
          "title": "Wir haben festgestellt, dass du ein VPN verwendest.",
          "message": "Benutzer mit einer Verifizierungsstufe von 0 können nicht auf alle Nash-Dienste zugreifen, wenn sie sich über VPN oder Proxy verbinden. Bitte deaktiviere solche Dienste oder <0>steige auf Verifizierungsstufe 1 auf</0>."
        },
        "high-risk-country": {
          "title": "Deine aktuelle Verifizierungsstufe ist 0. Daher ist dein Zugriff auf einige Bereiche der Nash-Plattform eingeschränkt.",
          "message": "Um unser gesamtes Dienstleistungsportfolio zu nutzen, musst du <0>auf Verifizierungsstufe 1 aufsteigen</0>."
        },
        "duplicate-ip": {
          "title": "Mit dieser IP-Adresse wurde bereits ein Konto angelegt.",
          "message": "Um auf alle Nash-Dienste über dieses Konto zuzugreifen, musst du <0>auf Verifizierungsstufe 1 aufsteigen</0>."
        }
      },
      "restricted": {
        "us": {
          "title": "Nicht alle Nash-Dienste sind derzeit in {{usState}} verfügbar. Dein Zugriff auf einige Bereiche der Nash-Plattform wird eingeschränkt.",
          "title-no-state": "Nicht alle Nash-Dienste sind derzeit in deinem Land verfügbar. Dein Zugriff auf einige Bereiche der Nash-Plattform wird eingeschränkt.",
          "message": "Wir werden dich per E-Mail benachrichtigen, sobald Nash in {{usState}} vollständig verfügbar ist. Bitte <0>kontaktiere unseren Kundenservice</0>, wenn Fragen bestehen.",
          "message-no-state": "Wir werden dich per E-Mail benachrichtigen, sobald Nash in deinem Staat vollständig verfügbar ist. Bitte <0>kontaktiere unseren Kundenservice</0>, wenn Fragen bestehen."
        },
        "generic": {
          "title": "Nicht alle Nash-Dienste sind derzeit an deinem aktuellen Standort verfügbar. Dein Zugriff auf einige Bereiche der Nash-Plattform wird eingeschränkt.",
          "message": "Bitte <0>kontaktiere unseren Kundenservice</0>, wenn Fragen bestehen."
        }
      },
      "tier-too-low": {
        "title": "Deine aktuelle Verifizierungsstufe ist {{userTier}}. Daher ist dein Zugriff auf einige Bereiche der Nash-Plattform eingeschränkt.",
        "message": "Um unser gesamtes Dienstleistungsportfolio zu nutzen, musst du <0>auf die Stufe {{minTier}} aufsteigen</0>."
      }
    },
    "info": {
      "tier-1+": {
        "location-mismatch": {
          "title": "Wir haben festgestellt, dass du dich aus {{detectedCountry}} anmeldest.",
          "message": "Wenn du nicht mehr in {{accountCountry}} wohnst, <0>kontaktiere bitte unseren Kundenservice</0>, um deine Adresse zu aktualisieren."
        }
      },
      "browser": {
        "use-desktop-for-advanced-exchange": {
          "title": "Benutze einen Desktop-Browser für ein besseres Erlebnis.",
          "message": "Die Profi-Ansicht ist für die Verwendung auf dem Desktop konzipiert. Wenn du von deinem Handy aus zugreifen möchtest, wähle lieber die <0>Einsteiger-Ansicht</0>."
        }
      }
    },
    "dismiss-message": "Diese Meldung nicht wieder anzeigen."
  },
  "terms": {
    "user-agreement": "Nutzungsvereinbarung",
    "privacy-notice": "Datenschutzerklärung"
  },
  "account-create": {
    "steps": [
      "Ihre Daten",
      "Land",
      "Kontodetails"
    ],
    "signin": {
      "desc": "Hast du bereits ein Konto bei Nash?",
      "sign-in-now": "Jetzt anmelden"
    },
    "form": {
      "fields": {
        "optional": "(fakultativ)"
      },
      "continue": "Weiter",
      "errors": {
        "generic-error": "Fehler bei der Kontoerstellung. Bitte erneut versuchen.",
        "invalid-referral-code-can-continue": "Ungültiger Empfehlungscode.",
        "invalid-referral-code": "Ungültiger Empfehlungscode. Bitte überprüfe deinen Code und versuche es erneut.",
        "invalid-email-domain": "Dein E-Mail-Anbieter ist unbekannt. Bitte verwende eine andere Adresse.",
        "duplicate-email": "Für diese E-Mail-Adresse wurde bereits ein Konto angelegt.",
        "password-too-short": "Dein Passwort sollte mindestens acht Zeichen lang sein.",
        "invalid-recaptcha": "Recaptcha-Verifizierung fehlgeschlagen. Bitte erneut versuchen.",
        "missing-us-state": "Wenn du in den Vereinigten Staaten wohnst, musst du deinen Bundesstaat eingeben."
      }
    },
    "your-details": {
      "header": "Konto erstellen",
      "subheader": "Deine Daten",
      "disclaimer": {
        "title": "Hinweis für US-Kunden",
        "desc": "Du erstellt ein vorläufiges Nash-Konto, um am Empfehlungsprogramm teilzunehmen, aber dein Bundesstaat muss berechtigt sein, auf einige Nash-Dienstleistungen zuzugreifen. Falls du hierzu berechtigt bist, wirst du später gebeten, eine Nutzungsvereinbarung zu unterzeichnen."
      },
      "fields": {
        "full-name": {
          "label": "Vollständiger Name"
        },
        "referral-code": {
          "label": "Empfehlungscode",
          "sub-label": "Was ist das?"
        }
      },
      "modals": {
        "referrals": {
          "title": "Nash Empfehlungsprogramm",
          "desc": "Dies ermöglicht dir die Teilnahme an unserem <0>Empfehlungsprogramm</0>."
        }
      },
      "user-messages": {
        "untrusted-ip": {
          "title": "Wir haben festgestellt, dass du eine VPN verwendest.",
          "message": "Bitte deaktiviere alle VPN- oder Proxy-Dienste, um fortzufahren."
        }
      }
    },
    "country-details": {
      "header": "Konto erstellen",
      "subheader": "Wo wohnst du?",
      "fields": {
        "country": {
          "label": "Wohnsitz"
        },
        "state": {
          "label": "Staat"
        },
        "confirm-country": {
          "label": "Ich bestätige, dass ich in diesem Land meinen Wohnsitz habe."
        },
        "confirm-country-and-state": {
          "label": "Ich bestätige, dass ich in diesem Land bzw. Staat meinen Wohnsitz habe."
        }
      }
    },
    "account-details": {
      "header": "Konto erstellen",
      "subheader": "Kontodetails",
      "continue": "Konto erstellen",
      "fields": {
        "email": {
          "label": "Gib deine E-Mail-Adresse ein",
          "placeholder": "E-Mail-Adresse"
        },
        "password": {
          "label": "Erstellen Sie ein Passwort",
          "placeholder": "Passwort",
          "errors": {
            "password-too-weak": "Das von dir gewählte Passwort ist zu schwach."
          }
        },
        "password-confirm": {
          "label": "Bestätige dein Passwort",
          "placeholder": "Passwort bestätigen",
          "errors": {
            "passwords-do-not-match": "Die Passwörter stimmen nicht überein."
          }
        }
      },
      "modals": {
        "password-tips": {
          "title": "Tipps für ein sicheres Passwort",
          "desc": "Ein sicheres Passwort ist unerlässlich, um dein Guthaben zu schützen. Befolge diese Tipps, um abgesichert zu sein:",
          "tip-index": "Tipp {{index}}",
          "tip-1": "Verwende kein Passwort, das du auch auf anderen Websites nutzen, selbst wenn du einzelne Wörter oder Zeichen änderst. Wenn du von Phishing betroffen bist oder gehackt wurdest, ist dein Nash-Konto unmittelbar gefährdet.",
          "tip-2": "Gebe in deinem Passwort keine persönlichen Daten an. Namen, Geburtstage und Adressen lassen sich leicht herausfinden. Deshalb solltest du sie meiden.",
          "tip-3": "Dein Passwort sollte mindestens zwölf Zeichen lang sein und sowohl Groß- und Kleinbuchstaben als auch Zahlen und Sonderzeichen enthalten.",
          "tip-4": "Verwende einen Passwort-Generator, um maximal sichere Passwörter zu erstellen und zu speichern."
        }
      },
      "password": {
        "desc": "Verwende sowohl  Groß- und Kleinbuchstaben als auch Zahlen und Sonderzeichen für ein möglichst sicheres Passwort.",
        "tips": "Tipps zur Passwort-Erstellung",
        "password-strength": "Passwortstärke",
        "weak": "Schwach",
        "medium": "Mittel",
        "strong": "Stark",
        "very-strong": "Sehr stark"
      }
    },
    "verify-email": {
      "header": "Wir haben dir eine E-Mail geschickt!",
      "desc-1": "Bitte rufe deine E-Mail ab und verifiziere dein Konto.",
      "desc-2": "Wenn du unsere E-Mail nicht finden kannst, überprüfe deinen Spam-Ordner.",
      "resend": "E-Mail erneut versenden",
      "resend-delay": "Bitte warte {{count}} Sekunde …",
      "resend-delay_plural": "Bitte warte {{count}} Sekunden …",
      "back": "Zurück zur Anmeldung",
      "success": "E-Mail versendet!",
      "errors": {
        "generic-error": "Fehler bei der Versendung. Bitte versuche es erneut."
      }
    }
  },
  "account-setup": {
    "tab-title": "Konto einrichten",
    "steps": [
      "Allgemeine Informationen",
      "Zwölf Geheimwörter"
    ],
    "general-information": {
      "title": "Allgemeine Informationen",
      "header": "Erstellen wir dein persönliches Konto",
      "desc-1": "Dein persönliches Konto wird auf Basis von zwölf Geheimwörtern erstellt. Wenn du dein Passwort verlierst, kannst du mittels dieser Wörtern auf dein Konto zugreifen und wiederherstellen. Deshalb solltest du diese Wörter unbedingt richtig sichern.",
      "continue": "Zwölf Geheimwörter anfordern",
      "skip2Fa": "Später einrichten",
      "chart": {
        "card-top": "Zwölf Geheimwörter",
        "card-top-right": "Wiederherstellung deines Nash-Kontos, wenn du dein Passwort vergessen hast.",
        "diamond-one": "werden verwendet bei",
        "diamond-two": "generieren dein persönliches Konto, das folgende Wallets enthält …",
        "card-btc": "Bitcoin-Wallet",
        "card-neo": "NEO-Wallet",
        "card-eth": "Ethereum-Wallet",
        "card-future": "Zukünftige Wallets"
      }
    },
    "secret-words": {
      "title": "Geheimwörter",
      "header": "Schreibe deine zwölf Geheimwörter in der richtigen Reihenfolge auf.",
      "desc": "Diese Wörter können missbraucht werden, um auf dein Guthaben zuzugreifen. Du solltest diese schützen.",
      "popup-error": "Wenn du deine Geheimwörter drucken möchtest, deaktiviere bitte alle Pop-up-Blocker und erlaube Nash, Pop-ups zu öffnen.",
      "continue": "Ich habe meine Wörter aufgeschrieben.",
      "go-back": "Zurück",
      "written-down": "Ich habe meine Wörter aufgeschrieben.",
      "check-my-backup": "Kontrolliere deine Wörter",
      "tips": {
        "do": "Sicher",
        "dont": "Unsicher"
      },
      "modals": {
        "print-warning": {
          "title": "Zwölf Geheimwörter drucken",
          "header": "Bitte vergewissere dich, dass dein Drucker sicher ist!",
          "body-desc": "Wenn du deine Wörter drucken möchtest, stelle sicher:",
          "body-tips-0": "Dein Drucker ist über ein USB-Kabel direkt an deinem Computer angeschlossen.",
          "body-tips-1": "Dein Drucker ist nicht mit einem Netzwerk jeglicher Art verbunden.",
          "body-tips-2": "Es ist unmöglich, dass sich andere Personen über Bluetooth, WLAN o. Ä. mit deinem Drucker verbinden.",
          "button": "Ich verstehe. Meine Wörter drucken!"
        }
      },
      "print-window-title": "Nash | Geheimwörter",
      "backup-print": {
        "header": "Geheimwörter",
        "desc-1": "Deine zwölf Geheimwörter können für den Zugriff auf ETH-, NEO- und andere Konten verwendet werden, wenn du dein Nash-Passwort verlierst.",
        "desc-2": "Denke daran: Wenn jemand Zugang zu deinen Wörtern hat, sind deine Assets in Gefahr.",
        "desc-3": "Schneide den Zettel an der entsprechenden Stelle auseinander. Am besten ist es, sie zu laminieren und an zwei verschiedenen Orten aufzubewahren."
      },
      "repeat-secret-words": {
        "header": "Wiederhole die zwölf Geheimwörter.",
        "desc": "Wir wollen sicherstellen, dass du deine Geheimwörter aufgeschrieben hast.",
        "input-placeholder": "{{index}}. Wort",
        "case-sensitive": "Alle Wörter sind kleingeschrieben",
        "create-my-wallet": "Mein Konto erstellen",
        "generating-your-wallet": "Dein Nash-Konto wird eingerichtet …",
        "errors": {
          "create-wallet-failed": "Fehler bei der Kontoerstellung. Bitte <0>melde dich ab</0> und versuche es erneut."
        }
      },
      "wallet-created": {
        "header": "Dein Nash-Konto wurde erstellt!",
        "desc": "Deine zwölf Geheimwörter und individuellen Kontodetails findest du unter ‘Mein Profil > Konten’.",
        "warning": "<0>Wir speichern deine Geheimwörter nicht.</0> Wenn du dein Passwort vergisst, kannst du ohne diese Wörter nicht auf dein Guthaben zugreifen.",
        "continue": "Zwei-Faktor-Authentifizierung einrichten",
        "continue-location": "Wohnsitz angeben"
      }
    },
    "2fa": {
      "title": "Zwei-Faktor-Authentifizierung",
      "header": "Zwei-Faktor-Authentifizierung aktivieren",
      "skip": "Skip",
      "desc": "Die Zwei-Faktor-Authentifizierung (2FA) bietet deinem Konto eine zusätzliche Sicherheitsebene. Wir empfehlen, sie zu aktivieren.",
      "cards": {
        "1": {
          "header": "Authentifizierungs-App installieren",
          "desc": "Wir empfehlen <0>LastPass Authenticator</0>, <1>Authy</1> oder <2>Google Authenticator</2>."
        },
        "2": {
          "header": "Diesen QR-Code mit deiner App scannen",
          "manual-2fa": "Manueller 2FA-Eingabeschlüssel"
        },
        "3": {
          "header": "Den von deiner App generierten Code eingeben",
          "input-placeholder": "Authentifizierungscode",
          "input-error": "Der von dir eingegebene Code war falsch."
        }
      },
      "confirm": {
        "header": "Zwei-Faktor-Authentifizierung wurde aktiviert!",
        "desc": "Deine Einstellungen zur Zwei-Faktor-Authentifizierung findest du unter ‘Mein Profil > Sicherheit’ auf der Nash-Webplattform.",
        "action": "Was möchtest du jetzt machen?",
        "continue-deposit": "Assets einzahlen",
        "continue-explore": "Nash erkunden"
      }
    }
  },
  "trade": {
    "footer": {
      "title-limits": "Handelslimits",
      "title-balances-and-limits": "Salden und Handelslimits",
      "increase-my-limits": "Handelslimits erhöhen",
      "limits": {
        "day": "Tag",
        "month": "Monat",
        "year": "Jahr",
        "spend-of-limit": "von"
      }
    },
    "messages": {
      "create-order-blocked": "Du kannst keine Order an der Börse für diesen Markt in deiner Region erstellen."
    }
  },
  "advanced-exchange": {
    "title": "Profi",
    "header": {
      "switch-to-simplified": "Einsteiger-Ansicht verwenden",
      "current-market": "Markt",
      "last-price": "Letzter {{symbol}}-Preis",
      "last-24h": "Last 24h",
      "24h-change": "Änderung (24 Std.)",
      "24h-high": "Höchststand (24 Std.)",
      "24h-low": "Tiefststand (24 Std.)",
      "24h-volume": "Volumen (24 Std.)",
      "my-portfolio": "Mein Portfolio"
    },
    "tips": {
      "balance": "<0>Tipp</0> <1>Guthaben zum Trading Contract hier senden.</1> <2 />"
    },
    "no-markets": "Derzeit sind keine Märkte verfügbar.",
    "auth": {
      "to-start-trading": "Mit dem Handel beginnen"
    },
    "balances": {
      "title": "Konten"
    },
    "market-selection": {
      "no-results": "Keine Ergebnisse für <0>{{searchTerm}}</0> gefunden.",
      "no-favorites": "Du hast noch keine favorisierten Märkte.",
      "pair": "Paar",
      "24hvol": "Volumen (24 St.)",
      "24hprice": "Preis (24 St.)",
      "tabs": {
        "all": "Alle",
        "favorites": "Favoriten"
      }
    },
    "favorite-bar": {
      "empty": "<0>Deine favorisierten Märkte</0> erscheinen hier als Links.",
      "tips": "<0>Tip</0> <1>Füge hier deine favorisierten Markt als Link hinzu.</1> <2 />"
    },
    "market-graphs": {
      "title": "Charts",
      "price-chart": {
        "title": "Preis",
        "heads-up-display": {
          "ohlc": {
            "o": "O",
            "h": "H",
            "l": "L",
            "c": "C"
          },
          "vol": "Volumen"
        },
        "chart-types": {
          "bars": "Balken",
          "candles": "Kerzen",
          "hollow-candles": "Hollow Candles",
          "heikin-ashi": "Heikin-Ashi",
          "line": "Linie",
          "area": "Fläche"
        },
        "studies": {
          "title": "Indikatoren",
          "search": "Suchen",
          "no-results": "Keine Ergebnisse"
        },
        "price-chart-selector": {
          "chart-iq": "Standard",
          "trading-view": "Trading View"
        },
        "candle-frequency": {
          "1m": "1 min",
          "15m": "15 min",
          "30m": "30 min",
          "1h": "1 Std.",
          "6h": "6 Std.",
          "12h": "12 Std.",
          "1d": "1 T.",
          "1w": "1 Wo.",
          "1M": "1 Mo."
        },
        "study-overlay-menu": {
          "edit-study": "Einstellungen",
          "remove-study": "Indikator entfernen"
        },
        "edit-study-modal": {
          "tabs": {
            "inputs": {
              "label": "Eingabe"
            },
            "outputs": {
              "label": "Stil"
            },
            "parameters": {
              "label": "Einstellungen"
            }
          },
          "buttons": {
            "update": {
              "label": "Aktualisieren"
            },
            "cancel": {
              "label": "Abbrechen"
            }
          }
        }
      },
      "depth-chart": {
        "title": "Tiefe",
        "tooltip": {
          "price": "Preis: <0>{{price}}</0>",
          "volume": "Volumen: <0>{{volume}}</0>"
        }
      },
      "clear-studies-button-label": "Indikatoren entfernen"
    },
    "create-order": {
      "buy": "{{currencySymbol}} kaufen",
      "sell": "{{currencySymbol}} verkaufen",
      "locked-trading-session": {
        "information": "Ihre Handelssitzung ist gesperrt. <0 />",
        "information-tooltip": "Deine Sitzung wird gesperrt, wenn du die Seite aktualisierst oder 15 Minuten lang abwesend bist.",
        "enter-credentials-to-unlock": "<0>Jetzt freischalten</0>"
      },
      "market-orders-disabled": {
        "header": "Unzureichende Markttiefe",
        "desc": "Derzeit liegt nicht genug Liquidität vor, um deine Market Order zu füllen."
      },
      "order-type-tab": {
        "market": "Markt",
        "limit": "Limit",
        "stop": "Stop",
        "stop-limit": "Stop-Limit",
        "balances": "Balances",
        "balances-table": {
          "header": {
            "asset": "Vermögen",
            "personal": "Persönlich",
            "trading": "Handel",
            "in-orders": "Im Handel",
            "pending": "Ausstehend"
          },
          "current-market": "Aktueller Markt",
          "other-tradable-assets": "Andere handelbare Assets"
        }
      },
      "trading-limits": "Handels-Limits",
      "fields": {
        "amount": {
          "label": "Menge",
          "sub-label-market-buy": "Bei einer Market Buy Order können wir nur schätzen, wie viel {{currencyA}} gekauft werden.",
          "sub-label-market-sell": "Bei einer Market Sell Order können wir nur schätzen, wie viel {{currencyB}} erhalten werden.",
          "sub-label-limit-buy": "Wie viel {{currencySymbol}} möchtest du kaufen?",
          "sub-label-limit-sell": "Wie viel {{currencySymbol}} möchtest du verkaufen?",
          "estimate": "(Schätzung)",
          "errors": {
            "insufficient-funds": "Unzureichendes Guthaben.",
            "maybe-insufficient-funds": "Es kann sein, dass dein Guthaben für diese Market Order nicht ausreicht.",
            "order-too-small": "Die Gesamtsumme muss {{orderSize}} {{currencySymbol}} überschreiten.",
            "limit-breached": "Diese Order überschreitet dein Handelslimit."
          }
        },
        "cancel-at": {
          "label": "Abbrechen am",
          "expires": "Läuft aus",
          "modal": {
            "label-no-selection": "Wähle ein Datum aus …",
            "errors": {
              "is-past": "Du kannst keine Zeit in der Vergangenheit eingeben."
            }
          }
        },
        "with-currency": {
          "label": "Gesamt"
        },
        "market-price": {
          "label": "Marktpreis",
          "sub-label": "Wenn du zum Marktpreis kaufen oder verkaufen möchtest, wird deine Order den anderen Orders im Orderbuch zugeordnet."
        },
        "show-limit": {
          "label-hide": "Stop-Markt",
          "label-show": "Stop-Limit"
        },
        "price": {
          "label": "Preis"
        },
        "limit-price": {
          "label": "Limit-Preis",
          "sub-label": "Deine Order wird anderen Order zu diesem oder einem besseren Preis zugeordnet.",
          "errors": {
            "maker-match": "‘Post only’-Order, die im aktuellen Orderbuch ausgeführt werden können, werden storniert."
          }
        },
        "stop-price": {
          "label": "Stop-Preis",
          "sub-label": "Der Stop-Preis löst eine weitere Order aus.",
          "errors": {
            "stop-trigger-immediately": "Dieser Stop-Preis wird deine Order sofort auslösen."
          }
        },
        "shared": {
          "errors": {
            "20-above": "Mehr als 20 % über dem Marktpreis.",
            "20-below": "Mehr als 20 % unter dem Marktpreis.",
            "price-too-high": "Preise über {{maxPrice}} werden nicht verarbeitet."
          }
        },
        "maker-only": {
          "label": "Post only",
          "sub-label": "‘Post only’ gilt nur für Order als Maker, nicht als Taker. Es kann sein, dass eine Order nicht ausgeführt wird."
        },
        "cancellation-policy": {
          "label": "Gültigkeitsdauer",
          "footer": "<0>Mehr erfahren</0>"
        },
        "trading-balance": {
          "label": "Verfügbar {{currency}}:"
        }
      },
      "submit": {
        "buy": "Kaufauftrag erteilen",
        "sell": "Verkaufsauftrag erteilen",
        "placing": "Order wird erteilt …"
      },
      "errors": {
        "order-rejected-insufficient-funds": "Deine Order wurde wegen mangelnden Guthabens abgelehnt.",
        "order-rejected-daily-limit-reached": "Deine Order wurde abgelehnt, da dein tägliches Handelslimit erreicht wurde.",
        "generic": "Fehler bei der Ordererteilung. Bitte erneut versuchen."
      },
      "signin-or-create-an-account": "<0>Anmelden</0> oder <1>Konto anlegen</1> um eine Bestellung aufzugeben."
    },
    "my-orders": {
      "auth": "Melde dich an, um alle Order anzusehen.",
      "signed-out": {
        "title": "<0>Lege los</0><1> mit Nash</1>",
        "subtitle": "Erstelle ein Konto in weniger als einer Minute - kein KYC nötig!"
      },
      "no-results": {
        "date-range": "Du hast keine Order in der angegebenen Zeitspanne.",
        "active": "Du hast keine offenen oder ausgeführten Orders.",
        "active-open-only": "Du hast keine offenen Orders.",
        "trades": "Du hast keine Handelshistorie."
      },
      "tabs": {
        "orders": "Orders",
        "trades": "Handelshistorie"
      },
      "date-range-selection": {
        "days": "{{range}}T.",
        "weeks": "{{range}}Wo.",
        "months": "{{range}}Mo.",
        "years": "{{range}}Y",
        "clear": "Löschen",
        "select-action": "Auswählen",
        "popup": {
          "no-selection": "Wähle eine Zeitspanne aus.",
          "clear": "Löschen",
          "apply": "Weiter"
        }
      },
      "open-only-checkbox": "Nur offene Orders",
      "pairs-checkbox": "Alle Paare",
      "export": "Historie exportieren",
      "export-trades": "Exportiere Handelshistorie",
      "export-your-trades": "Exportiere deine Handelshistorie",
      "no-trades": "Du hast keine Handelshistorie zum exportieren",
      "trade-history-times": {
        "header": "Wähle einen bestimmten Zeitrahmen für den Export",
        "custom": "Benutzerdefinierter Zeitrahmen",
        "months": "{{count}} Monat",
        "months_plural": "{{count}} Monate",
        "year": "{{count}} Jahr"
      },
      "reset-filters": "Zurücksetzen",
      "side-col": {
        "filter": {
          "buy": "Kauf",
          "sell": "Verkauf",
          "both": "Beides"
        }
      },
      "type-col": {
        "header-title": "Typ",
        "header-title-with-currency": "{{currency}} type",
        "filter": {
          "market": "Market",
          "limit": "Limit",
          "stop-market": "Stop-Market",
          "stop-limit": "Stop-Limit"
        },
        "cell-text": {
          "market-buy": "Marktkauf",
          "market-sell": "Marktverkauf",
          "limit-buy": "Limitkauf",
          "limit-sell": "Limitverkauf",
          "stop_limit-buy": "Stop-Limitkauf bei <0></0>",
          "stop_limit-sell": "Stop-Limitverkauf bei <0></0>",
          "stop_market-buy": "Stop-Marktkauf bei <0></0>",
          "stop_market-sell": "Stop-Marktverkauf bei <0></0>"
        }
      },
      "cancel-col": {
        "header-title": "Alle abbrechen",
        "partial-fill": "Teilfüllung",
        "cancelled-partial-fill": "Abgebrochen: Teilfüllung",
        "cancelled-order": "Order abbrechen"
      },
      "cancelled-unfilled-col": {
        "header-title": "Nicht gefüllt",
        "header-title-with-currency": "{{currency}} nicht gefüllte Menge"
      },
      "cancelled-filled-col": {
        "header-title": "Gefüllt",
        "header-title-with-currency": "{{currency}} gefüllte Menge"
      },
      "status-col": {
        "header-title": "Stand",
        "open": "Offen",
        "cancelled": "Abgebrochen",
        "filled": "Gefüllt",
        "pending": "Ausstehend"
      },
      "executed-col": {
        "header-title": "Gefüllt",
        "header-title-with-currency": "{{currency}} ausgefüllt"
      },
      "order-total-col": {
        "header-title": "Summe",
        "header-title-with-currency": "{{currency}}-Summe"
      },
      "trade-total-col": {
        "header-title": "Summe",
        "header-title-with-currency": "{{currency}}-Summe"
      },
      "size-col": {
        "header-title": "Menge",
        "header-title-with-currency": "{{currency}}-Menge"
      },
      "price-col": {
        "header-title": "Preis",
        "header-title-with-currency": "{{currency}}-Preis"
      },
      "pair-col": {
        "header-title": "Paar"
      },
      "filled-col": {
        "header-title": "Menge gefüllt",
        "header-title-with-currency": "{{currency}}-Menge gefüllt"
      },
      "fee-col": {
        "header-title": "Gebühr",
        "header-title-with-currency": "{{currency}} Gebühr",
        "no-fee": "Keine"
      },
      "condition-col": {
        "header-title": "Stop-Preis",
        "header-title-with-currency": "{{currency}} Stop-Preis"
      },
      "time-col": {
        "header-title": "Zeit"
      },
      "time-filled-col": {
        "header-title": "Zeit"
      }
    },
    "recent-trades": {
      "title": "Marktverlauf",
      "order-size-col": "{{symbol}}-Menge",
      "price-col": "{{symbol}}-Preis",
      "time-col": "Zeit"
    },
    "orderbook": {
      "title": "USD",
      "title-no-fiat": "Orderbuch",
      "order-size-col": "{{symbol}}-Menge",
      "my-size-col": "Meine Menge",
      "price-col": "{{symbol}}-Preis",
      "average": "Ø-Preis",
      "sum-size": "{{symbol}}-Summe",
      "num-decimals": "{{decimals}} Dezimalstelle",
      "num-decimals_plural": "{{decimals}} Dezimalstellen",
      "spread": "<0>{{percent}}</0> Spread"
    },
    "spread": "Spread",
    "learn-about-our-fees": "Mehr über unsere <1>Gebühren<1> erfahren."
  },
  "auth": {
    "create-an-account": "Konto erstellen",
    "forgotten": "Lost 2FA?",
    "sign-in-now": "Jetzt anmelden",
    "sign-in": "Anmelden",
    "sign-out": "Abmelden",
    "password-strength": {
      "0": "Sehr schwach",
      "1": "Schwach",
      "2": "Mittel",
      "3": "Stark",
      "4": "Sehr stark",
      "label": "Passwortstärke"
    },
    "password-form": {
      "password": {
        "label": "Passwort",
        "placeholder": "Passwort"
      },
      "code": {
        "label": "Zwei-Faktor-Authentifizierung",
        "placeholder": "Zwei-Faktor-Authentifizierungscode"
      }
    },
    "new-wallets": {
      "btc": {
        "title": "Du kannst jetzt Bitcoin mit Nash senden, empfangen und aufbewahren!",
        "subtext": "Wir informieren dich, wenn Bitcoin-Handelspaare an der Nash Exchange verfügbar sind.",
        "btn-bitcoin": "Bitcoin einzahlen",
        "btn-funds": "Weiter zum Portfolio"
      }
    },
    "session-expiry-modal": {
      "title": "Deine Sitzung läuft gleich ab.",
      "info": "Deine Sitzung läuft ab, weil du zu lange nicht aktiv warst. Du wirst in {{secondsRestining}} Sekunde abgemeldet.",
      "info_plural": "Deine Sitzung läuft ab, weil du zu lange nicht aktiv warst. Du wirst in {{count}} Sekunden abgemeldet.",
      "stay-signed-in": "Angemeldet bleiben",
      "signing-out": "({{count}}s) Du wirst abgemeldet …"
    },
    "signup": {
      "desc": "Hast du noch kein Konto?",
      "sign-up": "Konto erstellen"
    },
    "form": {
      "continue": "Weiter"
    },
    "missing-country": {
      "header": "Bevor du fortfährst …",
      "subheader": "Wo wohnst du?",
      "messages": {
        "vpn-warning-title": "Wir haben festgestellt, dass du ein VPN verwendest.",
        "vpn-warning-body": "Bitte deaktiviere alle VPN- oder Proxy-Dienste, um fortzufahren.",
        "update-country": {
          "failed": "Wir konnten das Land deines Wohnsitzes nicht aktualisieren. Bitte versuche es später noch einmal oder kontaktiere unseren Kundenservice."
        }
      },
      "fields": {
        "country": {
          "label": "Wohnsitz"
        },
        "state": {
          "label": "Staat"
        },
        "confirm-country": {
          "label": "Ich bestätige, dass ich in diesem Land meinen Wohnsitz habe."
        },
        "confirm-country-and-state": {
          "label": "Ich bestätige, dass ich in diesem Land bzw. Staat meinen Wohnsitz habe."
        }
      }
    },
    "signin": {
      "header": "Bei Nash anmelden",
      "header-2fa": "Zwei-Faktor-Authentifizierung",
      "fields": {
        "email": {
          "label": "E-Mail-Adresse",
          "placeholder": "E-Mail-Adresse"
        },
        "password": {
          "label": "Passwort",
          "sub-label": "Passwort vergessen?",
          "placeholder": "Passwort"
        },
        "remember-me": {
          "label": "Angemeldet bleiben"
        }
      },
      "messages": {
        "password-change": {
          "success": "Wenn die von dir angegebene E-Mail-Adresse zu einem Konto in unserer Datenbank gehört, senden wir dir eine Nachricht, damit du dein Passwort zurücksetzen kannst."
        },
        "update-email": {
          "validation-success": "Wir haben eine Bestätigungs-E-Mail an deine neue E-Mail-Adresse geschickt. Bitte klicke auf den Link in dieser E-Mail, um deine neue Adresse zu bestätigen.",
          "updated-success": "Deine E-Mail-Adresse wurde aktualisiert. Du kannst dich nur noch mit deiner neuen Adresse anmelden."
        },
        "verify-email": {
          "success": "Deine E-Mail-Adresse wurde verifiziert. Bitte melde dich an, um dein Konto einzurichten.",
          "error": "Die E-Mail-Adresse konnte nicht verifiziert werden. Der Verifizierungscode ist möglicherweise abgelaufen. Bitte melde dich an und beantrage eine weitere Bestätigungs-E-Mail."
        }
      },
      "errors": {
        "invalid-email": "Die von dir angegebene E-Mail-Adresse ist ungültig.",
        "invalid-password": "Du musst ein Passwort angeben.",
        "signin-failed": "Dein Benutzername oder Passwort ist falsch.",
        "locked": "Dein Konto ist vorübergehend gesperrt. Bitte versuche es später noch einmal.",
        "revoked": "Dein Konto ist gesperrt. Bitte wende dich an unseren Kundenservice."
      }
    },
    "forgot-password": {
      "tab-title": "Passwort vergessen",
      "header": "Habst du dein Passwort vergessen?",
      "desc": "Gib unten deine E-Mail-Adresse ein und wir setzen das Passwort zurück.",
      "fields": {
        "email": {
          "label": "E-Mail-Adresse",
          "placeholder": "E-Mail-Adresse"
        }
      },
      "submit": "Passwort zurücksetzen",
      "success": "Wir haben dir eine E-Mail zum Zurücksetzen des Passworts geschickt. Wenn du unsere E-Mail nicht findest, überprüfe deinen Spam-Ordner."
    },
    "reset-password": {
      "missing-email": "Etwas ist schiefgelaufen. Bitte klicke erneut auf den Link in unserer E-Mail.",
      "expired-code": "Diese Sitzung ist nicht mehr gültig. Bitte klicke erneut auf den Link in unserer E-Mail.",
      "steps": [
        "Geheimwörter bestätigen",
        "Neues Passwort"
      ],
      "secret-words": {
        "home": {
          "header": "Hast du noch deine zwölf Geheimwörter?",
          "sub-header": "Als du dein Nash-Konto zum ersten Mal eingerichtet hast, baten wir dich, diese Wörter abzuschreiben und sicher aufzubewahren.",
          "button-have-words": "Ich habe meine Geheimwörter noch",
          "button-lost-words": "Ich habe meine Geheimwörter verloren",
          "desc": "Wenn du sowohl dein altes Passwort als auch deine zwölf Geheimwörter verloren hast, kannst du deine Assets leider nicht zurückerhalten."
        },
        "edit": {
          "header": "Gib deine zwölf Geheimwörter ein.",
          "desc-1": "Wir verwenden deine Geheimwörter, um dein Master Seed und deine Wallets für einzelne Assets wiederherzustellen.",
          "desc-2": "Wenn du die zwölf Wörter für dein bestehendes Konte nicht angeben kannst, <0>gehen deine Assets verloren.</0>",
          "card-title": "Alle Wörter sind kleingeschrieben",
          "card-reset": "Alle Wörter löschen",
          "mnemonic-invalid": "Diese Wörterkombination ist nicht gültig. Bitte nochmals überprüfen und erneut versuchen.",
          "mnemonic-valid": "Diese Wörterkombination ist gültig. Du kannst nun dein Passwort zurücksetzen."
        },
        "skip": {
          "header": "Du hast kein Zugang mehr zu deinen Assets",
          "desc-1": "Wenn du sowohl dein altes Passwort als auch deine zwölf Geheimwörter verloren hast, <0>kannst du nicht mehr auf deine Assets zugreifen</0>.",
          "desc-2": "Bitte überprüfe noch einmal, ob du entweder deine Geheimwörter oder dein altes Passwort finden kannst.",
          "desc-3": "Wenn du möchtest, kannst du dein altes Konto überschreiben. Dann erhälst du neue Geheimwörter. Das entspricht der Einrichtung eines brandneuen Kontos mit dem neuen Passwort, das du gerade ausgewählt hast.",
          "desc-4": "Bitte habe Verständnis dafür, dass <0>du keinen Zugang mehr zu den auf dem Konto gespeicherten Assets hast</0>, wenn du es überschreibst.",
          "desc-5": "Bitte überprüfe noch einmal, ob du entweder deine Geheimwörter oder dein Passwort finden kannst.",
          "go-back": "Zurückgehen",
          "checkbox-1": "Ich habe sowohl mein Passwort als auch meine zwölf Geheimwörter verloren.",
          "checkbox-2": "Ich verstehe, dass ich jeglichen Zugriff auf meine Assets verlieren werde, wenn ich mein Konto zurücksetze.",
          "submit": "Konto zurücksetzen",
          "sub-bullet-1": "Alle Assets in deinem persönlichen Konto.",
          "sub-bullet-2": "Alle Allets im Trading Contract.",
          "sub-bullet-3": "All staked NEX tokens.",
          "sub-bullet-4": "Alle Dividenden aus gestakten NEX-Tokens.",
          "unauthorized": "Da das Zurücksetzen deines Kontos schwerwiegende Folgen hat, musst du dich an unsern Kundenservice wenden, um es zu aktivieren.",
          "contact-support": "Kundenservice kontaktieren"
        }
      },
      "new-password": {
        "tab-title": "Passwort festlegen",
        "header": "Neues Passwort festlegen",
        "desc": "Erstelle ein neues Passwort für dein Nash-Konto.",
        "header-success": "Vorgang abgeschlossen!",
        "desc-success": "Dein Passwort wurde geändert.",
        "desc-success-reset": "Du kannst bei der nächsten Anmeldung neue Wallets für einzelne Assets einrichten.",
        "fields": {
          "password": {
            "label": "Neues Passwort",
            "placeholder": "Neues Passwort",
            "errors": {
              "password-too-weak": "Das von dir gewählte Passwort ist zu schwach."
            }
          },
          "password-confirm": {
            "label": "Neues Passwort bestätigen",
            "placeholder": "Neues Passwort bestätigen",
            "errors": {
              "passwords-do-not-match": "Die Passwörter stimmen nicht überein."
            }
          },
          "code": {
            "label": "Zwei-Faktor-Authentifizierung",
            "placeholder": "Zwei-Faktor-Authentifizierungscode"
          }
        },
        "errors": {
          "reset-wallets-locked": "Das Zurücksetzen des Kontos ist derzeit gesperrt. Bitte wenden dich an den Kundenservice.",
          "reset-locked": "Das Zurücksetzen des Passworts ist für dein Konto gesperrt. Bitte versuche es später noch einmal oder kontaktiere unseren Kundenservice.",
          "incorrect-keys": "Der öffentliche Schlüssel, der sich aus diesen zwölf Wörtern ergibt, stimmt nicht mit unseren Datensätzen überein. Deine Eingabe ist demnach falsch. Wenn du deine zwölf Wörter vergessen hast, kannst du das Passwort erneut zurücksetzen und dein Konto überschreiben.",
          "generic-error": "Etwas ist schiefgelaufen und dein Passwort wurde nicht zurückgesetzt. Der Link ist möglicherweise abgelaufen. Bitte beantrage einen neuen Rücksetzungslink und versuche es noch einmal."
        },
        "submit": "Neues Passwort festlegen"
      }
    },
    "verify-email": "E-Mail-Adresse wird verifiziert …",
    "secret-word-list-edit": {
      "placeholder": "{{index}}. Wort"
    },
    "discourse-sso": {
      "login": {
        "title": "Melde dich bei der Nash-Community an",
        "description": "Du benötigst ein Nash-Konto, um dich bei der Nash-Community anzumelden.",
        "button-login": "Anmelden mit Nash-Konto",
        "link-create": "<0>Ein Nash-Konto anlegen</0>"
      },
      "create-account": {
        "title": "Erstelle ein Nash Community-Konto",
        "description": "Um Nachrichten in der Community zu veröffentlichen, müssen du mindestens 1 NEX für 24 Monate staken.",
        "username-label": "Community-Benutzername",
        "username-placeholder": "Wähle einen Namen …",
        "button-create": "Community-Konto erstellen",
        "migrate-description": "Wenn du die Nash-Extension verwendest, um dich im Community-Forum anzumelden, kannst du dein Extension-Konto <0>migrieren</0>.",
        "username-exits": "‘{{username}}’ ist bereits vergeben. Bitte wähle einen anderen Benutzernamen."
      },
      "migrate-account": {
        "title": "Migriere dein Nash Community-Konto",
        "migration-step1": "Melde dich mit der Nash-Extension an.",
        "migration-step2": "Ändere deine Community-E-Mail-Adresse in die Adresse, die dein Nash-Konto verwendet.",
        "migration-step3": "Sobald deine E-Mail-Adresse geändert wurde, kannst du dich über das Nash-Konto anmelden.",
        "button-migrate": "Anmelden mit der Nash-Extension",
        "link-back": "Zurück",
        "faq-change-email": {
          "title": "Wie ändere ich meine Community-E-Mail-Adresse?",
          "step1": "Sobald du dich bei der Community angemeldet hast, klicke auf deinen Avatar in der oberen rechten Ecke des Bildschirms.",
          "step2": "Klicke auf dein Benutzernamen und wähle deine 'Preferences'.",
          "step3": "Klicke auf das Bleistift-Symbol, um deine E-Mail-Adresse zu bearbeiten.",
          "step4": "Gib eine neue E-Mail-Adresse ein und klicke auf 'Change'.",
          "step5": "Du erhälst zwei Bestätigungs-E-Mails, eine an deine alte E-Mail-Adresse und eine an deine neue E-Mail-Adresse. Du musst beide Adressen bestätigen, um die Änderung abzuschließen."
        }
      },
      "get-token": "Authentifizierung …",
      "log-you-in": "Wird angemeldet …",
      "unknow-error-message": "Etwas ist schiefgelaufen, bitte versuche es noch einmal."
    }
  },
  "basic-exchange": {
    "title": "Einsteiger-Ansicht",
    "title-short": "Einsteiger",
    "switch-to-advanced": "Profi-Ansicht verwenden",
    "create-order": {
      "change-markets": "Markt ändern",
      "errors": {
        "order-rejected-insufficient-funds": "Du hast nicht genug {{currencySell}} im Trading Contract. Überweise Assets, um fortzufahren.",
        "order-rejected-daily-limit-reached": "Deine Order wurde abgelehnt, weil du dein tägliches Handelslimit erreicht hast.",
        "generic": "Fehler bei der Ordererstellung. Bitte erneut versuchen."
      },
      "modals": {
        "exchange-info": {
          "title": "Wie man Assets tauscht",
          "desc": "Wähle zunächst das Asset aus, das du eintauschen möchtest.",
          "price-options-header": "Du hast zwei mögliche Preise zur Auswahl:",
          "average-market-price": {
            "header": "Aktueller Marktpreis",
            "desc": "Erteile eine Order zum aktuellen Marktpreis, damit diese schneller ausgeführt wird. Nicht ausgeführte Teile der Order werden nach 24 Stunden automatisch storniert."
          },
          "set-a-price": {
            "header": "Festgelegter Preis",
            "desc": "Deine Order kann Orders zu diesem oder einem besseren Preis, nicht aber Orders zu einem schlechteren Preis zugeordnet werden. Deine Order wird demnach möglicherweise nicht sofort vollständig ausgeführt."
          },
          "balances": {
            "header": "Salden",
            "desc": "Wir teilen dir mit, falls dein Guthaben für eine Order nicht ausreicht. Wählen ‘Salden’, um dein Konto zu überprüfen und Assets zu senden/empfangen."
          }
        },
        "select-token": {
          "title": {
            "sell": "Ich möchte eintauschen",
            "buy": "Ich möchte erhalten"
          },
          "header": {
            "sell": "Wähle das Asset aus, das du eintauschen möchtest",
            "buy": "Wähle das Asset aus, das du erhalten möchtest"
          },
          "ignore-low-balances": "Geringe Beträge nicht anzeigen",
          "search": {
            "placeholder": "Asset nach Name oder Ticker suchen …",
            "no-results": "Keine Ergebnisse für <0>{{search}}</0> gefunden.",
            "no-results-no-query": "Wir konnten kein passendes Asset finden"
          },
          "disabled": {
            "maintenance": "Dieses Asset befindet sich in der turnusmäßigen Wartung.",
            "deposits-withdrawals-suspended": "Transaktionen werden bis auf Weiteres gesperrt."
          },
          "trading": "Trading Contract",
          "personal": "Persönliches Konto",
          "24-hours": "24 Stunden"
        }
      },
      "exchange-tokens": {
        "header": "Assets tauschen",
        "fields": {
          "buy": {
            "label": "Ich möchte erhalten",
            "inner-label": "~{{fiatAmount}} pro {{currencyBuy}}",
            "label-estimate": "(Schätzung)",
            "label-button": "Welches Asset möchtest du erhalten?",
            "errors": {
              "order-too-small": "Orderwert muss {{orderSize}} {{currencyBuy}} überschreiten."
            }
          },
          "sell": {
            "label": "Ich möchte eintauschen",
            "sub-label": "{{currencySell}} verfügbar",
            "label-button": "Welches Asset möchtest du eintauschen?",
            "errors": {
              "insufficient-funds": "Du hast nicht genug {{currencySell}} im Trading Contract. Transferiere Assets, um fortzufahren.",
              "limit-breached": "Diese Order überschreitet dein Handelslimit.",
              "order-too-small": "Orderwert muss {{orderSize}} {{currencySell}} überschreiten.",
              "transfer": "Senden/Empfangen"
            }
          },
          "set-limit": {
            "fixed-price-label": "Dein Preis für {{currencyBuy}} (in {{currencySell}})",
            "floating-price-label": "Marktpreis von {{currencyBuy}} (in {{currencySell}})",
            "fixed-price-on": "Festpreis festlegen",
            "errors": {
              "price-too-high": "Preise über {{maxPrice}} werden nicht verarbeitet."
            },
            "warnings": {
              "20-below": "Der angegebene Preis liegt mehr als 20 % unter dem aktuellen Marktpreis."
            }
          }
        },
        "toggle-limit": "Lege einen Preis fest",
        "above-limit": "{{percent}}% above market",
        "below-limit": "{{percent}}% below market",
        "reset": "Zurücksetzen",
        "submit": "Order überprüfen"
      },
      "review-order": {
        "header": "Order überprüfen",
        "columns": {
          "market-price": "Preis pro {{currencyBuy}}",
          "limit-price": "Preis pro {{currencyBuy}} festlegen",
          "fee": "Maximale Handelsgebühr",
          "fiat-total": "{{currencyFiat}} Schätzung"
        },
        "desc": "Deine Order bleibt im Orderbuch, bis sie ausgeführt wurde, du sie stornierst oder 24 Stunden vergangen sind.",
        "submit": "Order erteilen",
        "submit-placing": "Order wird erteilt …"
      },
      "order-success": {
        "header": "Vorgang abgeschlossen!",
        "desc": "Dein {{currencySell}}/{{currencyBuy}}-Order wurde erteilt.",
        "view-my-order": "Order ansehen",
        "create-another-trade": "Weitere Order erteilen"
      },
      "order-failure": {
        "header": {
          "insufficient-funds": "Mangelnde Deckung",
          "daily-limit-reached": "Tageslimit erreicht",
          "generic": "Etwas ist schiefgelaufen!"
        },
        "desc": {
          "insufficient-funds": {
            "0": "Dein Saldo im Trading Contract reicht nicht mehr aus, um diese Oder auszuführen. Das kann passieren, wenn du in mehreren Browser-Tabs gleichzeitig Orders erteilst.",
            "1": "Für einen reibungslosen Handel verwende bitte Nash in einem einzigen Browser-Tab.",
            "2": "Assets <0>senden/empfangen</0>, wenn du den Order erneut erteilen möchtest."
          },
          "daily-limit-reached": {
            "0": "Deine Order wurde abgelehnt, weil dein tägliches Handelslimit erreicht wurde.",
            "1": "Um dein maximales tägliches Handelsvolumen zu erhöhen, besuche bitte <0>Handelslimits</0>."
          },
          "generic": {
            "0": "Fehler bei der Ordererteilung. Bitte erneut versuchen."
          }
        }
      }
    }
  },
  "countries": {
    "AD": "Andorra",
    "AE": "Vereinigte Arabische Emirate",
    "AF": "Afghanistan",
    "AG": "Antigua und Barbuda",
    "AI": "Anguilla",
    "AL": "Albanien",
    "AM": "Armenien",
    "AO": "Angola",
    "AQ": "Antarktis",
    "AR": "Argentinien",
    "AS": "Amerikanisch-Samoa",
    "AT": "Österreich",
    "AU": "Australien",
    "AW": "Aruba",
    "AX": "Ålandinseln",
    "AZ": "Aserbaidschan",
    "BA": "Bosnien und Herzegowina",
    "BB": "Barbados",
    "BD": "Bangladesch",
    "BE": "Belgien",
    "BF": "Burkina Faso",
    "BG": "Bulgarien",
    "BH": "Bahrain",
    "BI": "Burundi",
    "BJ": "Benin",
    "BL": "Saint Barthélemy",
    "BM": "Bermudas",
    "BN": "Brunei",
    "BO": "Bolivien",
    "BQ": "Karibische Niederlande",
    "BR": "Brasilien",
    "BS": "Bahamas",
    "BT": "Bhutan",
    "BV": "Bouvetinsel",
    "BW": "Botswana",
    "BY": "Weißrussland",
    "BZ": "Belize",
    "CA": "Kanada",
    "CC": "Kokos-(Keeling-)Inseln",
    "CD": "Kongo (Demokratische Republik)",
    "CF": "Zentralafrikanische Republik",
    "CG": "Kongo",
    "CH": "Schweiz",
    "CI": "Côte d'Ivoire",
    "CK": "Cookinseln",
    "CL": "Chile",
    "CM": "Kamerun",
    "CN": "China",
    "CO": "Kolumbien",
    "CR": "Costa Rica",
    "CU": "Kuba",
    "CV": "Cabo Verde",
    "CW": "Curaçao",
    "CX": "Weihnachtsinsel",
    "CY": "Zypern",
    "CZ": "Tschechische Republik",
    "DE": "Deutschland",
    "DJ": "Dschibuti",
    "DK": "Dänemark",
    "DM": "Dominica",
    "DO": "Dominikanische Republik",
    "DZ": "Algerien",
    "EC": "Ecuador",
    "EE": "Estland",
    "EG": "Ägypten",
    "EH": "Westsahara",
    "ER": "Eritrea",
    "ES": "Spanien",
    "ET": "Äthiopien",
    "FI": "Finnland",
    "FJ": "Fidschi",
    "FK": "Falklandinseln (Malwinen)",
    "FM": "Mikronesien (Föderierte Staaten)",
    "FO": "Färöer-Inseln",
    "FR": "Frankreich",
    "GA": "Gabun",
    "GB": "Großbritannien und Nordirland",
    "GD": "Grenada",
    "GE": "Georgia",
    "GF": "Französisch-Guayana",
    "GG": "Guernsey",
    "GH": "Ghana",
    "GI": "Gibraltar",
    "GL": "Grönland",
    "GM": "Gambia",
    "GN": "Guinea",
    "GP": "Guadeloupe",
    "GQ": "Äquatorialguinea",
    "GR": "Griechenland",
    "GS": "Südgeorgien und die Südlichen Sandwichinseln",
    "GT": "Guatemala",
    "GU": "Guam",
    "GW": "Guinea-Bissau",
    "GY": "Guyana",
    "HK": "Hongkong",
    "HM": "Heard- und McDonaldinseln",
    "HN": "Honduras",
    "HR": "Kroatien",
    "HT": "Haiti",
    "HU": "Ungarn",
    "ID": "Indonesien",
    "IE": "Irland",
    "IL": "Israel",
    "IM": "Isle of Man",
    "IN": "Indien",
    "IO": "Britisches Territorium im Indischen Ozean",
    "IQ": "Irak",
    "IR": "Iran",
    "IS": "Island",
    "IT": "Italien",
    "JE": "Jersey",
    "JM": "Jamaika",
    "JO": "Jordanien",
    "JP": "Japan",
    "KE": "Kenia",
    "KG": "Kirgisistan",
    "KH": "Kambodscha",
    "KI": "Kiribati",
    "KM": "Komoren",
    "KN": "Saint Kitts und Nevis",
    "KP": "Nordkorea",
    "KR": "Südkorea",
    "KW": "Kuwait",
    "KY": "Kaimaninseln",
    "KZ": "Kasachstan",
    "LA": "Laos",
    "LB": "Libanon",
    "LC": "St. Lucia",
    "LI": "Liechtenstein",
    "LK": "Sri Lanka",
    "LR": "Liberia",
    "LS": "Lesotho",
    "LT": "Litauen",
    "LU": "Luxemburg",
    "LV": "Lettland",
    "LY": "Libyen",
    "MA": "Marokko",
    "MC": "Monaco",
    "MD": "Moldawien (Republik)",
    "ME": "Montenegro",
    "MF": "Saint-Martin (französisches Überseegebiet)",
    "MG": "Madagaskar",
    "MH": "Marshallinseln",
    "MK": "Nordmazedonien",
    "ML": "Mali",
    "MM": "Myanmar",
    "MN": "Mongolei",
    "MO": "Macao",
    "MP": "Nördliche Marianeninseln",
    "MQ": "Martinique",
    "MR": "Mauretanien",
    "MS": "Montserrat",
    "MT": "Malta",
    "MU": "Mauritius",
    "MV": "Malediven",
    "MW": "Malawi",
    "MX": "Mexiko",
    "MY": "Malaysia",
    "MZ": "Mosambik",
    "NA": "Namibia",
    "NC": "Neukaledonien",
    "NE": "Niger",
    "NF": "Norfolkinsel",
    "NG": "Nigeria",
    "NI": "Nicaragua",
    "NL": "Niederlande",
    "NO": "Norwegen",
    "NP": "Nepal",
    "NR": "Nauru",
    "NU": "Niue",
    "NZ": "Neuseeland",
    "OM": "Oman",
    "PA": "Panama",
    "PE": "Peru",
    "PF": "Französisch-Polynesien",
    "PG": "Papua-Neuguinea",
    "PH": "Philippinen",
    "PK": "Pakistan",
    "PL": "Polen",
    "PM": "Saint-Pierre und Miquelon",
    "PN": "Pitcairn",
    "PR": "Puerto Rico",
    "PS": "Palästina (Staat)",
    "PT": "Portugal",
    "PW": "Palau",
    "PY": "Paraguay",
    "QA": "Katar",
    "RE": "Réunion",
    "RO": "Rumänien",
    "RS": "Serbien",
    "RU": "Russische Föderation",
    "RW": "Ruanda",
    "SA": "Saudi-Arabien",
    "SB": "Salomonen",
    "SC": "Seychellen",
    "SD": "Sudan",
    "SE": "Schweden",
    "SG": "Singapur",
    "SH": "St. Helena, Ascension and Tristan da Cunha",
    "SI": "Slowenien",
    "SJ": "Spitzbergen und Jan Mayen",
    "SK": "Slowakei",
    "SL": "Sierra Leone",
    "SM": "San Marino",
    "SN": "Senegal",
    "SO": "Somalia",
    "SR": "Suriname",
    "SS": "Südsudan",
    "ST": "São Tomé und Príncipe",
    "SV": "El Salvador",
    "SX": "Sint Maarten (niederländischer Teil)",
    "SY": "Arabische Republik Syrien",
    "SZ": "Swasiland",
    "TC": "Turks- und Caicosinseln",
    "TD": "Tschad",
    "TF": "Französische Süd-Territorien",
    "TG": "Togo",
    "TH": "Thailand",
    "TJ": "Tadschikistan",
    "TK": "Tokelau",
    "TL": "Osttimor",
    "TM": "Turkmenistan",
    "TN": "Tunesien",
    "TO": "Tonga",
    "TR": "Türkei",
    "TT": "Trinidad und Tobago",
    "TV": "Tuvalu",
    "TW": "Taiwan",
    "TZ": "Tansania",
    "UA": "Ukraine",
    "UG": "Uganda",
    "UM": "Kleinere Amerikanische Überseeinseln",
    "US": "Vereinigte Staaten von Amerika",
    "UY": "Uruguay",
    "UZ": "Usbekistan",
    "VA": "Vatikanstadt",
    "VC": "St. Vincent und die Grenadinen",
    "VE": "Venezuela",
    "VG": "Jungferninseln (Britisch)",
    "VI": "Jungferninseln (USA)",
    "VN": "Vietnam",
    "VU": "Vanuatu",
    "WF": "Wallis und Futuna",
    "WS": "Samoa",
    "XK": "Republik Kosovo",
    "XX": "Unspecified nationality",
    "YE": "Jemen",
    "YT": "Mayotte",
    "ZA": "Südafrika",
    "ZM": "Sambia",
    "ZW": "Simbabwe"
  },
  "fiat-currencies": {
    "AUD": "Australischer Dollar (AUD)",
    "CAD": "Kanadischer Dollar (CAD)",
    "CHF": "Schweizer Franken (CHF)",
    "CNY": "Chinesischer Yuan (CNY)",
    "EUR": "Euro (EUR)",
    "GBP": "Britisches Pfund Sterling (GBP)",
    "INR": "Indische Rupie (INR)",
    "JPY": "Japanischer Yen (JPY)",
    "RUB": "Russischer Rubel (RUB)",
    "SGD": "Singapur-Dollar (SGD)",
    "USD": "US-Dollar (USD)"
  },
  "fiat-ramps": {
    "all-providers": "Alle Anbieter",
    "terms-and-conditions": "Ich akzeptiere {{providerName}}'s <0>Bedingungen und Konditionen</0>.",
    "title": "Kaufen/Verkaufen",
    "provider": {
<<<<<<< HEAD
      "title": "Wähle einen Anbieter",
      "verify-identity": "Lasse <0>deine Identität überprüfen</0>, um zu beginnen.",
      "subtitle": "Anbieter digitaler Assets sind Drittunternehmen, welche mit Nash zusammenarbeiten und dir den Kauf und Verkauf digitaler Assets in Landeswährung ermöglichen.",
      "steps": "['Persönliche Angaben', 'Adressangaben']",
      "assets-available": "Verfügbare Assets",
=======
      "title": "Wählen Sie einen Anbieter",
      "verify-identity": "<0>Ihre Identität überprüfen</0> um anzufangen.",
      "subtitle": "Anbieter digitaler Assets sind Drittunternehmen, die mit Nash zusammenarbeiten und Ihnen den Kauf und Verkauf digitaler Assets in Landeswährung ermöglichen.",
      "steps": [
        "[",
        "'"
      ],
      "assets-available": "Verfügbare Vermögenswerte",
>>>>>>> f6a076fd
      "payments-methods": "Zahlungsmethoden",
      "general-details": "Limits und Gebühren",
      "no-limit": "Keine Limitbeschränkung",
      "no-daily-limit": "Kein Tageslimit",
      "no-weekly-limit": "Kein wöchentliches Limit",
      "no-monthly-limit": "Kein monatliches Limit",
      "no-txn-limit": "Kein Transaktionslimit",
      "no-transaction-fee": "Keine Transaktionsgebühr",
      "weekly-limit": "{{value}} wöchentliches Limit",
      "monthly-limit": "{{value}} monatliches Limit",
      "transaction-fee": "{{value}} Transaktionsgebühr",
      "eur-bank-transfers": "EUR-Banküberweisungen:",
      "kyc-monthly-limit-pre": "{{value}} monatlich",
      "kyc-monthly-limit-post-kyc": "{{value}} monatlich nach Identitätsprüfung",
      "kyc-monthly-limit-post-phone": "{{value}} monatlich nach Überprüfung der Telefonnummer",
      "kyc-weekly-limit-pre": "{{value}} wöchentlich",
      "kyc-weekly-limit-post-kyc": "{{value}} wöchentlich nach Identitätsprüfung",
      "kyc-weekly-limit-post-phone": "{{value}} wöchentlich nach Überprüfung der Telefonnummer",
      "kyc-daily-limit-pre": "{{value}} täglich",
      "kyc-daily-limit-post-kyc": "{{value}} täglich nach Identitätsprüfung",
      "kyc-daily-limit-post-phone": "{{value}} täglich nach Überprüfung der Telefonnummer",
      "kyc-yearly-limit-pre": "{{value}} jährlich",
      "kyc-yearly-limit-post-kyc": "{{value}} jährlich nach Identitätsprüfung",
      "kyc-yearly-limit-post-phone": "{{value}} jährlich nach Überprüfung der Telefonnummer",
      "kyc-txn-limit-pre": "{{value}} pro Transaktion",
      "kyc-txn-limit-post-kyc": "{{value}} pro Transaktion nach Identitätsprüfung",
      "kyc-txn-limit-post-phone": "{{value}} pro Transaktion nach Überprüfung der Telefonnummer",
      "select-btn": "Wählen",
      "have-account-header": "Anbieter, bei denen ich ein Konto erstellt habe",
      "no-account-header": "Anbieter, bei denen ich kein Konto erstellt habe",
      "no-providers-title": "Leider gibt es derzeit in deiner Region keine Anbieter für digitale Assets.",
      "no-providers-more-info": "Erfahre mehr darüber, wie man <0>Nash-Währungspartner</0> wird.",
      "credit-cards": "Kreditkarten:",
      "debit-cards": "Bankkarten:",
      "bank-account": "Link zum Bankkonto:",
      "powered-by": "Angeboten von",
      "change-provider": "Anbieter wechseln",
      "nash": {
        "pay-no-fees": "<0>Zahle keine Gebühren</0>, wenn du beliebte digitale Assets von Nash kaufst!"
      }
    },
    "general-details": {
      "main-title": "Erstelle dein {{providerName}}-Konto",
      "subtitle": "Um digitale Assets kaufen oder verkaufen zu können, musst du ein Konto bei {{providerName}} einrichten.",
      "legal-name-input-label": "Vollständiger Name",
      "email-address-input-label": "E-Mail-Adresse",
      "submit-btn": "Weiter zur Anschrift"
    },
    "address-details": {
      "main-title": "Erstelle dein {{providerName}}-Konto",
      "subtitle": "Um digitale Assets kaufen oder verkaufen zu können, musst du ein Konto bei {{providerName}} einrichten.",
      "house-name-input-label": "Hausnummer",
      "street-name-input-label": "Straße",
      "city-input-label": "Stadt",
      "county-input-label": "Region",
      "postcode-input-label": "Postleitzahl",
      "country-of-residence-input-label": "Land deines aktuellen Wohnsitzes",
      "submit-btn": "Kontoeinstellung vervollständigen"
    },
    "profile-errors": {
      "legalName": "Gib deinen vollständigen Namen ein.",
      "email": "Gib deine E-Mail-Adresse richtig ein.",
      "selectedCountry": "Gib dein Land ein.",
      "streetName": "Gib den Namen deiner Straße ein.",
      "city": "Gib den Namen deiner Stadt ein.",
      "countyState": "Gib deinen Landkreis oder Staat ein.",
      "postcode": "Gib deine Postleitzahl ein."
    },
    "limits": {
      "min-limit-message": "Mindesteinkauf: <0/>",
      "min-limit": "Minimum"
    },
    "currencies": {
      "btc": "Bitcoin",
      "eth": "Ethereum",
      "usdc": "USD Coin",
      "neo": "NEO",
      "bat": "Basic Attention Token",
      "link": "Chainlink",
      "zrx": "0x"
     },
    "errors": {
      "validation": "Validierungsproblem",
      "insufficient-funds": "Unzureichendes Guthaben",
      "access-denied": "Zugriffs- oder Berechtigungsproblem (Wyre)",
      "unsupported-state": "Der US-Bundesstaat wird von Wyre nicht unterstützt.",
      "under-eighteen": "Unter 18 Jahren",
      "plaid-not-ready": "Wyre hat Schwierigkeiten, mit deiner Bank zu kommunizieren.",
      "transfer": "Problem bei der Überweisung",
      "carbon-timeout-header": "Zeitüberschreitung für eingende Carbon API Anfrage",
      "carbon-timeout-body": "Deine Überweisung ist aufgrund eines Zeitlimits für API-Anforderungen fehlgeschlagen. Carbon wurde über diesen Fehler informiert.",
      "generic-fourhundred": "Fehler",
      "nash": {
        "order-book-cache-empty": {
          "title": "Oderbuch-Cache ist leer",
          "body": "Wir konnten keinen Preis erzeugen. Bitte versuche es später noch einmal."
        },
        "not-enough-liquidity": {
          "title": "Ungenügende Liquidität für die Order",
          "body": "Deine Order ist zu groß, deshalb können wir sie leider nicht bearbeiten. Bitte versuche es später noch einmal."
        },
        "not-translated": {
          "title": "Fehler",
          "body": "Etwas ging schief."
        },
        "dismiss": "Zurück"
      }
    },
    "buy-sell": {
      "title": "Kauf/Verkauf",
      "tab-buy-assets": "Assets kaufen",
      "failed-to-transact": "Deine Order ist fehlgeschlagen.",
      "tab-sell-assets": "Assets verkaufen",
      "daily-limits-header": "Verbleibende Limits nach dieser Order.",
      "current-price-label": "Aktueller Preis | <0 />",
      "current-price-unavailable": "Aktueller Preis nicht verfügbar.",
      "buy-with-input-label-no-cur": "Bezahlen mit",
      "sell-with-input-label-no-cur": "Überweisung an",
      "buy-with-input-label": "Bezahlen mit {{currency}}",
      "sell-with-input-label": "Überweise {{currency}} an",
      "deposit-to": "{{currency}} an",
      "pay-with-default": "Wählen Sie eine Zahlungsart aus",
      "link-new-bank": "Zahlungsart hinzufügen",
      "complete-nash-profile": "Vervollständige dein <0>Nash-Profile</0> um digitale Assets zu kaufen",
      "want-to-buy-input-label": "Ich möchte kaufen",
      "want-to-sell-input-label": "Ich möchte verkaufen",
      "spend": "Spend",
      "purchase": "Purchase",
      "cost-me-input-label": "Es kostet",
      "i-want-to-pay-input-label": "Ich zahle",
      "receive-input-label": "Ich erhalte",
      "will-receive-input-label": "Ich erhalte ca.",
      "provider-fee": "{{providerName}}-Gebühr ",
      "current-exchange-rate": "Derzeitiger Wechselkurs",
      "weekly-limit": "Wochenlimit",
      "monthly-limit": "Monatslimit",
      "yearly-limit": "Jahreslimit",
      "weekly-limit-affix": "Wochenlimit",
      "monthly-limit-affix": "Monatslimit",
      "yearly-limit-affix": "Jahreslimit",
      "exceed-yearly-limit": "Jahreslimit überschritten",
      "no-change-today": "Keine Veränderung heute",
      "change-today": "{{value}}% heute",
      "daily-fiat-limit": "Tageslimit {{fiat}}",
      "daily-asset-limit": "Tageslimit {{asset}}",
      "exceed-daily-limit": "Du hast dein Tageslimit überschritten.",
      "no-limit": "Kein Limit",
      "current-exchange-info": "<0>Dieses Angebot basiert auf unserem aktuellen Wechselkurs.</0> Wenn der {{asset}}-Preis über <1 /> ist, als deine Überweisung eingeht, bieten wir dir einen neuen Wechselkurs an.",
      "nash-unsupported": "Demnächst verfügbar!",
      "carbon-unsupported": "Diese Option ist bei Carbon noch nicht verfügbar.",
      "provider-unsupported": "Diese Option ist bei {{providerName}} noch nicht verfügbar.",
      "daily-remaining": "<0 /> noch verfügbar",
      "limit-exceeded": "<0 /> Limit überschritten",
      "minimum-not-reached": "Du musst mindestens <0 /> kaufen.",
      "default-warning-message": "Du musst dein <0>{{providerName}}-Profil</0> vervollständigen und ein <1>Bankkonto verbinden</1>, um {{asset}} zu {{buy}}.",
      "bank-account-warning-message": "Du musst dein Profil mit einem <0>Bankkonto verbinden</0>, um {{asset}} zu {{buy}}.",
      "fiat-provider-warning-message": "Du musst dein <0>{{providerName}}-Profil</0> vervollständigen, um {{asset}} zu {{buy}}.",
      "profile-pending-warning-message": "Dein <0>{{providerName}}-Profil</0> wird derzeit überprüft.",
      "submit-btn": "Vor dem Kauf prüfen",
      "purchase-btn": "{{asset}}-Kauf prüfen",
      "buy": "kaufen",
      "sell": "verkaufen",
      "purchase-failure": {
        "title": "Ein Problem ist aufgetreten",
        "button": "OK",
        "ecode-cvc": "Falsche Kartenprüfnummer.",
        "ecode-postal": "Problem mit der Postleitzahl.",
        "ecode-billing": "Problem mit der Rechnungsadresse.",
        "ecode-other-catchall": "Die übermittelten Informationen sind falsch.",
        "ecode-declined": "Deine Bank hat die Überweisung abgelehnt.",
        "ecode-only-visa-mastercard": "Zurzeit werden nur Visa und Mastercard von Carbon.money akzeptiert.",
        "ecode-3ds-auth-fail": "3DS-Authentifizierung fehlgeschlagen.",
        "ecode-3ds-could-not-be-performed": "3DS ist derzeit bei Carbon nicht verfügbar.",
        "ecode-3ds-performed-not-completed": "3DS wurde ausgeführt, aber kann derzeit von Carbon nicht abgeschlossen werden.",
        "ecode-unknown": "Unbekanntes Problem mit Code {{ecode}}."
      },
      "purchase-requires-confirm": {
        "title": "Neue Karte verifizieren",
        "message": "Zu deiner Sicherheit müssen wir deine Karte überprüfen. Carbon schickt eine Überweisung an dein Karte, die einen vierstelligen Bestätigungscode wie 'carbon-1234' enthält.",
        "cancel": "Kauf abbrechen",
        "code-from-statement": "Bestätigungscode eingeben:",
        "code-placeholder": "1234",
        "submit": "Karte überprüfen"
      },
      "purchase-success": {
        "title": "Vorgang abgeschlossen!",
        "amount-debit": "Der Betrag zuzüglich Gebühren wird von Ihrer Karte {{card}} abgebucht. Sie werden in Kürze {{asset}} auf Ihr persönliches Nash-Konto erhalten.",
        "view": "Sie können den Status Ihrer Transaktion <0>hier</0> ansehen.",
        "button": "Beenden"
      }
    },
    "transactions": {
      "tab-title": "Transaktion",
      "fail_nopop": "Failed: Proof not uploaded in time",
      "waiting_transaction": "Pending: Transfer in progress",
      "incomplete_pop": "Pending: Proof of payment missing",
      "title": "Transaktionshistorie mit {{providerName}}.",
      "complete": "Abschließen",
      "completed": "Abgeschlossen",
      "incomplete": "Nicht abgeschlossen",
      "quote-status": "Quote status",
      "error": "Fehlgeschlagen",
      "pending": "Ausstehend",
      "of": "of",
      "inprogress-buy-currency": "{{currency}} kaufen",
      "inprogress-sell-currency": "{{currency}} verkaufen",
      "success-buy-currency": "Sie haben {{currency}} gekauft",
      "success-sell-currency": "Sie haben {{currency}} verkauft",
      "fail-buy-currency": "{{currency}} konnte nicht gekauft werden",
      "fail-sell-currency": "{{currency}} konnte nicht verkauft werden",
      "refunded": "Refunded <0 />",
      "refund-rate-declined": "Declined <0 />",
      "rate-changed": "Rate has changed",
      "dest": "Auf {{account}}",
      "source": "Von {{account}}",
      "show-txn": {
        "title": "Transaktionsdaten",
        "details-title": "Recipient bank details",
        "amount-asset": "Gekaufte Menge",
        "status": "Transaktionsstatus",
        "personal-account": "Your Nash personal account",
        "deposit-account": "Einzahlungskonto",
        "withdraw-account": "Auszahlungskonto",
        "created-on": "Erstellt am",
        "details": "Transaktionsdaten",
        "view-details": "Weitere Details anzeigen",
        "fees": "Gebühr",
        "stat-no-charge": "Von Ihrer Karte wurde nichts abgebucht.",
        "stat-pending-sent": "{{asset}}-Überweisung wurde eingeleitet",
        "stat-pending-manual": "Ausstehend bis zur manuellen Abrechnung",
        "stat-suspended": "Transaktion gesperrt",
        "stat-canceled": "Transaktion und Gebühren storniert",
        "stat-settlement-underway": "Wird abgerechnet",
        "stat-settlement-complete": "Abrechnung abgeschlossen",
        "stat-declined": "Transaktion abgelehnt",
        "stat-unknown": "Unbekannter Status: {{status}}"
      },
      "no-matching-data-header": "Keine Ergebnisse gefunden.",
      "no-matching-data-sub-header": "Ihre Suche ergab keine Treffer zu Käufen oder Verkäufen.",
      "no-data-header": "Sie haben noch keine Transaktionen getätigt.",
      "no-data-sub-header": "<0>Digitale Bestände kaufen</0> um anzufangen.",
      "no-data": "Sie haben noch keine Transaktionen getätigt. <0>Digitale Bestände kaufen</0> um anzufangen.",
      "search-placeholder": "Meine Transaktionen durchsuchen...",
      "table-label": "Alle Kontobewegungen",
      "created-column": "Erstellt",
      "closed-column": "Vollständige",
      "action-column": "Aktion",
      "source-column": "Belastetes Konto und Kosten",
      "amount-column": "Betrag",
      "view-button": "Siehe",
      "bought": "Gekauft",
      "sold": "Verkauft",
      "status": "Stand",
      "withdraw-account-fee": "<0/> + <1/> Gebühr",
      "deposit-account-fee": "<0/> - <1/> Gebühr",
      "withdraw-account": "<0/>",
      "deposit-account": "<0/>",
      "show-transaction": "Transaktion",
      "deposited": "Überweisung auf",
      "nash": {
        "col": {
          "when": "Wenn",
          "action": "Aktion",
          "rate": "Bewerten Sie",
          "destination": "Reiseziel",
          "amount": "Betrag"
        },
        "sell-curr-amount": "Verkaufen <0 />",
        "buy-curr-amount": "Kaufen <0 />",
        "refunded-buy-amount": "Erstattet <0 />",
        "refunded-sell-amount": "Erstattet <0 />",
        "refunding-buy-amount": "Rückerstattung <0 />",
        "refunding-sell-amount": "Rückerstattung <0 />",
        "cancel-buy-past-amount": "Stornierter Kauf von <0 />",
        "cancel-sell-past-amount": "Stornierter Verkauf von <0 />",
        "fail-buy-past-amount": "Kauf fehlgeschlagen <0 />",
        "fail-sell-past-amount": "Verkauf fehlgeschlagen <0 />",
        "success-sell-past-amount": "Verkauft <0 />",
        "success-buy-past-amount": "Gekauft <0 />",
        "btn-confirm": "Siehe",
        "btn-reconfirm": "Rückblick",
        "btn-view": "Siehe",
        "status": "Stand",
        "refund-status-label": "Status der Rückerstattung",
        "detailed-quote-status": {
          "pending-user-confirmation": "Du musst dein Angebot überprüfen",
          "cancelled-by-user": "Du hast dieses Angebot abgelehnt",
          "failed-expired-on-bank-transfer": "Zahlung nicht erhalten",
          "failed-expired-on-bank-transfer-reason": "Dein Angebot ist abgelaufen, bevor wir deine Zahlung erhalten haben",
          "failed-expired-on-confirmation": "Angebot abgelaufen",
          "failed-expired-on-confirmation-reason": "Du hast das Angebot nicht rechtzeitig akzeptiert und es ist abgelaufen",
          "reconfirmation-expired": "Bestätigung abgelaufen",
          "reconfirmation-rejected": "Bestätigung abgelehnt",
          "confirmed-waiting-for-payment": "Warten auf Zahlung",
          "pending-refund": "Rückerstattung ausstehend",
          "pending-user-rate-reconfirmation": "Rückbestätigung des Wechselkurses ausstehend",
          "processing": "Überweisung in Bearbeitung",
          "refunded": "Rückerstattet",
          "completed": "Abgeschlossen"
        },
        "quote-status": {
          "pending-user-confirmation": "Unbestätigt",
          "cancelled-by-user": "Angebot abgelehnt",
          "failed-expired-on-bank-transfer": "Fehlgeschlagen",
          "failed-expired-on-confirmation": "Fehlgeschlagen",
          "reconfirmation-expired": "Abgelaufen",
          "reconfirmation-rejected": "Abgelehnt",
          "confirmed-waiting-for-payment": "Zahlung erforderlich",
          "pending-refund": "Ausstehend",
          "pending-user-rate-reconfirmation": "Wechselkurs geändert",
          "processing": "Wird bearbeitet",
          "refunded": "Rückerstattet",
          "completed": "Abgeschlossen"
        }
      }
    },
    "payments-methods": {
      "tab-title": "Zahlungsart",
      "title": "Zahlungsarten, die mit {{providerName}} verbunden sind.",
      "link-new-account": "Zahlungsart hinzufügen",
      "link-new-bank-account": "Bankkonto verbinden",
      "card-header": "{{currency}}-Konto",
      "new-card-header": "Neue Karte",
      "new-bank-account-header": "Neues Bankkonto",
      "processing": "Wird verarbeitet…",
      "verified": "Verifiziert",
      "unverified-method": "Identitätsprüfung nicht abgeschlossen",
      "verified-method": "Identität verifiziert",
      "delete-modal-title": "Möchtest du die Karte, die mit {{cardEnding}} endet, entfernen?",
      "confirm-btn": "Ja, entferne diese Zahlungsart.",
      "profile-incomplete": "<0>Ihr {{providerName}} Profil</0> ist nicht vollständig.",
      "cancel-label": "Nein, nicht entfernen.",
      "status": {
        "VERIFIED": "Verifiziert",
        "PENDING": "Wird überprüft",
        "AWAITING_FOLLOWUP": "Bitte Kundenservice kontaktieren",
        "ACTIVE": "Aktiv",
        "REJECTED": "Abgelehnt"
      },
      "credit-card": {
        "continue-billing": "Weiter zu den Rechnungsdetails",
        "enter-details": "Gebe deine Kreditkartendaten ein",
        "carbon-accepts-3d-secure": "Carbon akzeptiert nur 3D Secure Kreditkarten von",
        "select-currency-placeholder": "Währung auswählen",
        "card-currency": "Kartenwährung",
        "name-on-card": "Name Karteninhaber",
        "name-on-card-placeholder": "Max Mustermann",
        "card-number": "Kartennummer",
        "card-number-placeholder": "0000 0000 0000 0000",
        "card-expiry-date": "Ablaufdatum",
        "card-expiry-date-placeholder": "MM/YY",
        "cvc": "Kartenprüfnummer",
        "cvc-placeholder": "000",
        "step-credit-card-details": "Kreditkartendaten",
        "step-billing-details": "Rechnungsdaten",
        "continue-submit-details": "Kreditkartendaten übermitteln",
        "address-line-2": "Hausnummer",
        "address-line-2-placeholder": "1",
        "address-line-1": "Straße",
        "address-line-1-placeholder": "Panoramastr.",
        "address-city": "Stadt",
        "address-city-placeholder": "Berlin",
        "address-postal-code": "Postleitzahl",
        "address-postal-code-placeholder": "10178",
        "back": "Zurück",
        "required": "Pflichtfeld",
        "invalid": "Ungültig"
      }
    },
    "reconfirm": {
      "review-header": "Überprüfen dein neues {{currency}}-Angebot",
      "received-transfer": "Wir haben deine Überweisung von <0 /> erhalten",
      "new-rate-in": "Neuer Wechselkurs in",
      "at": "bei <0/>",
      "new-quote-secs": "{{count}}",
      "original-quote": "Ursprüngliches Angebot",
      "new-quote": "Ihr neues Angebot",
      "accept-new-quote": "Neuen Wechselkurs akzeptieren",
      "expires-in": "Automatisch abgelehnt in {{timeout}}",
      "decline-and-refund": "<0>Ablehnen</0> und Rückerstattung erhalten",
      "message": "Wenn die Webseite oder die Sitzung vor der Annahme des neuen Wechselkurses geschlossen wird, wird die Überweisung automatisch abgelehnt und deine Zahlung zurückerstattet."
    },
    "reconfirm-expire": {
      "review-header": "Dein Angebot wurde automatisch abgelehnt",
      "no-action": "<0>Es sind keine weiteren Aktionen von dir erforderlich.</0> Du kannst diese Seite jetzt schließen.",
      "days": "1-3 Tage",
      "we-refund": "Wir erstatten",
      "destination": "Reiseziel",
      "refund-time": "Rückerstattungszeit",
      "message": "Das Angebot ist abgelaufen, bevor du eine Entscheidung getroffen hast, oder die Webseite wurde geschlossen, ohne den neuen Betrag und den neuen Wechselkurs zu akzeptieren oder abzulehnen."
    },
    "reconfirm-accept": {
      "review-header": "Du hast das neue Angebot akzeptiert",
      "you-recieve": "Du erhälst",
      "destination": "Nash Trading Contract",
      "destination-label": "Ziel",
      "arrival-label": "Geschätzte Ankunftszeit",
      "arrival": "So bald wie möglich",
      "no-action": "<0>Es sind keine weiteren Aktionen von dir erforderlich.</0> Du kannst diese Seite jetzt schließen."
    },
    "reconfirm-decline": {
      "review-header": "Du hast das neue Angebot abgelehnt",
      "days": "1-3 Tage",
      "we-refund": "Wir erstatten",
      "destination": "Ziel",
      "refund-time": "Rückerstattungszeit",
      "no-action": "<0>Es sind keine weiteren Aktionen von dir erforderlich.</0> Du kannst diese Seite jetzt schließen."
    },
    "profile": {
      "carbon": {
        "2fa": "Carbon Zwei-Faktor-Authentifizierung",
        "create-2fa": "Aktivieren Sie",
        "replace-2fa": "Deaktivieren Sie",
        "kyc-form": "Persönliche Daten",
        "create-kyc-form": "Persönliche Daten hinzufügen",
        "edit-kyc-form": "Persönliche Daten bearbeiten",
        "verification-pending": "Die Identitätsprüfung steht noch aus.",
        "verification-succeeded": "Identitätsprüfung erfolgreich.",
        "verification-failed": "Identitätsprüfung fehlgeschlagen. Bitte aktualisiere deine persönlichen Daten und reiche diese erneut ein.",
        "verification-failed-permanently": "Identitätsprüfung fehlgeschlagen. Bitte <0>kontaktiere Carbon</0>.",
        "enable-2fa-before-proceeding": "Du musst <0>die Zwei-Faktor-Authentifizierung für Carbon</0> aktivieren, um diesen Kauf zu tätigen."
      },
      "submit-kyc": {
        "required-incomplete": "Du musst alle Pflichtfelder ausfüllen.",
        "required-complete": "",
        "button": "Details zur Überprüfung senden"
      },
      "editor": {
        "warning": "Ich verstehe, dass mein Konto nach erneuter Übermittlung dieser Informationen noch einmal überprüft werden muss und ich keine Käufe oder Verkäufe tätigen kann, bis die Überprüfung abgeschlossen ist.",
        "name": {
          "edit": "Vollständigen Namen bearbeiten",
          "add": "Vollständigen Namen hinzufügen",
          "placeholder": "",
          "save": "Vollständigen Namen einreichen",
          "warning": "Ich verstehe, dass mein Konto nach erneuter Übermittlung meines Namens noch einmal überprüft werden muss und ich keine Käufe oder Verkäufe tätigen kann, bis die Überprüfung abgeschlossen ist.",
          "field": "Vollständiger Name"
        },
        "email": {
          "edit": "E-Mail-Adresse bearbeiten",
          "add": "E-Mail-Adresse hinzufügen",
          "label": "E-Mail-Adresse",
          "placeholder": "",
          "save": "E-Mail-Adresse einreichen",
          "warning": "Ich verstehe, dass mein Konto nach erneuter Übermittlung meiner E-Mail-Adresse noch einmal überprüft werden muss und ich keine Käufe oder Verkäufe tätigen kann, bis die Überprüfung abgeschlossen ist.",
          "field": "E-Mail-Adresse"
        },
        "occupation": {
          "placeholder": "Kundenbetreuer, Unternehmensleiter, Krankenschwester usw.",
          "save": "Beruf deklarieren",
          "field": "Beruf"
        },
        "source-of-funds": {
          "placeholder": "Ersparnisse von 1.000 Dollar pro Monat durch meinen Job in den letzten zwei Jahren",
          "detailed-declaration-50-chars": "Beschreibe deine Mittelherkunft so detailliert wie möglich. Es werden mindestens 50 Zeichen benötigt.",
          "save": "Mittelherkunft deklarieren",
          "field": "Woher stammen deine finanziellen Mittel?",
          "slash": "{{currentChars}}/{{minChars}}"
        },
        "kyc-form": {
          "edit": "Bearbeiten Sie Ihre Angaben",
          "add": "Ihre Angaben hinzufügen",
          "save": "Ihre Angaben einreichen",
          "dob-label": "Geburtsdatum",
          "first-name-label": "Vorname",
          "last-name-label": "Nachname",
          "country-label": "Land",
          "state-label": "Staat"
        },
        "address": {
          "edit": "Adresse bearbeiten",
          "add": "Adresse hinzufügen",
          "save": "Adresse einreichen",
          "warning": "Ich verstehe, dass mein Konto nach erneuter Übermittlung meiner Adresse noch einmal überprüft werden muss und ich keine Käufe oder Verkäufe tätigen kann, bis die Überprüfung abgeschlossen ist.",
          "building-number-label": "Hausnummer",
          "house-label": "Straße / Hausnummer",
          "street-name-label": "Straße",
          "street1-label": "Adresszeile 1",
          "street2-label": "Adresszeile 2",
          "city-label": "Stadt",
          "state-label": "Staat",
          "county-state-label": "Landkreis/Staat",
          "postalCode-label": "Postleitzahl/ZIP",
          "country-label": "Land des Wohnsitzes"
        },
        "2fa": {
          "edit": "Zwei-Faktor-Authentifizierung bearbeiten",
          "add": "Aktivieren der Zwei-Faktor-Authentifizierung",
          "disable": "Deaktivieren der Zwei-Faktor-Authentifizierung",
          "disable-button": "Deaktivieren der Zwei-Faktor-Authentifizierung",
          "disable-warning": "Geben Sie unten Ihren Carbon 2FA-Code ein, um die Zwei-Faktor-Authentifizierung zu deaktivieren. Sie können keine Einkäufe tätigen, solange die Zwei-Faktor-Authentifizierung deaktiviert ist.",
          "not-set-up": "Nicht eingerichtet",
          "to-set-up": "Scannen Sie diesen QR-Code mit einer Authentifizierer-App. Geben Sie Ihren Verifizierungscode unten ein:",
          "enable-button": "Aktivieren der Zwei-Faktor-Authentifizierung",
          "enabled": "Aktiviert",
          "disabled": "Behinderte"
        },
        "live-photo": {
          "add": "Live-Foto aufnehmen",
          "edit": "Live-Foto bearbeiten",
          "provided": "Foto hochgeladen",
          "missing": "",
          "capture-button": "Ein Foto machen",
          "reset-button": "Foto zurücknehmen",
          "use-button": "Dieses Foto verwenden",
          "instructions": "Machen Sie ein Foto von Ihrem Gesicht. Ihr Gesicht muss gut ausgeleuchtet und gut sichtbar sein, ohne Sonnenbrille und ohne Veränderungen Ihres Aussehens. Stellen Sie auch sicher, dass das Foto klar ist, ohne Blendung oder Unschärfe."
        },
        "sin": {
          "edit": "Soz.vers.nr. bearbeiten",
          "add": "Soz.vers.nr. hinzufügen",
          "save": "Soz.vers.nr. einreichen",
          "field": "Sozialversicherungsnummer",
          "warning": "Ich verstehe, dass mein Konto nach erneuter Übermittlung meiner Adresse noch einmal überprüft werden muss und ich keine Käufe oder Verkäufe tätigen kann, bis die Überprüfung abgeschlossen ist.",
          "placeholder": "000-00-0000"
        },
        "proof": {
          "add": "Adressnachweis hochladen",
          "edit": "Adressnachweis hochladen",
          "save": "Dokument einreichen",
          "type": [
            "Strom-, Gas- oder Wasserrechnung",
            "Kontoauszug"
          ],
          "select-label": "Welches Dokument möchten Sie zur Adressverifizierung hochladen?",
          "upload-label": "Ein Foto Ihrer Daten hochladen.",
          "upload-label-format": "Nur JPG- oder PNG-Format, maximale Dateigröße 3 MB.",
          "upload-policy-label": "Weitere Informationen zur richtigen Digitalisierung der Dokumente finden Sie unter <0>Richtlinien zur Dokumentenerfassung</0>.",
          "warning": "Ich verstehe, dass mein Konto nach erneuter Übermittlung der Dokumente noch einmal überprüft werden muss und ich keine Käufe oder Verkäufe tätigen kann, bis die Überprüfung abgeschlossen ist.",
          "file-uploaded": "{{fileName}} hochgeladen",
          "file-failed": "Hochladen fehlgeschlagen: {{fileName}}",
          "file-update": "<0>Entfernen</0> oder <1>neues Bild hochladen</1>",
          "try-again": "Erneut versuchen",
          "submit-btn": "Dokument einreichen"
        },
        "id": {
          "add": "Ausweisdokument hochladen",
          "edit": "Ausweisdokument hochladen",
          "save": "Dokument einreichen",
          "passport": {
            "label": "Reisepass"
          },
          "drivers-licence": {
            "label": "Führerschein",
            "label-front": "Vorderseite des Führerscheins",
            "label-back": "Rückseite des Führerscheins"
          },
          "national-id": {
            "label": "Personalausweis",
            "label-front": "Vorderseite des Personalausweises",
            "label-back": "Rückseite des Personalausweises"
          },
          "select-label": "Welches Ausweisdokument möchten Sie zur Verifizierung hochladen?",
          "upload-label": "Foto Ihres Reisepasses hochladen.",
          "upload-label-format": "Nur JPG- oder PNG-Format, maximale Dateigröße: 3 MB.",
          "upload-policy-label": "Weitere Informationen zur richtigen Digitalisierung der Dokumente finden Sie unter <0>Richtlinien zur Dokumentenerfassung</0>.",
          "warning": "Ich verstehe, dass mein Konto nach erneuter Übermittlung der Dokumente noch einmal überprüft werden muss und ich keine Käufe oder Verkäufe tätigen kann, bis die Überprüfung abgeschlossen ist.",
          "national-id-upload": "Laden Sie zwei <0>separate Fotos</0> Ihres Personalausweises hoch, eines von der Vorderseite und eines von der Rückseite.",
          "national-id-upload-format": "Querformat, nur JPG- oder PNG-Format, maximale Dateigröße: 4 MB, minimale Dateigröße: 500 KB.",
          "image-practices-msg": "Weitere Informationen zur richtigen Digitalisierung der Dokumente finden Sie unter <0>Richtlinien zur Dokumentenerfassung</0>.",
          "driver-license-upload": "Laden Sie zwei <0>separate Fotos</0> Ihres Führerscheins hoch, eines von der Vorderseite und eines von der Rückseite.",
          "driver-license-upload-format": "Nur JPG- oder PNG-Format, maximale Dateigröße: 3 MB.",
          "file-uploaded": "{{fileName}} hochgeladen",
          "file-failed": "Hochladen fehlgeschlagen: {{fileName}}",
          "file-update": "<0>Entfernen</0> oder <1>neues Bild hochladen</1>",
          "try-again": "Erneut versuchen",
          "submit-btn": "Dokument einreichen",
          "passport-drag-label": "Reisepass",
          "passport-drag-link": "Drag-and-drop oder <0>Datei hochladen</0>",
          "front-drag-label": "Vorderseite",
          "back-drag-label": "Rückseite",
          "missing": "",
          "provided": "ID hochgeladen"
        },
        "phone": {
          "edit": "Telefonnummer bearbeiten",
          "label": "Telefonnummer",
          "add": "Telefonnummer hinzufügen",
          "save": "Telefonnummer einreichen",
          "placeholder": "+1 000-123-1234"
        },
        "dob": {
          "edit": "Geburtsdatum bearbeiten",
          "year-label": "Jahr",
          "month-label": "Monat",
          "day-label": "Tag",
          "add": "Geburtsdatum hinzufügen",
          "save": "Geburtsdatum einreichen",
          "selected": "Ausgewählt",
          "no-selected": "Kein Datum ausgewählt",
          "apply": "Auswählen",
          "year-placeholder": "2000",
          "month-placeholder": "12",
          "day-placeholder": "31"
        },
        "profile-document-count_plural": "{{count}} Dokumente",
        "profile-document-count": "{{count}} Dokument"
      },
      "creator": {
        "share-details": "Teilen Sie {{providerName}} Ihre Daten mit",
        "share-details-sub": "Geben Sie Ihre Nash-Kontodaten an {{providerName}} weiter, um Ihr Konto einzurichten.",
        "name": "Vollständiger rechtlicher Name",
        "first-name": "Vorname",
        "last-name": "Nachname",
        "email": "E-Mail-Adresse",
        "dob": "Geburtsdatum",
        "submit": "Details freigeben und {{providerName}} Konto erstellen"
      },
      "status": {
        "approved": "Verifiziert",
        "open": "Nicht vollständig",
        "blocked-required": "Erforderlich, hängt aber von einem anderen Feld ab",
        "blocked-optional": "Optional, hängt aber von einem anderen Feld ab",
        "open-required": "Nicht vollständig (erforderlich)",
        "open-optional": "Nicht vollständig (optional)",
        "draft": "Gespeichert",
        "submitted": "Eingereicht",
        "pending": "Im Rückblick"
      },
      "title": "Profil",
      "profile-details": "Einzelheiten zum Profil",
      "profile-status-no-completed": "Profil nicht abgeschlossen",
      "profile-status-in-review": "Ihr Profil wird derzeit überprüft",
      "profile-status-completed": "Profil vollständig",
      "profile-status-rejected": "Ihre Profilangaben wurden abgelehnt",
      "profile-no-completed-info-message": "Sie müssen alle unten angeforderten Angaben machen, bevor Ihre Limits bestätigt werden können. Dies erfolgt automatisch, sobald alle erforderlichen Informationen bereitgestellt wurden und eine <0>Zahlungsmethode hinzugefügt wird</0>. Das Verfahren kann bis zu fünf Arbeitstage dauern.",
      "profile-pending-info-message": "Wenn Sie die Details bearbeiten, während Ihr Profil überprüft wird, wird der Überprüfungsprozess neu gestartet.",
      "profile-rejected-error-message": "Ihre Profilangaben wurden abgelehnt. Bitte aktualisieren Sie Ihre Angaben, um es erneut zu versuchen.",
      "profile-approved-info-message": "Wenn Sie irgendwelche Profildaten bearbeiten, muss Ihr Konto erneut überprüft werden. Ihre Möglichkeit, digitale Vermögenswerte direkt zu kaufen und zu verkaufen, wird eingefroren, bis diese Überprüfung abgeschlossen ist und Ihre Angaben genehmigt wurden.",
      "limits-requirements": "Anforderungen",
      "limits-header": "Jährliche Kauflimits",
      "limits-complete": "Nash-Plattform Fiat Tier 1",
      "limits-not-complete": "Deklarieren Sie Beruf und Herkunft der Gelder",
      "limits-no-occupation": "Besetzung deklarieren",
      "limits-no-source-of-funds": "Quelle der Mittel deklarieren",
      "limits-no-level-1": "Muss Tier-1 verifiziert sein",
      "add-occupation": "Besetzung deklarieren",
      "add-source-of-funds": "Quelle der Mittel deklarieren",
      "header": "Tier-1-Profil-Informationen",
      "contact-support-to-edit": "<0>Kontaktunterstützung</0> zum Bearbeiten",
      "source-of-funds": "Quelle der Mittel",
      "occupation": "Beruf",
      "my-limits-tab": "Begrenzungen",
      "account-id": "Konto-ID",
      "created": "Erstellt",
      "replace": "Ersetze",
      "verified": "Verifiziert",
      "not-verified": "Nicht überprüft",
      "daily-limit-remaining": "{{value}} verbleibende Tagesgrenze",
      "unlimited": "Kein Tageslimit",
      "tier": "Stufe {{number}}",
      "personal-details": "Persönliche Angaben",
      "name": "Name",
      "create-name": "Name hinzufügen",
      "edit-name": "Name bearbeiten",
      "edit": "bearbeiten",
      "email": "E-Mail-Adresse",
      "create-email": "E-Mail-Adresse hinzufügen",
      "edit-email": "E-Mail-Adresse bearbeiten",
      "address": "Wohnanschrift",
      "create-address": "Wohnadresse hinzufügen",
      "edit-address": "Wohnadresse bearbeiten",
      "address-and-utility-bill": "Wohnanschrift und Rechnung eines Versorgungsunternehmens",
      "date-of-birth": "Geburtsdatum",
      "create-date-of-birth": "Geburtsdatum hinzufügen",
      "edit-date-of-birth": "Geburtsdatum bearbeiten",
      "cell-phone": "Telefonnummer",
      "create-cell-phone": "Telefonnummer hinzufügen",
      "edit-cell-phone": "Telefonnummer bearbeiten",
      "government-id": "Identitätsdokument",
      "append-government-id": "Ein weiteres Ausweisdokument hinzufügen",
      "create-government-id": "Identitätsdokument hochladen",
      "replace-government-id": "Identitätsdokument ersetzen",
      "social-security-number": "Sozialversicherungsnummer (SSN)",
      "create-social-security-number": "Sozialversicherungsnummer hinzufügen (SSN)",
      "replace-social-security-number": "Sozialversicherungsnummer (SSN) ersetzen",
      "document-id": "Identitätsdokument",
      "upload-document": "Dokument hochladen",
      "live-photo": "Live-Foto",
      "create-live-photo": "Live-Foto hinzufügen",
      "replace-live-photo": "Live-Foto ersetzen",
      "statement-of-worth": "Aufstellung des Nettovermögens",
      "try-again": "Erneut versuchen",
      "active": "Aktiv",
      "complete-profile-title": "Dein Nash-Konto-Profil ist unvollständig! Du musst in dein Wohnsitzland einreisen, bevor du fortfahren kannst.",
      "complete-profile-link": "Land des Wohnsitzes eingeben",
      "daily-limit": "Tägliches Limit",
      "weekly-limit": "Wöchentliches Limit",
      "monthly-limit": "Monatliches Limit",
      "monthly-buy-limit": "Monatliches Kauflimit",
      "monthly-sell-limit": "Monatliches Verkaufslimit",
      "remaining": "{{value}} verbleibende",
      "remaining-currency": "<0></0> verbleibend",
      "add": "Hinzufügen {{Feld}}",
      "status-and-process": "Stand",
      "combined-assets-limits": "Grenzwerte für digitale Vermögenswerte und nationale Währungen kombiniert",
      "completed": "Vollständige",
      "not-completed": "Nicht abgeschlossen",
      "in-review": "Im Rückblick",
      "rejected": "Abgelehnt",
      "rejected-error-message": "Deine <0>Profildaten</0> wurden abgelehnt. Bitte stelle die Daten für einen erneuten Versuch zur Verfügung.",
      "initial-account-creation": "Konto-Erstellung",
      "profile-label": "{{providerName}} Profil",
      "per-week": "<0>{{value}}</0> pro Woche",
      "per-month": "<0>{{value}}</0> pro Monat",
      "proof-of-address": "Nachweis der Adresse",
      "append-proof-of-address": "Einen weiteren Adressnachweis hinzufügen",
      "proof-of-address-payment-method": "Du kannst <0>einen Zahlungsart</0> hinzufügen, um diese Anforderung zu erfüllen."
    },
    "confirmed-transaction": {
      "order-created": "Deine Order wurde erstellt",
      "title": "Order erstellt",
      "deposit": "Wir werden deine Assets auf dein persönliches Nash-Konto einzahlen, sobald deine Zahlung freigegeben ist.",
      "delay": "Dies kann bis zu {{days}} Arbeitstage in Anspruch nehmen. Du kannst den Status deiner Einzahlung unter dem Tab <0>Transaktionen</0> einsehen.",
      "dismiss": "Die Transaktion anzeigen"
    },
    "review-sell-transaction": {
      "title": "Kostenvoranschlag",
      "send-asset-title": "Sende {{assetName}} von deinem persönlichen Nash-Konto an die unten stehende Adresse.",
      "send-asset-body-1": "Was du sendest, wird in {{currencyCode}} umgewandelt und deinem Konto gutgeschrieben. Wir verwenden den Marktwechselkurs zum Zeitpunkt des Eingangs deiner Transaktion.",
      "send-asset-body-2": "",
      "transactions-details": "Senden",
      "selling": "Ich verkaufe",
      "cost": "Ich erhalte <0>(Kostenvoranschlag)</0>",
      "to-bank": "Auf dieses Konto",
      "deposit-address": "Ich muss dies senden an",
      "provider-fee": "Provider-Gebühr",
      "arrival-time": "Geschätzte Ankunftszeit",
      "arrival-time-value": "Bei der Überweisung von Geldern, ~<0>2-5</0> Werktage",
      "current-rate": "(<0></0>/<1>{{sourceCurrency}}</1>)",
      "cancel-btn": "Abbrechen",
      "confirm-btn": "Ich verstehe."
    },
    "review-buy-transaction": {
      "2fa-token": "{{providerName}} 2FA-Code",
      "arrival-time": "Ankunftszeit der Assets",
      "arrival-time-value": "<0>{{min}}-{{max}}</0> Geschäftstage",
      "before-fee-cost": "Kosten (ohne Gebühren)",
      "buying": "Ich möchte Folgendes kaufen",
      "complete": "Vollständige",
      "completed-on": "Abgeschlossen am",
      "confirm-btn": "Beenden",
      "cancel-quote": "Angebot ablehnen",
      "cost": "Es wird Folgendes kosten",
      "currency-unavailable-status": "Zur Zeit nicht erhältlich",
      "current-exchange-rate": "Aktueller Wechselkurs",
      "exchange-rate": "Wechselkurs",
      "rate-change-label": "Wechselkurs",
      "rate-protection-label": "Geschützt",
      "current-rate": "<0 /> / <1>{{sourceCurrency}}</1>",
      "destination": "Reiseziel",
      "deposited-to": "Hinterlegt bei",
      "asset-deposited-to": "Assets hinterlegt bei",
      "expired": "Dieses Angebot ist vor {{value}} abgelaufen.",
      "expired-message-1": "Dein garantierter Wechselkurs ist nicht mehr gültig!",
      "expired-message-2": "Eine veränderung des Preises kann deinen Wechselkurs aktualisieren.",
      "expires": "Dieses Angebot verfällt in {{value}}.",
      "happy-btn": "Angebot akzeptieren und Überweisung vornehmen",
      "original-cost": "",
      "user-iban-label": "Verwendete IBAN",
      "payment-needed": "Zahlung erforderlich",
      "payment-status": "Zahlungsstatus",
      "payment-status-paid": "Bezahlt",
      "provider-fee": "Provider-Gebühr",
      "provider-fee-with-name": "{{providerName}} Gebühr",
      "quoted-amount": "Angebotener Betrag",
      "quoted-exchange-rate": "Börsennotierter Wechselkurs",
      "transfer-this-amount": "Überweise diesen Betrag",
      "reason-for-failure": "Grund für das Scheitern",
      "recipient-details": "Wenn du deine Zahlung bereits abgeschickt hast, brauchst du nichts mehr zu tun. Wenn du deine Zahlung nicht sendest oder der erhaltene Betrag nicht mit dem oben genannten Gesamtbetrag übereinstimmt, stornieren wir deine Bestellung und erstatten den Betrag zurück.",
      "recipient-details-link": "Bankverbindung des Empfängers",
      "get-or-cancel": "<0>Bankverbindung des Empfängers abrufen</0> oder <1>dieses Angebot ablehnen</1>.",
      "refresh-btn": "Aktualisieren",
      "status": "Status der Währung",
      "step-payment": "Nehme deine Überweisung vor",
      "step-review": "Überprüfe dein Angebot",
      "submit-btn": "Kauf bestätigen",
      "taken-from-bank": "Vom Bankkonto übernommen",
      "taken-from-card": "Auf Karte aufgeladen",
      "quote-accepted-title": "Angebot akzeptiert",
      "title": "Digitale Assets kaufen",
      "total-cost": "Gesamtkosten",
      "total-with-provider-fee": "Total mit Gebühren",
      "trading-contract": "Trading Contract",
      "transaction-details": "Zusammenfassung der Bestellung",
      "transaction-details-link": "Siehe",
      "warning-msg": "Ich ermächtige {{providerName}}, das angegebene Konto mit dem oben genannten Betrag zum heutigen Datum zu belasten. Ich werde die Belastung meines Kontos durch {{providerName}} nicht bestreiten, solange die Transaktion den Bedingungen in diesem Online-Formular und meinem Einverständnis mit {{providerName}} entspricht."
    },
    "review-transfer-funds": {
      "transfer-to": "Überweise <0 /> auf das unten aufgeführte Konto.",
      "transfer-to-label": "Überweise diesen Betrag",
      "name-registered": "Das Bankkonto, über das du bezahlst, muss auf den gleichen Namen wie dein Nash-Konto registriert sein.",
      "make-transfer-soon": "Bitte nehme deine Überweisung so schnell wie möglich vor. Wenn wir deine Überweisung nicht innerhalb von fünf Tagen erhalten, wird deine Bestellung storniert. Das Bankkonto, über das du bezahlst, muss auf den gleichen Namen wie dein Nash-Konto registriert sein.",
      "reference": "Referenz",
      "need-to-include": "Muss immer im Verwendungszweck angegeben werden!",
      "iban": "IBAN",
      "bank-swift": "Bank SWIFT",
      "bank-country": "Land der Bank",
      "decline-this-quote": "Dieses Angebot ablehnen",
      "bank-name": "Name der Bank",
      "recipient-name": "Name des Empfängers",
      "must-make-payment": "Bitte nehme die Überweisung so schnell wie möglich vor. Wenn wir deine Überweisung nicht innerhalb von fünf Tagen erhalten, wird deine Bestellung storniert. Du hast die Möglichkeit, diesen Kauf zu stornieren und eine Rückerstattung zu erhalten, bevor deine Banküberweisung freigegeben wird.",
      "btn-cancel-quote": "Angebot ablehnen",
      "btn-close-quote": "schließen",
      "btn-made-payment": "Ich habe die Überweisung getätigt"
    },
    "timeout-message": "Dieser Wechselkurs wird garantiert für:",
    "network-error": "Netzwerkfehler. Bitte erneut versuchen.",
    "ccpro": {
      "error-no-wallet": "Wallet-Rückgabefehler. Bitte warte und versuche es erneut.",
      "recipient-name": "Asset-Tokenisierungsdienste OÜ",
      "drag-and-drop": "Drag & Drop oder",
      "upload-a-file": "eine Datei hochladen.",
      "drop-file-here": "Datei hier ablegen",
      "recipient": "Empfänger",
      "upload-new": "Neu hochladen",
      "remove": "entfernen",
      "remaining-currency": "<0></0> / <1></1>",
      "uploaded": "Hochgeladene Datei",
      "not-uploaded-in-time": "Datei nicht rechtzeitig hochgeladen",
      "street": "Straße und Hausnummer",
      "city": "Stadt",
      "country": "Land",
      "zip": "Postleitzahl",
      "phone": "Telefonnummer",
      "not-uploaded": "Nicht hochgeladen",
      "document": "Dokument",
      "documents": "Dokumente",
      "pop-upload-time": "Du musst einen Zahlungsnachweis innerhalb von 60 Minuten nach dem Senden deiner Überweisung hochladen, damit diese Transaktion gültig ist.",
      "add-default-docs": "<0>Erhöhe meine Grenzen</0>",
      "overlimit-message-level1": "Du musst dein Profil <0>ausfüllen</0> bevor du digitale Assets kaufen kannst.",
      "overlimit-message-level2": "Diese Transaktion würde dein Monatslimit überschreiten.",
      "government-id-or-passport": "Personalausweis oder Reisepass",
      "government-id": "Nationale ID",
      "government-id-front": "Nationale ID (Vorderseite)",
      "government-id-back": "Nationale ID (zurück)",
      "passport": "Reisepass",
      "utility-bill": "Rechnung eines Versorgungsunternehmens",
      "selfie-with-id": "Selfie mit ID",
      "include-reference": "Das musst du mit einbeziehen.",
      "proof-of-payment": "Zahlungsnachweis",
      "transfer-instructions-singular": "Überweise <0>{{amount}}</0> auf das folgende Bankkonto:",
      "transfer-instructions-plural": "Überweise <0>{{amount}}</0> auf eins der folgenden Bankkonten:",
      "include-payment-reference": "Um deinen Kauf abzuschließen, lade einen Screenshot deiner Überweisung als Zahlungsnachweis hoch.",
      "reference": "Referenz",
      "bank-name": "Name der Bank",
      "bank-swift": "Bank SWIFT/BIC",
      "bank-country": "Land der Bank",
      "bank-address": "Anschrift der Bank",
      "bank-iban": "IBAN",
      "upload-proof-of-payment": "Bitte lade einen Zahlungsnachweis, z.B. einen Transaktions-Screenshot von deiner Online-Banking-Plattform hoch.",
      "proof-of-payment-file-formats": "Das Bild muss im BMP-, JPEG-, PDF- oder PNG-Format sein.",
      "create-account": {
        "enter-registration-code": "Gib deinen Registrierungscode ein"
      },
      "order-created": {
        "title": "Ihr Auftrag wurde erstellt",
        "description": "Wir werden dein Asset auf dein persönliches Nash-Konto einzahlen, sobald deine Überweisung freigegeben ist. Dies kann bis zu einem Arbeitstag dauern. Du kannst den Status deiner Einzahlung unter dem Tab <0>Transaktionen</0> einsehen.",
        "description_plural": "Wir werden dein Asset auf dein persönliches Nash-Konto einzahlen, sobald deine Überweisung freigegeben ist. Dies kann bis zu {{count}} Werktage dauern. Du kannst den Status deiner Einzahlung unter dem Tab <0>Transaktionen</0> einsehen.",
        "button": "Beenden"
      },
      "profile-details": {
        "birth-date": "Mein Geburtsdatum bearbeiten",
        "status-and-process": "Status und Prozess",
        "initial-account-creation": "Konto-Erstellung",
        "cellphone-and-email": "Bestätige deine E-Mail und Telefonnummer",
        "complete-profile": "Konto",
        "buy-limits": "Kauf-Limit",
        "sell-limits": "Verkaufs-Limit"
      },
      "buy-steps": {
        "review-quote": "Angebot überprüfen",
        "make-payment": "Überweisung tätigen",
        "upload-proof-of-payment": "Zahlungsnachweis hochladen"
      },
      "error": {
        "invalid-data": "Ungültige Daten.",
        "unhandled-error": "Ein unbekannter Fehler ist aufgetreten. Bitte lade deine Dokumente hoch und versuche es dann erneut."
      },
      "validation": {
        "first-name-required": "Vorname ist erforderlich.",
        "first-name-characters-invalid": "Der Vorname darf nur Buchstaben und Bindestriche enthalten.",
        "last-name-required": "Der Nachname ist erforderlich.",
        "last-name-characters-invalid": "Der Nachname darf nur Buchstaben und Bindestriche enthalten.",
        "email-required": "E-Mail ist erforderlich.",
        "email-invalid": "E-Mails müssen gültig sein.",
        "date": "Ungültiges Datum",
        "month": "Ungültiger Monat",
        "year": "Ungültiges Jahr",
        "zip": "Postleitzahl muss zwischen vier und zehn Ziffern sein",
        "verification-code-invalid": "Ungültiger Verifizierungscode.",
        "bank-name-required": "Der Name der Bank ist erforderlich.",
        "iban-required": "IBAN ist erforderlich.",
        "iban-too-short": "Die IBAN muss mindestens 16 Zeichen lang sein.",
        "iban-too-long": "Die IBAN darf maximal 34 Zeichen lang sein.",
        "iban-characters-invalid": "Die IBAN darf nur Buchstaben und Zahlen enthalten.",
        "iban-country-code-invalid": "Die IBAN muss mit einem gültigen zweibuchstabigen Ländercode beginnen.",
        "iban-already-used": "IBAN, die bereits mit einem Konto verknüpft ist.",
        "swift-required": "SWIFT/BIC ist erforderlich.",
        "swift-length-invalid": "SWIFT/BIC muss zwischen 8 und 11 Zeichen lang sein."
      },
      "profile-status": {
        "incomplete": "Vervollständige dein Profil, um deine Limits zu erhöhen.",
        "pending": "Die Identitätsprüfung steht noch aus.",
        "succeeded": "Die Identitätsprüfung war erfolgreich.",
        "failed": "Identitätsprüfung fehlgeschlagen."
      },
      "field-status": {
        "incomplete": "Unvollständig",
        "pending": "Ausstehend",
        "rejected": "Abgelehnt",
        "accepted": "Verifiziert",
        "completed": "Vollständig"
      },
      "link": {
        "add": "hinzufügen",
        "edit": "bearbeiten"
      },
      "heading": {
        "add-phone-number": "Deine Telefonnummer hinzufügen",
        "add-residential-address": "Deine Wohnadresse hinzufügen",
        "government-id-or-passport": "Identitätsdokument hochladen",
        "utility-bill": "Rechnung des Versorgungsunternehmens hochladen",
        "selfie-with-id": "Selfie mit ID hochladen",
        "upload-proof-of-payment": "Zahlungsbeleg hochladen",
        "success": "Erfolg!"
      },
      "button": {
        "cancel": "Abbrechen",
        "continue": "Weiter",
        "submit": "Einreichen",
        "submit-verification-code": "Verifizierungscode einreichen",
        "transfer-initiated": "Ich habe diese Übertragung vorgenommen",
        "submit-proof-of-payment": "Beweis einreichen"
      },
      "details-shared": {
        "title": "{{ccpro}} hat dir eine E-Mail geschickt!",
        "desc": "Bitte überprüfee dein E-Mail und verifiziere dein Konto mit {{ccpro}}.<0 /> Wenn du die E-Mail nicht sehen kannst, überprüfe bitte den Junk-Ordner.",
        "button": "Verifizierungs-E-Mail erneut senden"
      },
      "transactions": {
        "order-id": "Bestell-ID",
        "date-created": "Erstellt",
        "action": "Aktion",
        "cost": "Kosten",
        "amount": "Betrag",
        "no-transactions": "Du hast bisher noch keine digitalen Assets gekauft oder verkauft."
      },
      "payment-methods": {
        "currency": "Währung",
        "bank-name": "Name der Bank",
        "iban": "IBAN",
        "swift": "SWIFT/BIC",
        "remove-bank-account": "Entfernen {{iban}}?"
      },
      "editor": {
        "phone": {
          "enter-phone-number": "Telefonnummer eingeben",
          "verify-phone-number": "Telefonnummer überprüfen",
          "label": "Gib deine Telefonnummer ein",
          "desc": "Ein zehnstelliger Code wird dir per SMS zugesandt, um deine Telefonnummer zu verifizieren.",
          "code-not-received": "Du hast keinen Code per SMS erhalten? <0>Erneut senden</0>.",
          "resending-code": "Verifizierungscode wird erneut versendet …",
          "code-label": "Gib den an dein Telefon gesendeten Verifizierungscode ein.",
          "back": "Zurück",
          "verify": "Überprüfen"
        },
        "national-id": {
          "upload-label": "Lade zwei <0>getrennte Fotos</0> deines Personalausweises hoch, eines von der Vorder- und eines von der Rückseite.",
          "upload-label-format": "Dateierweiterungen akzeptiert: <0>.jpg</0>, <0>.jpeg</0>, <0>.bmp</0>, <0>.png</0>, <0>.pdf</0>. Maximale Dateigröße: 10MB."
        },
        "passport": {
          "upload-label": "Lade ein Foto deines Reisepasses hoch.",
          "upload-label-format": "Dateierweiterungen akzeptiert: <0>.jpg</0>, <0>.jpeg</0>, <0>.bmp</0>, <0>.png</0>, <0>.pdf</0>. Maximale Dateigröße: 10MB."
        },
        "utility-bill": {
          "upload-label": "Lade ein Foto einer aktuellen Rechnung eines Versorgungsunternehmens hoch.",
          "upload-label-format": "Dateierweiterungen akzeptiert: <0>.jpg</0>, <0>.jpeg</0>, <0>.bmp</0>, <0>.png</0>, <0>.pdf</0>. Maximale Dateigröße: 10MB."
        },
        "selfie-with-id": {
          "upload-label": "Lade ein Foto von dir selbst hoch, auf dem du sowohl ein Blatt Papier mit der Aufschrift \"cryptocoin.pro\" als auch deinen Reisepass oder Personalausweis in der Hand hälst.",
          "upload-label-format": "Dateierweiterungen akzeptiert: <0>.jpg</0>, <0>.jpeg</0>, <0>.bmp</0>, <0>.png</0>, <0>.pdf</0>. Maximale Dateigröße: 10MB."
        },
        "bank-account": {
          "bank-name-placeholder": "Gib den Namen deiner Bank ein",
          "iban-placeholder": "z.B. DE89 3704 0044 0532 0130 00",
          "swift-placeholder": "z.B. CLBABU7S"
        }
      }
    }
  },
  "funds": {
    "title": "Wallet & Portfolio",
    "deposit-currency": "{{currencySymbol}} einzahlen",
    "your-currency-balances": "Ihre {{currencySymbol}}-Salden",
    "resetting-account": {
      "title": "Trading-Contract-Saldo neu synchronisieren.",
      "desc": "Dieser Prozess wird ausstehende Assets freigeben. Dabei werden offene Orders storniert.",
      "button": "Konto neu synchronisieren",
      "resyncing": "Wird neu synchronisiert …",
      "error": "Erneute Synchronisierung fehlgeschlagen. Bitte <0>unseren Kundenservice kontaktieren</0>.",
      "wait-error": "Bitte warte mindestens 2 Stunden nach deiner letzten Einzahlung, bevor du diese Seite benutzt.",
      "success": "Erneute Synchronisierung abgeschlossen!"
    },
    "transaction-retry": {
      "title": "Transaktionen wiederholen",
      "subtitle": "Alle ausstehenden oder fehlgeschlagenen Transaktionen",
      "actions-title": "Aktionen",
      "button-title": "Erneut versuchen",
      "button-sending": "Wird gesendet …",
      "button-sent": "Erneut gesendet",
      "nothing-to-retry": "Du hast keine ausstehenden Transaktionen.",
      "status": {
        "title": "Status",
        "created": "Erstellt",
        "pending": "Ausstehend"
      },
      "fetch-movements-error": "Fehler beim Abrufen deiner Daten. Bitte aktualisiere die Seite."
    },
    "assets": {
      "title": "Assets",
      "tabs-info-button": "Mehr über das Senden und Empfangen von Assets erfahren.",
      "header": {
        "title": "Assets",
        "search-placeholder": "Asset suchen …"
      },
      "transferring-funds": {
        "title": "Assets senden und empfangen",
        "desc": "<0>Wenn du handeln möchtest, solltest du Assets an den Trading Contract senden.</0> <1>Du darfst nur von deinem persönlichen Konto aus Assets an den Trading Contract senden.</1>",
        "learn-more-never-show": "<0>Mehr erfahren</0> oder <1>nie wieder zeigen</1>.",
        "learn-more": "Mehr erfahren",
        "never-show": "Diese Meldung nicht wieder anzeigen."
      },
      "table": {
        "header": {
          "title": "Salden",
          "actions": {
            "hide-zero-balances": "Nullsalden ausblenden"
          }
        },
        "claim-gas": {
          "claiming": "Ich behaupte...",
          "claim": "Anspruch GAS",
          "gas-to-claim": "Du hast {{amount}} GAS zu beanspruchen.",
          "claiming-now": "Du beanspruchst derzeit GAS.",
          "claiming-locked": "Du kannst das GAS in ~{{count}} Minute erneut beanspruchen.",
          "claiming-locked_plural": "Du kannst das GAS in ~{{count}} Minuten erneut beanspruchen."
        },
        "columns": {
          "asset": {
            "title": "Asset"
          },
          "personal-account": {
            "title": "Persönliches Konto"
          },
          "trading-account": {
            "title": "Trading Contract"
          },
          "in-orders": {
            "title": "Im Handel"
          },
          "pending": {
            "title": "Ausstehend",
            "hint": "Transaktionen, die von der Blockchain verarbeitet werden."
          },
          "tradeable": {
            "hint": "Dieses Asset wird derzeit nicht auf Nash gehandelt. Du kannst es trotzdem transferieren oder aufbewahren."
          },
          "action-buttons": {
            "trade": "Handeln",
            "transfer-funds": "Senden/Empfangen"
          }
        },
        "no-results": "Du hast noch keine Assets auf deinem Nash-Konto."
      }
    },
    "modals": {
      "verify-mnemonic": {
        "or": "oder",
        "remindme": "Erinnere mich später",
        "dismiss": "Für immer verstecken",
        "havent-checked": "Du hast deine Zwölf-Wort-Datensicherung nicht überprüft",
        "will-need": "Du benötigst diese Wörter, um auf deine Assets zugreifen zu können, wenn du dein Passwort für dein Nash Konto verloren hast."
      },
      "transfer-funds": {
        "title": "Senden/Empfangen",
        "create": {
          "asset": {
            "label": "Welches Asset?",
            "placeholder": "Asset suchen …"
          },
          "choose-accounts": {
            "from": "Von",
            "to": "An"
          },
          "contacts": {
            "label": "Ziel",
            "placeholder": "Einen Kontakt suchen oder an eine neue Adresse senden...",
            "wallet-address": "Senden an ‘{{address}}‘",
            "button-contacts": "Ansprechpartner",
            "select-contact": {
              "no-options": "Gib mindestens drei Zeichen ein, um nach einem Kontakt oder einer gültigen Walletadresse zu suchen",
              "no-results": "Keine Kontakte gefunden. Dies ist keine gültige Adresse.",
              "option": {
                "no-email": "Keine E-Mail",
                "no-wallet-name": "Kein Walletname",
                "no-wallet-address": "Keine Walletadresse"
              }
            }
          },
          "destination-address": {
            "label": "Ziel",
            "placeholder": "Nur {{currency}} an diese Adresse senden",
            "errors": {
              "invalid-wallet": "Ungültige Adresse"
            }
          },
          "movement": {
            "error": "Bitte warte, bis deine letzte Ethereum-Transaktion abgeschlossen ist.",
            "pending-error": "Bitte warte, bis deine ausstehende Ethereum-Transaktion abgeschlossen ist.",
            "token-requires-approval": "Ein Zuschlag von {{ amount }} {{ currency }} ist erforderlich, damit dieser Token in den Trading Contract überwiesen werden kann."
          },
          "transfer-amount": {
            "label": "Menge",
            "network-transaction-fee": "maximale Netzwerkgebühr",
            "loading-fee": "Gebühr wird geladen…",
            "errors": {
              "gas-shortage": "Du benötigst mindestens {{amount}} {{currencySymbol}} auf auf deinem persönlichen Konto, um die Netzwerkgebühr zu bezahlen.",
              "fee-shortage": "Du benötigst mindestens {{amount}} ETH für die Ethereum-Netzwerkgebühr.",
              "fee-shortage-trading": "Du benötigst mindestens {{amount}} ETH in deinem persönlichen Konto für die Ethereum-Netzwerkgebühr."
            }
          },
          "btc": {
            "funds-not-confirmed": "Deine Bitcoin-Transaktion erfordert sechs Bestätigungen des Bitcoin Netzwerks, bevor sie in deinen Trading Contract ankommt. Bitte warte, bis die letzte Transaktion bestätigt wurde.",
            "wait-until-external-transfer-completes": "Bitte warte, bis deine letzte externe Transaktion abgeschlossen ist, bevor du eine Einzahlung vornimmst.",
            "temporary-limit": "Ein- und Auszahlungen von Bitcoin müssen größer als 0,001 BTC sein, während wir diesen neuen Markt testen. Die Beschränkung wird in naher Zukunft aufgehoben."
          },
          "async": {
            "title": "Deine Transaktion",
            "errors": {
              "syncing": "Wir synchronisieren deine {{currencySymbol}}-Assets in unserem System. Bitte warte eine Minute und versuche es noch einmal.",
              "transaction-failed": "Deine letzte {{currencySymbol}}-Transaktion ist fehlgeschlagen. Bitte versuche es noch einmal."
            }
          },
          "fees": {
            "eth-recommended-message": "Wir empfehlen dir, auf deinen persönlichen Konto immer einen kleinen Betrag (~{{amount}} ETH) für Ethereum-Netzwerkgebühr bereitzustellen. ‘Max.’ wird diesen Betrag einbehalten. Du kannst dein gesamtes Guthaben trotzdem manuell eingeben."
          },
          "precision": {
            "neo-trading": "Du kannst keine Teilbeträge (z.b. 0,1 NEO) von NEO versenden oder abheben."
          },
          "maximum": {
            "amount": "Unzureichendes Guthaben."
          },
          "deposit": {
            "label": "Dein persönliches Konto",
            "currency-address": "{{currency}}-Adresse",
            "currency-address-qrcode": "{{currency}}-Adresse QR-Code",
            "currency-send-warning": "Andere Assets als {{currency}}, die an diese Adresse gesendet werden, gehen verloren!"
          },
          "buttons": {
            "continue": "Weiter",
            "sent-funds": "Ich habe meine Assets überwiesen."
          }
        },
        "review": {
          "transfer-details": {
            "title": "Transaktionsdetails",
            "rows": {
              "amount-label": "Du überweist",
              "from-label": "Von",
              "to-label": "An",
              "fee-label": "Transaktionsgebühr"
            }
          },
          "confirming-balance": "Bitte warte, während wir dein Guthaben bestätigen.",
          "waiting-for-sync": "Dein Guthaben wird derzeit mit der Blockchain synchronisiert. Dieser Vorgang kann bis zu fünf Minuten dauern. Bitte tätige dein Transaktion in wenigen Augenblicken noch einmal.",
          "errors": {
            "send": "Transaktion fehlgeschlagen. Bitte versuche es später noch einmal.",
            "syncing": "Deine letzte Transaktion wird noch verarbeitet. Das kann bis zu zwei Minuten dauern. Bitte warte kurz und versuche es noch einmal.",
            "insufficient-funds": "Deine derzeitiges Guthaben ist nicht ausreichend für diese Transaktion oder du tätigst gerade eine andere Transaktion. Bitte, warte und versuche es später noch einmal."
          },
          "buttons": {
            "back": "Zurück",
            "transfer-funds": "Senden",
            "confirming": "Wird bestätigt …"
          }
        },
        "hints": {
          "btc-gas-hint": "Für Transaktionen fällt eine geringe Transaktionsgebühr an.",
          "eth-gas-hint": "Für Transaktionen fällt eine geringe Transaktionsgebühr an. Die Gebühren für Ethereum-basierte Assets werden in ETH bezahlt.",
          "neo-gas-hint": "Für Transaktionen fällt in der Regel eine geringe Transaktionsgebühr an. Die Gebühren für NEO-basierte Assets werden in GAS bezahlt.",
          "eth-transfer-hint": "Solange noch Transaktionen ausstehen, ist der hier angezeigte Saldo möglicherweise nicht korrekt."
        },
        "steps": [
          "Transaktionsdaten eingeben",
          "Transaktion prüfen und bestätigen"
        ],
        "maybe-approval-steps": [
          "Transaktionsdaten eingeben",
          "Genehmigung (falls erforderlich)",
          "Transaktion prüfen und bestätigen"
        ],
        "approval-steps": [
          "Transaktionsdaten eingeben",
          "Genehmigung",
          "Transaktion prüfen und bestätigen"
        ],
        "erc-20": {
          "approving": "Wird genehmigt …",
          "title": "Transaktion genehmigen",
          "pre-deposit-info": "Um {{symbol}} auf den Trading Contract zu senden, musst du dein Transaktion von deinem Konto genehmigen.",
          "current-approval": "Deine aktuelle Genehmigung für den Trading Contract ist: {{currentErc20Approved}}"
        },
        "started": {
          "title": "Transaktion gestartet …",
          "title-initializing": "Transfer initializing…",
          "desc": "Besuche <0>Transaktionen</0>, um den Status zu verfolgen.",
          "warning": "Das ganz bis zu einer Stunde dauern.",
          "remain-opened": "Please keep Nash open while your transfer initializes. If you close Nash or sign out, it will be paused until you sign in again.",
          "buttons": {
            "finish": "Verstanden!"
          }
        }
      },
      "transfer-info": {
        "title": "Du kannst Assets wie folgt überweisen",
        "notice": "Du kannst erst an der Nash Exchange handeln, wenn du deine Assets an den Trading Contract geschickt hast.",
        "actions": {
          "action-1": "Du <0>kannst</0> Assets zwischen deinem persönlichen Konto und externen Wallets hin und her überweisen.",
          "action-2": "Ebenso <0>kannst</0> du Assets zwischen deinem persönlichen Konto und dem Trading Contract hin und her überweisen.",
          "action-3": "Du <0>kannst keine Assets</0> zwischen dem Trading Contract und externen Wallets hin und her überweisen. Diese Transaktionen müssen über dein persönliches Konto laufen. Dadurch können wir Assets, die für den Handel verwendet werden, sicher schützen: Du bist die einzige Person, die diese überweisen kann."
        },
        "continue-button": "OK, weiter",
        "dismiss-link": "Endgültig ausblenden und weitermachen"
      }
    },
    "transactions": {
      "title": "Transaktionen",
      "show-more-transactions": "Mehr Transaktionen zeigen",
      "search-my-transactions": "Meine Transaktionen durchsuchen …",
      "no-transactions": "Du hast noch keine Transaktionen vorgenommen.",
      "table": {
        "header": {
          "title": "Alle Einzahlungen, Auszahlungen und Trading-Contract-Transaktionen"
        },
        "when": {
          "title": "Datum"
        },
        "action": {
          "title": "Aktion",
          "status": {
            "completed": "Abgeschlossen",
            "pending": "Ausstehend"
          },
          "view-transaction": "Transaktion zeigen",
          "retry-pending": "Transaktion erneut senden",
          "cancel-intent": "Transaktion abbrechen",
          "clear-intent": "Fehlgeschlagene Transaktion bereinigen",
          "contact-support": "Bitte kontaktiere den Kundenservice",
          "received-currency": "{{currencySymbol}} wurde empfangen",
          "receiving-currency": "{{currencySymbol}} wird noch empfangen",
          "transferred-currency": "{{currencySymbol}} wurde überwiesen",
          "transferring-currency": "{{currencySymbol}} wird noch überwiesen",
          "initializing-currency": "Initialisiere {{currencySymbol}}-Transaktion",
          "failed-permanently": "{{currencySymbol}}-Transaktion fehlgeschlagen"
        },
        "destination": {
          "title": "Transaktion an",
          "to": {
            "trading-account": "Trading Contract",
            "personal-account": "Persönliches Konto",
            "staking-account": "NEX Staking Contract",
            "fees": "Gebühren"
          },
          "from": {
            "trading-account": "Vom Trading Contract",
            "personal-account": "Von meinem persönlichen Konto",
            "nash-fiat-ramp": "Kauf von Nash",
            "external-address": "Von {{address}}"
          }
        },
        "amount": {
          "title": "Menge"
        }
      }
    },
    "portfolio": {
      "title": "Geschäftsbereich",
      "header": {
        "search-placeholder": "Meine Assets durchsuchen …"
      },
      "table": {
        "header": {
          "title": "Einzelne Assets",
          "actions": {
            "hide-small-balances": "Geringe Beträge nicht anzeigen"
          }
        },
        "columns": {
          "asset": {
            "title": "Vermögen"
          },
          "total-balance": {
            "title": "Gesamt",
            "hint": "Summe über alle Konten, Orders und Stakes."
          },
          "fiat-value": {
            "title": "Wert ({{fiatCurrency}})"
          },
          "price": {
            "title": "Preis (24 Std.)"
          },
          "allocation-percent": {
            "title": "Prozentsatz",
            "hint": "Anteil eines Assets in deinem Portfolio (in Prozent)."
          },
          "action-buttons": {
            "trade": "Handeln"
          }
        },
        "no-results-problem": "Dein Nash-Konto ist derzeit leer.",
        "no-results-solution": "Assets <0>senden/empfangen</0>, um loszulegen."
      },
      "balances": {
        "header": {
          "title": "Portfolio",
          "hint": "Gesamtwert deiner Assets und Preisänderungen über 24 Stunden."
        },
        "total": "Gesamt",
        "available": {
          "title": "Verfügbar",
          "hint": "Du kannst diese Assets überweisen. Die Assets befinden sich in deinem persönlichen Konto oder im Trading Contract. Nicht verfügbare Assets sind entweder in deinen nicht abgeschlossenen Ordern, im NEX-Stake gesperrt oder werden derzeit überwiesen."
        },
        "transfer-funds": "Senden/Empfangen"
      },
      "chart": {
        "header": {
          "title": "Gesamtwert",
          "hint": "So hat sich der Wert deines Portfolios im Laufe der Zeit verändert."
        },
        "period": {
          "6M": "6 Mo.",
          "1M": "1 Mo.",
          "7D": "1 Wo.",
          "1D": "24 Std."
        },
        "empty": {
          "heading": "Dein Portfolio ist derzeit leer.",
          "body": "Assets <0>senden/empfangen</0> oder <1>von unseren Partnern kaufen</1>, um loszulegen."
        }
      },
      "total-balance": {
        "header": {
          "title": "Salden",
          "hint": "Du hast die volle Kontrolle über diese Assets."
        },
        "available-assets": "Verfügbare Assets",
        "in-personal": "Persönliches Konto",
        "in-trading": "Trading Contract",
        "in-unfilled-orders": "Im Handel",
        "in-stake": "NEX in Stakes",
        "learn-more": "Mehr erfahren"
      }
    }
  },
  "markets": {
    "title": "Märkte",
    "volume-short": "Vol.",
    "columns": {
      "rank": "Rang",
      "asset": "Asset",
      "last-price": "Letzter Preis",
      "change": "Änderung",
      "market-cap": "Börsenwert",
      "volume": "Volumen",
      "pair": "Paar",
      "1d-change": "Änderung (24 Std.)",
      "1d-high": "Höchststand (24 Std.)",
      "1d-low": "Tiefststand (24 Std.)",
      "1d-volume": "Volumen (24 Std.)",
      "1w-change": "Änderung (1 Wo.)",
      "1w-high": "Höchststand (1 Wo.)",
      "1w-low": "Tiefststand (1 Wo.)",
      "1w-volume": "Volumen (1 Wo.)",
      "1m-change": "Änderung (1 Mo.)",
      "1m-high": "Höchststand (1 Mo.)",
      "1m-low": "Tiefststand (1 Mo.)",
      "1m-volume": "Volumen (1 Mo.)"
    },
    "buttons": {
      "trade": "Handeln"
    },
    "trade-frequency": {
      "1h": "1 Std.",
      "1m": "1 Mo.",
      "1M": "1M",
      "1W": "1w",
      "24h": "24 Std.",
      "3M": "3M",
      "6M": "6M"
    },
    "search-placeholder": "Nach einem Markt suchen …",
    "individual-assets": {
      "title": "Einzelne Assets",
      "header": "Einzelne Assets, die auf Nash gelistet sind."
    },
    "asset-pairs": {
      "title": "Asset-Paare",
      "header": "Alle Asset-Paare, die an der Nash Exchange gehandelt werden."
    },
    "no-results": "Keine Ergebnisse für diesen Zeitraum.",
    "miscellaneous": {
      "vol": "Vol."
    }
  },
  "modals": {
    "transfer-funds": {
      "what-asset": "Welches Asset?",
      "select-asset": "Asset auswählen",
      "transfer-from": "Von",
      "to-destination": "An",
      "send-only-currency": "Nur {{currency}} an diese Adresse überweisen",
      "transfer-details": "Transaktionsdaten",
      "you-are-transfering": "Du überweist",
      "you-are-sending": "Du sendest",
      "enter-2fa-code": "Zwei-Faktor-Authentifizierungscode eingeben",
      "transfer-funds": "Senden/Empfangen",
      "create-transfer": "Transaktionsdaten eingeben",
      "review-and-start-transfer": "Transaktion prüfen und bestätigen",
      "transfer-has-started": "Transaktionen gestartet …",
      "check-tranfer-info-part1": "Du kannst den Status deiner Transaktion im Bereich",
      "check-tranfer-info-link": "Transaktionen",
      "check-tranfer-info-part2": "unter ‘Wallet & Portfolio’ ansehen.",
      "external-address": "Externes Konto",
      "asset-to-transfer": "Dieses Asset überweisen",
      "transfer-funds-to-external": "Assets an eine externe Adresse senden",
      "send-funds": "Assets senden",
      "withdrawal-details": "Transaktionsdaten",
      "to-external-address": "An externes Konto",
      "request-sent-to-blockchain": "Dein Transaktionsauftrag wurde an die Blockchain gesendet."
    },
    "receive-funds": {
      "asset-to-receive": "Du erhälst",
      "address-to-receive-currency": "Deine {{currency}}-Adresse ist",
      "receive-funds-from-external": "Assets von einem externen Wallet erhalten"
    },
    "wallet-type": {
      "personal": "Mein persönliches Wallet",
      "trading": "Trading Contract",
      "external": "Externes Wallet"
    },
    "common": {
      "continue-and-review": "Weiter",
      "finish": "Beenden"
    },
    "form-amount": {
      "amount-to-transfer": "Menge",
      "balance-label": "{{label}}-Saldo ⋅ ",
      "recipients-address": "Empfängeradresse",
      "enter-their-wallet": "Adresse eingeben",
      "check-destination-title": "Prüfen die Empfängeradresse.",
      "check-destination-description": "Wenn du Assets an eine falsche Adresse überweist, gehen diese unwiederbringlich verloren."
    },
    "form-wallet": {
      "confirmations": "Bestätigungen",
      "confirmations-count": "Dieses Asset benötigt {{confirmationsCount}} Bestätigungen, um auf deinem Konto gutgeschrieben zu werden. Den Status der Überweisung kannst du unter ‘Wallet & Portfolio > Überweisungen’ ansehen."
    },
    "send-confirmation-box": {
      "only-send-one-asset": "Sende {{currency}} an diese Adresse.",
      "only-send-multiple-asset": "Sende nur {{currenciesWithoutLast}}- oder {{lastCurrency}}-Assets an diese Adresse.",
      "you-can-lose-funds": "Wenn du Assets an die falsche Adresse überweist, gehen die Assets unwiederbringlich verloren."
    },
    "password": {
      "title": "Anmeldedaten eingeben"
    },
    "updated-terms": {
      "title": "Allgemeine Geschäftsbedingungen",
      "terms": {
        "names": {
          "privacy-notice": "Datenschutzerklärung",
          "user-agreement": "Nutzungsvereinbarung"
        },
        "desc": "Bitte lesen und akzeptieren Sie unsere aktuelle {{termsName}}.",
        "message": "Ich akzeptiere die aktuelle <0>{{termsName}}</0>."
      },
      "confirm-notice": "Wenn du die allgemeinen Geschäftsbedingungen nicht akzeptierst, kannst du Nash-Dienste nicht weiter nutzen.",
      "confirm-button": "Bestätigen",
      "sign-out-link": "Abmelden",
      "errors": {
        "generic-error": "Ein Fehler ist aufgetreten. Bitte erneut versuchen."
      }
    },
    "search-contact": {
      "empty-list": "Du hast keine Kontakte zur Auswahl!",
      "wallet": "{{count}} Wallet",
      "wallet_plural": "{{count}} Wallets"
    }
  },
  "orders": {
    "cards": {
      "in-progress": "Laufende Aufträge",
      "24h": "24Std",
      "available": "Für den Handel verfügbar",
      "reserved": "In Aufträgen"
    }
  },
  "referrals": {
    "title": "Empfehlungsprogramm",
    "referrals": {
      "header": "Freunde werben und Gewinnlose erhalten",
      "desc": "Je mehr Lose du hast, desto höher ist deine Gewinnchance. <0>Mehr erfahren</0>.",
      "cards": {
        "social-share": {
          "label": "Empfehlungscode teilen:",
          "activated-count": "{{count}} aktiviertes Los",
          "activated-count_plural": "{{count}} aktivierte Lose",
          "pending-count": "{{count}} ausstehendes Los (‘pending’)",
          "pending-count_plural": "{{count}} ausstehende Lose (‘pending’)",
          "message": "Use my referral code {{url}} to sign up for the @nashsocial giveaway! #TrustYourselves {{ytLink}}"
        },
        "invited-users": {
          "label": "Ihre Einladungen",
          "desc": "Das sind die Personen, die du direkt geworben hast. Wir können dir nicht zeigen, wen diese wiederum angeworben haben, aber du kannst die Gewinnlose sehen, die du durch diese indirekten Einladungen verdient hast.",
          "header": "Alle Tickets",
          "col-name": "Name",
          "col-pending": "Ausstehend (‘pending’)",
          "col-activated": "Aktiviert",
          "me": "{{name}} (Ich)"
        }
      }
    }
  },
  "settings": {
    "title": "Mein Profil",
    "save-settings": "Einstellungen speichern",
    "kyc": {
      "state-label": "Staat",
      "rejected": "Verifizierungsstufe 1 abgelehnt",
      "rejected-subtitle": "Leider kannst du nicht fortfahren. Wenn du glaubst, dass dies ein Fehler ist, kontaktiere bitte unseren <0>Kundenservice</0>.",
      "details": {
        "missing_signature": {
          "title": "Unterschrift fehlt",
          "content": "Ihr Ausweisdokument muss von dir unterschrieben sein."
        },
        "digital_copy": {
          "title": "Originalexemplar erforderlich",
          "content": "Wir haben eine digitale Kopie deines Ausweisdokuments erkannt. Bitte versuche es erneut mit dem Originaldokument."
        },
        "ip_address_is_proxy": {
          "title": "Proxy erkannt",
          "content": "Du darfst deine Dokumente nicht über eine Proxy-IP-Adresse übermitteln. Bitte deaktiviere deine Proxy/VPN-Dienste."
        },
        "birthdate_invalid_on_id": {
          "title": "Ungültiges Geburtsdatum",
          "content": "Das Geburtsdatum auf deinem Ausweisdokument ist ungültig."
        },
        "no_face_present": {
          "title": "Das Gesicht ist nicht erkennbar",
          "content": "Wir konnten dein Gesicht auf dem von dir übermittelten Bild nicht erkennen."
        },
        "photocopy_black_white": {
          "title": "Originalexemplar erforderlich",
          "content": "Wir haben eine Fotokopie deines Ausweisdokuments erkannt. Bitte versuche es erneut mit dem Originaldokument."
        },
        "wrong_document_page": {
          "title": "Falsche Seite",
          "content": "Dein Ausweisdokument wird nicht auf der richtigen Seite angezeigt."
        },
        "different_persons_shown": {
          "title": "Unterschiedliche Personen",
          "content": "Dein Identitätsdokument und das Selfie zeigen unterschiedliche Personen."
        },
        "damaged_document": {
          "title": "Beschädigtes Dokument",
          "content": "Dein Ausweisdokument ist beschädigt."
        },
        "identity_verification_too_many_attempts": {
          "title": "Zu viele Versuche",
          "content": "Du hast zu viele Verifizierungsversuche gemacht."
        },
        "unknown_error": {
          "title": "Etwas ist schiefgelaufen!",
          "content": "Ein unerwarteter Fehler ist aufgetreten!"
        },
        "no_document": {
          "title": "Dokument nicht gefunden",
          "content": "Wir konnten in dem von dir übermittelten Bild kein Ausweisdokument erkennen."
        },
        "multiple_people": {
          "title": "Mehrere Personen erkannt",
          "content": "Wir haben mehrere Personen in dem von dir übermittelten Bild erkannt. Du musst die einzige Person auf dem Bild sein."
        },
        "BLURRED": {
          "title": "Unscharfes Bild",
          "content": "Das von dir übermittelte Bild ist unscharf."
        },
        "sample_document": {
          "title": "Originalexemplar erforderlich",
          "content": "Wir haben festgestellt, dass dein Ausweisdokument nur ein Musterexemplar ist. Bitte versuche es erneut mit einem Originaldokument."
        },
        "photocopy_color": {
          "title": "Originalexemplar erforderlich",
          "content": "Wir haben eine Fotokopie deines Ausweisdokuments erkannt. Bitte versuche es erneut mit dem Originaldokument."
        },
        "liveness_failed": {
          "title": "Lebendigkeitstest fehlgeschlagen",
          "content": "Wir konnten nicht feststellen, dass eine reale Person auf dem von dir übermittelten Bild zu sehen ist."
        },
        "ip_address_is_crawler": {
          "title": "Crawler erkannt",
          "content": "Wir haben deine IP-Adresse als Web-Crawler identifiziert. Bitte versuche es erneut von einer anderen IP aus."
        },
        "missing_part_document": {
          "title": "Unvollständiges Dokument",
          "content": "Ein Teil deines Ausweisdokuments fehlt."
        },
        "ip_address_and_address_mismatch": {
          "title": "IP-Unstimmigkeit",
          "content": "Ihre IP-Adresse muss deinem gewählten Standort entsprechen."
        },
        "ip_address_is_tor": {
          "title": "TOR erkannt",
          "content": "Du darfst deine Dokumente nicht über eine Proxy-IP-Adresse übermitteln. Bitte deaktiviere deine Proxy/VPN-Dienste."
        },
        "bad_quality": {
          "title": "Schlechte Qualität",
          "content": "Die Qualität des von deinem übermittelten Bildes ist nicht ausreichend."
        },
        "camera_black_white": {
          "title": "Schwarz-Weiß",
          "content": "Deine Kamera scheint auf Schwarz-Weiß eingestellt zu sein. Bitte auf Farbe umstellen."
        },
        "not_readable_document": {
          "title": "Dokument nicht lesbar",
          "content": "Das von dir übermittelte Dokument ist nicht lesbar."
        },
        "black_and_white": {
          "title": "Schwarz-Weiß",
          "content": "Deine Kamera scheint auf Schwarz-Weiß eingestellt zu sein. Bitte auf Farbe umstellen."
        },
        "hidden_part_document": {
          "title": "Dokument verdeckt",
          "content": "Ein Teil deines Ausweisdokuments ist verdeckt."
        },
        "missing_back": {
          "title": "Dokumentenrückseite erforderlich",
          "content": "Du hast kein Bild von der Rückseite Ihres Dokuments bereitgestellt."
        },
        "face_not_fully_visible": {
          "title": "Gesicht verdeckt",
          "content": "Ihr Gesicht ist in dem von dir bereitgestellten Bild nicht vollständig sichtbar."
        }
      },
      "steps": [
        "Personaldaten",
        "Adressdaten",
        "Daten bestätigen"
      ],
      "invalid-age-error": "Du musst ein gültiges Geburtsdatum eingeben.",
      "missing-age-error": "Du musst ein Geburtsdatum eingeben.",
      "age-restriction-error": "Du musst mindestens 18 Jahre alt sein.",
      "name-error": "Du musst einen Namen eingeben.",
      "title": "Wir brauchen einige Details von dir.",
      "topnav-back-button": "Zurück zu Handelslimits",
      "country": "Land",
      "waiting": "Wird verifiziert …",
      "waiting-subtitle": "Dieser Vorgang kann einige Minuten dauern. Du kannst diese Seite verlassen.",
      "topnav-title": "Verifizierungsstufe 1",
      "contact-support-label": "<0>Kundenservice kontaktieren</0>, um die Verifizierungsstufe zu ändern",
      "confirm-button-label": "Details bestätigen",
      "name-step": {
        "warning": "Der von dir eingegebene Name muss mit dem Namen auf dem übermittelten Ausweisdokument übereinstimmen.",
        "date-of-birth-label": "Geburtsdatum",
        "full-name-label": "Vollständiger Name",
        "continue-button-label": "Weiter zur Adresseingabe"
      },
      "address-step": {
        "address-label": "Adresse eingeben",
        "search-button-label": "Suchen"
      },
      "manual-address-step": {
        "line1": "Adresszeile 1",
        "line2": "Adresszeile 2",
        "city": "Stadt",
        "zipCode": "Postleitzahl"
      },
      "select-address-step": {
        "title": "Gefundene Adressen",
        "manual-entry-label": "Adresse manuell eingeben",
        "select-label": "Auswählen",
        "no-results-found-title": "Wir konnten deine Adresse nicht finden.",
        "no-results-found-body": "Bitte vergiss nicht, deine Postleitzahl anzugeben.",
        "error-title": "Ein Fehler ist aufgetreten",
        "error-body": "Versuche es erneut oder verwende den unten stehenden Link.",
        "go-back-label": "Zurück"
      },
      "confirm-details": {
        "begin-button-label": "Diese Angaben sind korrekt",
        "your-details": "Personaldaten",
        "address-details": "Adressdaten",
        "edit-label": "Bearbeiten",
        "submission-error": "Ein Fehler ist bei der Übermittlung deiner Daten aufgetreten."
      }
    },
    "profile": {
      "title": "Profil",
      "header": "Profileinstellungen",
      "desc-1": "Du kannst deine Profileinstellungen unten bearbeiten.",
      "desc-2": "",
      "cards": {
        "your-details": {
          "label": "Personaldaten",
          "legal-name": "Vollständiger Name",
          "update-name": "Ich möchte meinen Namen ändern",
          "update-country": "Ich möchte meinen Wohnsitz ändern",
          "gender": "Geschlecht",
          "male": "Männlich",
          "female": "Weiblich",
          "other": "Divers",
          "country-of-residence": "Wohnsitz"
        },
        "account-settings": {
          "label": "Kontoeinstellungen",
          "email-address": "E-Mail-Adresse",
          "update-email": "E-Mail-Adresse ändern",
          "password": "Passwort",
          "update-password": "Passwort ändern",
          "two-factor": "Zwei-Faktor-Authentifizierung kann unter <0>Sicherheit</0> deaktiviert werden.",
          "two-factor-enable": "Zwei-Faktor-Authentifizierung kann unter <0>Sicherheit</0> aktiviert werden."
        }
      },
      "modals": {
        "update-name": {
          "title": "Name ändern",
          "label": "Name",
          "tier0-summary": "Um deinen Namen zu aktualisieren, beantrage bitte <0>Verifizierungsstufe 1</0>.",
          "tier0-details": "Wenn dein Antrag für Stufe 1 genehmigt wird, aktualisieren wir deinen Namen entsprechend den Dokumenten, die du uns übermittelt hast.",
          "tier1-summary": "Wenn sich dein Name geändert hat und ihn aktualisieren möchtest, <0>kontaktiere bitte unseren Kundenservice</0>.",
          "tier1-details": "Wir setzen deine Verifizierungsstufe zurück und bitten dich, den Verifizierungsvorgang mit deinen neuen Dokumenten zu wiederholen. Wenn dein Antrag genehmigt wird, aktualisieren wir deinen Namen entsprechend den von dir bereitgestellten Dokumenten."
        },
        "update-country": {
          "title": "Land ändern",
          "label": "Land",
          "tier0": "Wenn sich dein Wohnsitz geändert hat und ihn aktualisieren möchtest, <0>kontaktiere bitte unseren Kundenservice</0>.",
          "tier1": "Wir setzen deine Verifizierungsstufe zurück und bitten dich, den Verifizierungsvorgang mit deinen neuen Dokumenten zu wiederholen. Wenn dein Antrag genehmigt wird, aktualisieren wir deinen Wohnsitz entsprechend den von dir bereitgestellten Dokumenten."
        },
        "update-email": {
          "success-header": "Wir haben dir eine E-Mail geschickt!",
          "success-description": "Wir haben dir eine Bestätigungs-E-Mail geschickt, um den Prozess der Adressaktualisierung zu starten. Wenn du unsere E-Mail nicht finden kannst. Bitte, überprüfe auch deinen Spam-Ordner.",
          "success-back": "Verstanden!",
          "title": "E-Mail-Adresse ändern",
          "current-email-label": "Deine aktuelle E-Mail-Adresse",
          "current-email": "E-Mail-Adresse",
          "new-email-label": "Neue E-Mail-Adresse",
          "new-email-placeholder": "Gib deine neue E-Mail-Adresse ein",
          "twofa-label": "Zwei-Faktor-Authentifizierung",
          "twofa-label-placeholder": "Zwei-Faktor-Authentifizierungscode",
          "request-email-change-button-label": "Adressänderung beantragen"
        },
        "update-password": {
          "title": "Passwort ändern",
          "fields": {
            "password": {
              "label": "Aktuelles Passwort",
              "placeholder": "Gib dein Kontopasswort ein"
            },
            "code": {
              "label": "Zwei-Faktor-Authentifizierung",
              "placeholder": "Zwei-Faktor-Authentifizierungscode"
            },
            "new-password": {
              "label": "Neues Passwort",
              "placeholder": "Gib ein neues Passwort ein",
              "errors": {
                "password-too-weak": "Das von dir gewählte Passwort ist zu schwach."
              }
            },
            "new-password-confirm": {
              "label": "Neues Passwort bestätigen",
              "placeholder": "Neues Passwort bestätigen",
              "errors": {
                "passwords-do-not-match": "Die Passwörter stimmen nicht überein."
              }
            }
          },
          "success": "Dein Passwort wurde geändert.",
          "errors": {
            "password-must-change": "Dein neues Passwort sollte sich von deinem alten Passwort unterscheiden.",
            "password-already-used": "Das Passwort wurde schon einmal benutzt. Bitte verwende ein anderes.",
            "missing-key": "Fehlender Signaturschlüssel. Bitte aktualisiere diese Seite und versuche es erneut."
          }
        }
      }
    },
    "preferences": {
      "title": "Einstellungen",
      "header": "Einstellungen",
      "desc-1": "Bearbeite deine Einstellungen für Zeitzone, Währung, Sprache und Benachrichtigungen.",
      "desc-2": "",
      "cards": {
        "general-settings": {
          "label": "Allgemeine Einstellungen",
          "timezone": "Zeitzone",
          "fiat": "Währung",
          "language": "Sprache",
          "save-settings": "Einstellungen speichern"
        },
        "email": {
          "label": "Schicke mir eine E-Mail, wenn …",
          "news": "… es Neuigkeiten und Updates von Nash gibt.",
          "actions": "… es empfohlene Aktionen für mein Konto gibt.",
          "withdrawal": "… eine Auszahlung von meinem Konto erfolgt.",
          "deposit": "… eine Einzahlung auf mein Konto erfolgt."
        }
      }
    },
    "security": {
      "title": "Sicherheit",
      "header": "Kontosicherheit",
      "desc": "Zwei-Faktor-Authentifizierung hier aktivieren.",
      "cards": {
        "2fa": {
          "label": "Zwei-Faktor-Authentifizierung",
          "header": "Zwei-Faktor-Authentifizierung ist:",
          "desc": "Wir empfehlen dir, Zwei-Faktor-Authentifizierung (2FA) zu aktivieren. 2FA bietet deinem Konto eine zusätzliche Sicherheitsebene.",
          "enabled": "Aktiviert",
          "disabled": "Deaktiviert",
          "enable": "Aktivieren",
          "disable": "Deaktivieren (nicht empfohlen)"
        },
        "all-account-activity": {
          "label": "Alle Kontoaktivitäten",
          "tabs": {
            "sessions": "Sitzungen",
            "allowed-devices": "Erlaubte Geräte",
            "history": "Historie"
          },
          "columns": {
            "when": "Datum",
            "location": "Ort",
            "ip-address": "IP-Adresse",
            "browser-used": "Browser",
            "device": "Gerät",
            "action": "Aktion"
          },
          "devices": {
            "browser": "Browser",
            "phone": "Handy",
            "tablet": "Tablet"
          },
          "actions": {
            "signed-out": "Abmeldung",
            "signed-in": "Anmeldung",
            "failed": "Fehlgeschlagener Anmeldeversuch",
            "2fa": "2FA bestätigt",
            "failed-2fa": "2FA fehlgeschlagen"
          },
          "sign-out": "Abmelden",
          "sign-out-all-devices": "Alle Geräte abmelden"
        }
      },
      "modals": {
        "enable-2fa": {
          "1": {
            "header": "Authentifizierungs-App installieren",
            "desc": "Wir empfehlen <0>LastPass Authenticator</0>, <1>Authy</1> oder <2>Google Authenticator</2>."
          },
          "2": {
            "header": "Diesen QR-Code in deiner App scannen",
            "desc": "Alternativ kannst du den Code auch manuell hinzufügen.",
            "manual-2fa": "Manueller 2FA-Eingabeschlüssel"
          },
          "3": {
            "header": "Den Code von deiner App eingeben",
            "input-placeholder": "Authentifizierungscode"
          },
          "title": "Zwei-Faktor-Authentifizierung aktivieren"
        },
        "disable-2fa": {
          "title": "Zwei-Faktor-Authentifizierung deaktivieren",
          "warning": "Wir empfehlen dir, Zwei-Faktor-Authentifizierung (2FA) zu aktivieren. 2FA bietet deinem Konto eine zusätzliche Sicherheitsebene.",
          "disable": "Deaktivieren"
        },
        "success": {
          "header": "Vorgang abgeschlossen!",
          "enabled": "Zwei-Faktor-Authentifizierung wurde aktiviert.",
          "disabled": "Zwei-Faktor-Authentifizierung wurde deaktiviert.",
          "back": "Verstanden!"
        }
      }
    },
    "accounts": {
      "title": "Konten",
      "header": "Informationen über meine Konten",
      "wallets-header": "Konten, die durch meine zwölf Geheimwörter generiert wurden.",
      "show-all-private-keys-button-label": "Alle Privaten Schlüssel zeigen",
      "hide-all-private-keys-button-label": "Alle Privaten Schlüssel verstecken",
      "desc": "Nash hat keinen Zugriff auf deine Kontoinformationen.",
      "search-assets-placeholder": "Asset nach Name oder Token suchen …",
      "public-address-label": "Öffentliche Adresse",
      "info-title": "Einige Blockchains unterstützen mehrere Tokens",
      "info-body": "ERC-20- und NEP-5-Assets sind Tokens, die auf den Ethereum- und NEO-Blockchains ausgegeben werden. GAS ist auch ein Asset, das auf der NEO-Blockchain gespeichert ist. Du benötigst ein Ethereum-Wallet für die Speicherung von ETH und ERC-20-Tokens und ein NEO-Wallet für die Speicherung von NEO, GAS und NEP-5-Tokens.",
      "public-address-sub-label": "Welche Assets kann ich hierhin schicken?",
      "public-address-tooltip": "Die Blockchain-Adresse, unter der deine Assets gespeichert sind.",
      "private-key-label": "Privater Schlüssel",
      "private-key-sub-label-show": "Privater Schlüssel zeige",
      "private-key-sub-label-hide": "Privater Schlüssel verstecken",
      "private-key-tooltip": "Dieser kann verwendet werden, um auf deine Assets außerhalb von Nash zugriff zu erhalten. Halte ihn geheim.",
      "unknown-blockchain": "Unknown blockchain",
      "wallets": {
        "eth": {
          "link-label": "Speichert auch ERC-20-Tokens",
          "name": "Ethereum"
        },
        "neo": {
          "link-label": "Speichert auch GAS und NEP-5-Tokens",
          "name": "NEO"
        },
        "btc": {
          "name": "Bitcoin"
        }
      },
      "cards": {
        "secret-words": {
          "label": "Meine zwölf Geheimwörter",
          "account": "Nash-Konto",
          "desc": "Zwölf Geheimwörter",
          "unlock": "Zwölf Geheimwörter entsperren und zeigen",
          "lock": "Zwölf Geheimwörter ausblenden und sperren"
        },
        "wallets": {
          "label": "Konten, die durch meine zwölf Geheimwörter generiert wurden",
          "private-key": "Privater Schlüssel",
          "public-address": "Öffentliche Adresse",
          "unlock": "Privaten Schlüssel entsperren und zeigen",
          "lock": "Privaten Schlüssel ausblenden und sperren"
        }
      },
      "modals": {
        "unlock-secret-words": {
          "title": "Zwölf Geheimwörter entsperren",
          "submit": "Zwölf Geheimwörter entsperren",
          "error": "Fehler bei der Entschlüsselung der Geheimwörter."
        }
      }
    },
    "my-limits": {
      "title": "Handelslimits",
      "header": "Handelslimits",
      "desc-1": "Aus rechtlichen Gründen müssen wir deine Identität überprüfen, wenn du über bestimmte Limits hinaus handeln möchtest.",
      "desc-2": "Verifizierungsstufe 0 erhalten Sie automatisch.",
      "cards": {
        "tiers": {
          "header": "Stufe {{tier}}",
          "personal": "Privat",
          "institutional": "Institutionell"
        },
        "periods": {
          "day": "Tag",
          "month": "Monat",
          "year": "Jahr"
        },
        "limits": {
          "header": "Maximales tägliches handelbares Volumen",
          "percentage-net-worth": "Angepasstes Limit",
          "unlimited": "Kein Limit",
          "tier-verified": "Stufe {{tier}} verifiziert",
          "get-tier-verified": "Verifizierungsstufe {{tier}} beantragen",
          "pending": "Wird überprüft",
          "denied": "Abgelehnt",
          "try-again": "Erneut versuchen",
          "contact-us": "Demnächst verfügbar"
        },
        "information": {
          "header": "Erforderliche Informationen",
          "desc": "Du hast diese Stufe automatisch erhalten, als du dein Nash-Konto erstellt hast.",
          "email": "E-Mail-Adresse",
          "name": "Name",
          "address": "Adresse",
          "proof-of-address": "Adressnachweis",
          "pep-check": "PEP-Check",
          "photo-id": "Foto-ID",
          "selfie": "Selfie",
          "date-of-birth": "Geburtsdatum",
          "net-worth": "Schätzung des Reinvermögens",
          "contact-number": "Telefonnummer",
          "tier1-info-net-worth": "Verifizierungsstufe 1 + Schätzung des Reinvermögens",
          "source-of-funds": "Herkunft der Mittel",
          "name-manager": "Firmenvertreter",
          "email-institution": "E-Mail-Adresse",
          "name-company": "Firmenname",
          "website": "Website",
          "tin": "TIN",
          "corporate-formation-documents": "Gründungsunterlagen",
          "processing-time": "Wenn deine Verifizierung innerhalb der nächsten 24 Stunden nicht abgeschlossen wird, bitte <0>kontaktiere unseren Kundenservice</0>."
        },
        "tier-1": {
          "get-verified-button": "Identität verifizieren",
          "continue-verification-button": "Weiter",
          "verification": {
            "header": "Wie möchtest du dich identifizieren lassen?",
            "mobile": {
              "header": "Mobile App",
              "desc": "Erfordert hochwertige Haupt- und Frontkameras.",
              "steps": [
                "App herunterladen",
                "QR-Code scannen"
              ],
              "download": {
                "header": "Verifizierungsstufe 1 kannst du mit unserer Mobile App freischalten.",
                "downloaded-app": "Ich habe die App heruntergeladen"
              },
              "scan-code": {
                "header": "Scannen Sie diesen QR-Code mit der Nash-App:",
                "desc": "Wenn du den Verifizierungsprozess abgeschlossen hast, erscheint dein Ergebnis innerhalb einer Minute hier."
              }
            },
            "web": {
              "header": "Nash Web-Plattform",
              "desc": "Erfordert eine hochwertige Webcam."
            },
            "do-it-later": "Ich mache das später."
          }
        }
      }
    }
  },
  "staking": {
    "cards": {
      "s-current-stakes": "Alle NEX in Stakes",
      "s-stakes-in-progress": "Laufende Stakes",
      "s-total-dividends": "Gesamtdividende (seit Kontoeröffnung)",
      "s-next-payment": "Nächste Dividendenzahlung",
      "s-completed-stakes": "Abgeschlossene Stakes"
    },
    "stakes": {
      "amount-staked-col": "Gestakter Betrag",
      "duration-col": "Laufzeit",
      "fee-reward-col": "Dividendensatz",
      "dates-active-col": "Zeitraum",
      "next-payment-col": "Nächste Dividendenzahlung",
      "aggregate-dividends-col": "Gesamtwert Dividende",
      "row-item": {
        "duration-month": "<0>{{count}}</0> Monat",
        "duration-month_plural": "<0>{{count}}</0> Monate",
        "redeem-button": {
          "label": "NEX entsperrt",
          "submitting": "Wird entsperrt …",
          "error": "Fehlgeschlagen! Bitte erneut versuchen.",
          "success": "Vorgang abgeschlossen. Tokens werden entsperrt …",
          "released": "NEX entsperrt"
        }
      }
    },
    "staking": {
      "title": "Staking",
      "tabs-info-button": "Mehr über Staking erfahren"
    },
    "statements": {
      "view-statement-button": "Auszug zeigen",
      "summary-title": "All statements",
      "export-summary": "Export stakes as CSV",
      "export": "Auszug exportieren",
      "date-col": "Auszahlungsdatum",
      "asset-col": "Asset",
      "dividend-col": "Erhaltene Dividende",
      "usdDividend-col": "Wert (USD)",
      "stakes-in-progress": "Laufend ({{date}})",
      "stakes-complete": "Abgeschlossen ({{date}})",
      "total-dividends": "Gesamtdividenden ({{date}})",
      "paid-dividend-days": "Aktive Tage ({{date}})",
      "all-dividends-table": "Dividendenliste",
      "till-ended_plural": "{{count}} verbleibende Tage",
      "till-ended": "{{count}} verbleibender Tag",
      "till-ended_today": "Endet heute",
      "from-active-stakes": "Von <0>{{count}}</0> laufendem Stake",
      "from-active-stakes_plural": "Von <0>{{count}}</0> laufenden Stakes",
      "period-description": "Deine in diesem Zeitraum",
      "dividends-received": "erhaltenen Dividenden",
      "is-ended": "Abgeschlossen",
      "no-statements": "Du hast noch keine Dividendenauszüge."
    },
    "modals": {
      "staking-info": {
        "title": "Nash Exchange Tokens (NEX) staken",
        "header": {
          "title": "Was ist NEX-Staking?",
          "desc": "Das Staking von Nash Exchange Tokens (NEX) ist eine Möglichkeit, passive Einkünfte zu erzielen. Solange dein Stake aktiv ist, erhältst du von uns einen Teil der Nash-Exchange-Handelsgebühren."
        },
        "paragraphs": {
          "par-1": {
            "title": "Wie funktioniert es?",
            "desc": "Du sperrst beliebig viele deiner NEX-Tokens in einem Staking Contract. Diese Tokens kannst du dann weder überweisen noch verkaufen. Solange dein Stake aktiv ist, erhälst du täglich Dividenden."
          },
          "par-2": {
            "title": "Wie werden die Dividenden berechnet?",
            "desc": "Dividenden sind abhängig: (1) von der Anzahl der NEX-Tokens, die du stakest, als Prozentsatz der gesamten 50 Millionen Tokens und (2) von der Laufzeit deiner Stakes. Je mehr Tokens du stakest, desto höher sind deine Dividenden. Je länger du deine Token stakst, desto höher ist der Prozentsatz der Gebühren, die du bekommst (dein ‘Dividendensatz’)."
          },
          "par-3": {
            "title": "Für wie lange kann ich staken?",
            "desc": "Die minimale Laufzeit beträgt einen Monat. Dafür erhältst du einen Dividendensatz von 25 %. Wenn du einen höheren Anteil der Börsengebühren bekommen möchtest, kannst du die Tokens maximal 24 Monate lang staken, für einen Dividendensatz von 75 %."
          },
          "par-4": {
            "title": "Wie erhalte ich meine Dividenden?",
            "desc": "Dividenden werden deinem Trading-Contract-Saldo automatisch gutgeschrieben. Sie werden täglich kurz nach Mitternacht UTC ausgezahlt. Nash stellt monatliche Staking-Auszüge zur Verfügung, die diese Zahlungen für Buchhaltungszwecke in einem einzigen Betrag kumulieren. Da die Handelsgebühren in den zu tauschenden Assets berechnet werden, erhältst du Dividenden für jedes Asset, das derzeit auf Nash gehandelt wird."
          },
          "par-5": {
            "title": "Kann ich meine Dividenden in einem einzelnen Asset erhalten?",
            "desc": "Nein. Aus rechtlichen Gründen dürfen wir deine Dividende nicht in ein einzelnes Asset umrechnen. Wir entwickeln jedoch ein Tool, mit dem du mit einem Klick deine Dividende selbst in ein Asset umrechnen kannst."
          },
          "par-6": {
            "title": "Kann ich meinen Stake nach der Erstellung bearbeiten oder stornieren?",
            "desc": "Nein. Sobald du einen Stake erstellt hast, kann der Stake nicht mehr bearbeitet oder storniert werden."
          },
          "par-7": {
            "title": "Kann ich mehrere Stakes erstellen?",
            "desc": "Ja. Wenn auf deinem persönlichen Konto NEX-Tokens hast, die nicht bereits in einem Stake gesperrt sind, kannst du damit einen neuen Stake erstellen."
          },
          "par-8": {
            "title": "Wie viele Stakes kann ich erstellen?",
            "desc": "Die Anzahl der Stakes, welche erstellet werden können, ist begrenzt."
          }
        }
      },
      "create-stake": {
        "create-stake-disclaimer-label": "Ich verstehe, dass gestakte NEX-Tokens keine Dividenden ausschütten, wenn die Nash Exchange keine Einnahmen erzielt.",
        "title": "Stake erstellen",
        "amount-to-stake": "Wie viele NEX-Tokens möchtest du staken?",
        "amount-to-stake-tooltip": "Der Dividendensatz spiegelt deinen proportionalen Anteil an den Einnahmen der vom Nash Exchange erzielt wird. Je länger du NEX stakest, desto höher ist dein Dividendensatz, bei einem Höchstsatz von 75 % für einen zweijährigen Stake.\n\n<0>Beispieldividende</0>\nDividenden werden täglich ausgezahlt. Beispiel: Nash hat in den letzten 24 Stunden Gebühren in Höhe von einer Million US-Dollar eingenommen. Ein Benutzer besitzt 1.000 NEX-Tokens von insgesamt 50 Millionen. Wenn er seine NEX mit dem zweijährigen Dividendensatz von 75 % gestakt hat, erhält er eine Dividende in Höhe von 1.000.000 €  ∗ 1.000 / 50.000.000 ∗ 0,75 = 15 €.",
        "available-balance": "Verfügbare NEX-Tokens ⋅",
        "quick-fill-label": "Max.",
        "set-stake-duration-label": "Laufzeit festlegen",
        "selected-duration": "Ausgewählte Laufzeit ⋅ ",
        "selected-duration-month": "<0>{{count}}</0> Monat",
        "selected-duration-month_plural": "<0>{{count}}</0> Monate",
        "set-date-dividends-label": "Lege ein Datum fest, an dem du deine Dividende erhalten willst.",
        "set-date-dividends-value": "Datum ⋅ Am {{date}} jedes Monats",
        "stake-details-title": "Deine Stakeangaben",
        "currency-to-stake": "Stakegröße (NEX)",
        "stake-duration": "Laufzeit",
        "duration-value": "<0>{{count}}</0> Monat",
        "duration-value_plural": "<0>{{count}}</0> Monate",
        "fee-reward": "Dividendensatz",
        "first-payment": "Erste Auszahlung",
        "agreed-to-non-cancellation-label": "Ich verstehe, dass ich diesen Stake nicht stornieren oder bearbeiten kann, sobald ich ihn erstellt habe.",
        "agreed-to-locked-tokens-label": "Ich verstehe, dass meine NEX-Tokens gesperrt werden, bis dieser Stake abgeschlossen ist.",
        "create-stake-button": "Stake erstellen",
        "create-stake-sending-button": "Daten werden gesendet …",
        "create-stake-sending-text": "Daten werden gesendet. Bitte lasse dieses Fenster offen. Dieser Vorgang kann bis zu einer Minute dauern.",
        "create-stake-error": "Es gab entweder einen Fehler oder eine Verzögerung bei der Erstellung deines Stakes. Bitte schaue in fünf Minuten noch einmal nach und versuchen es noch einmal, wenn dein Stake nicht erstellt wurde.",
        "create-stake-auth-error": "Authentifizierungsfehler. Bitte erneut versuchen.",
        "learn-more": "Learn more about",
        "footer-desc": "Mehr über NEX-Staking erfahren.",
        "amount-error-message": "Dieser Betrag übersteigt deinen verfügbaren Saldo.",
        "stake-success": {
          "header": "Stake erstellt!",
          "stake-details": "Du hast einen Stake von {{Anzahl}} NEX für eine Laufzeit von {{count}} Monat erstellt. Dein Stake wird in Kürze im Dashboard angezeigt.",
          "stake-details_plural": "Du hast einen Stake von {{Anzahl}} NEX für eine Laufzeit von {{count}} Monaten erstellt. Dein Stake wird in Kürze im Dashboard angezeigt.",
          "stake-time-description": "Du erhältst deine ersten Dividenden in:",
          "finish-button-label": "Beenden"
        }
      }
    },
    "no-stakes": {
      "title": "Passive Einkünfte durch NEX-Staking verdienen",
      "description-desktop": "Neu beim Staking? Erfahre mehr über <0>NEX-Staking</0> und <1>erstelle deinen ersten Stake</1>.",
      "description-mobile": "Neu beim Staking? Erfahre mehr über <0>NEX-Staking</0>.",
      "description-modal-create-link": "erstelle deinen ersten Stake"
    },
    "staking-view-header": {
      "stakes-in-progress": "Laufende Stakes",
      "completed-stakes": "Abgeschlossene Stakes",
      "create-stake-button": "Neuen Stake erstellen",
      "learn-stake-button": "Mehr über Staking erfahren"
    },
    "max-stakes": {
      "message": "Du hast {{amount}} Stakes erstellt. Das Maximum, das du erstellen kannst, ist {{maxAmount}}.",
      "dismiss": "Ausblenden"
    }
  },
  "contacts": {
    "title": "{{count}} Kontakt",
    "title_plural": "{{count}} Kontakte",
    "search-my-contacts": "Suche meine Kontakte …",
    "no-contacts": "Du hast noch keine Kontakte hinzugefügt oder importiert.",
    "create-new": "Erstelle neuen",
    "buttons": {
      "send": "Senden",
      "send-disabled-tooltip": "Fügen bei deinen Kontakten eine Walletadresse hinzu, um deinen Kontakten Guthaben senden zu können.",
      "request": "Anfrage",
      "edit": "Bearbeiten",
      "delete": "Löschen"
    },
    "headers": {
      "name": "Name",
      "email": "E-Mail",
      "phone-number": "Telefonummer",
      "wallets": "Wallets"
    },
    "modals": {
      "create": {
        "title": "Kontakt erstellen",
        "button": "Kontakt erstellen"
      },
      "edit": {
        "title": "Bearbeite diesen Kontakt",
        "button": "Änderungen speichern"
      },
      "send": {
        "title": "Sende Guthaben an {{contactName}}",
        "labels": {
          "currency": "Welches Asset?",
          "wallet": "Ziel"
        },
        "sublabels": {
          "currency": "Du kannst Assets nur von deinem persönlichen Konto aus senden."
        },
        "placeholders": {
          "currency": "Suche nach einem Asset …",
          "destination": "Suche nach einer Walletadresse …"
        }
      },
      "delete": {
        "confirm-text": "Bist du sicher, dass du {{contactName}} löschen möchtest?",
        "notice-text": "Alle mit diesem Kontakt verbundenen Informationen werden dauerhaft entfernt.",
        "button": "Ja, löschen",
        "cancel": "Beenden",
        "error": "Fehler beim Löschen des Kontakts. Bitte versuche es erneut.",
        "success": "Kontakt gelöscht.",
        "success-button": "Zurück zu den Kontakten"
      },
      "results": {
        "success": "Kontakt gespeichert!",
        "error": "Fehler beim Speichern des Kontakts. Bitte versuche es erneut.",
        "invalid-input": "Ungültige Eingabe. Bitte versuche es erneut."
      },
      "fields": {
        "first-name": {
          "label": "Vorname",
          "placeholder": "Vorname"
        },
        "last-name": {
          "label": "Nachname",
          "placeholder": "Nachname"
        },
        "email": {
          "label": "E-Mail",
          "placeholder": "E-Mailadresse",
          "error": "Ungültige E-Mailadresse"
        },
        "phone": {
          "label": "Telefon",
          "error": "Gültige Telefonnummer für {{country}}"
        },
        "wallets": {
          "label": "Wallets",
          "delete": "Löschen",
          "address": {
            "placeholder": "Walletadresse"
          },
          "name": {
            "placeholder": "Walletname"
          },
          "add": "Füge eine andere hinzu"
        },
        "validation": {
          "address": "Bitte füge eine gültige {{blockchain}}-Adresse hinzu.",
          "unique-address": "Du hast bereits einen anderen Kontakt mit dieser Walletadresse."
        }
      }
    }
  },
  "timezones": {
    "Pacific/Niue": "(GMT-11:00) Niue",
    "Pacific/Pago_Pago": "(GMT-11:00) Pago Pago",
    "Pacific/Honolulu": "(GMT-10:00) Hawaii-Zeit",
    "Pacific/Rarotonga": "(GMT-10:00) Rarotonga",
    "Pacific/Tahiti": "(GMT-10:00) Tahiti",
    "Pacific/Marquesas": "(GMT-09:30) Marquesas",
    "America/Anchorage": "(GMT-09:00) Alaska-Zeit",
    "Pacific/Gambier": "(GMT-09:00) Gambier",
    "America/Los_Angeles": "(GMT-08:00) Pazifische Zeit",
    "America/Tijuana": "(GMT-08:00) Pazifische Zeit - Tijuana",
    "America/Vancouver": "(GMT-08:00) Pazifische Zeit - Vancouver",
    "America/Whitehorse": "(GMT-08:00) Pazifische Zeit - Whitehorse",
    "Pacific/Pitcairn": "(GMT-08:00) Pitcairn",
    "America/Denver": "(GMT-07:00) Bergzeit",
    "America/Phoenix": "(GMT-07:00) Zeit im Gebirge - Arizona",
    "America/Mazatlan": "(GMT-07:00) Zeit in den Bergen - Chihuahua, Mazatlan",
    "America/Dawson_Creek": "(GMT-07:00) Zeit im Gebirge - Dawson Creek",
    "America/Edmonton": "(GMT-07:00) Zeit im Gebirge - Edmonton",
    "America/Hermosillo": "(GMT-07:00) Zeit im Gebirge - Hermosillo",
    "America/Yellowknife": "(GMT-07:00) Zeit im Gebirge - Yellowknife",
    "America/Belize": "(GMT-06:00) Belize",
    "America/Chicago": "(GMT-06:00) Zentrale Zeit",
    "America/Mexico_City": "(GMT-06:00) Zentrale Zeit - Mexiko-Stadt",
    "America/Regina": "(GMT-06:00) Zentrale Zeit - Regina",
    "America/Tegucigalpa": "(GMT-06:00) Zentrale Zeit - Tegucigalpa",
    "America/Winnipeg": "(GMT-06:00) Zentrale Zeit - Winnipeg",
    "America/Costa_Rica": "(GMT-06:00) Costa Rica",
    "America/El_Salvador": "(GMT-06:00) El Salvador",
    "Pacific/Galapagos": "(GMT-06:00) Galapagos",
    "America/Guatemala": "(GMT-06:00) Guatemala",
    "America/Managua": "(GMT-06:00) Managua",
    "America/Cancun": "(GMT-05:00) Amerika Cancun",
    "America/Bogota": "(GMT-05:00) Bogota",
    "Pacific/Easter": "(GMT-05:00) Osterinsel",
    "America/New_York": "(GMT-05:00) Ostzeit",
    "America/Iqaluit": "(GMT-05:00) Ostzeit - Iqaluit",
    "America/Toronto": "(GMT-05:00) Ostzeit - Toronto",
    "America/Guayaquil": "(GMT-05:00) Guayaquil",
    "America/Havana": "(GMT-05:00) Havanna",
    "America/Jamaica": "(GMT-05:00) Jamaika",
    "America/Lima": "(GMT-05:00) Lima",
    "America/Nassau": "(GMT-05:00) Nassau",
    "America/Panama": "(GMT-05:00) Panama",
    "America/Port-au-Prince": "(GMT-05:00) Port-au-Prince",
    "America/Rio_Branco": "(GMT-05:00) Rio Branco",
    "America/Halifax": "(GMT-04:00) Atlantische Zeit - Halifax",
    "America/Barbados": "(GMT-04:00) Barbados",
    "Atlantic/Bermuda": "(GMT-04:00) Bermuda",
    "America/Boa_Vista": "(GMT-04:00) Boa Vista",
    "America/Caracas": "(GMT-04:00) Caracas",
    "America/Curacao": "(GMT-04:00) Curaçao",
    "America/Grand_Turk": "(GMT-04:00) Großer Türke",
    "America/Guyana": "(GMT-04:00) Guyana",
    "America/La_Paz": "(GMT-04:00) La Paz",
    "America/Manaus": "(GMT-04:00) Manaus",
    "America/Martinique": "(GMT-04:00) Martinique",
    "America/Port_of_Spain": "(GMT-04:00) Hafen von Spanien",
    "America/Porto_Velho": "(GMT-04:00) Porto Velho",
    "America/Puerto_Rico": "(GMT-04:00) Puerto Rico",
    "America/Santo_Domingo": "(GMT-04:00) Santo Domingo",
    "America/Thule": "(GMT-04:00) Thule",
    "America/St_Johns": "(GMT-03:30) Neufundlandzeit - St. Johns",
    "America/Araguaina": "(GMT-03:00) Araguaina",
    "America/Asuncion": "(GMT-03:00) Asuncion",
    "America/Belem": "(GMT-03:00) Belem",
    "America/Argentina/Buenos_Aires": "(GMT-03:00) Buenos Aires",
    "America/Campo_Grande": "(GMT-03:00) Campo Grande",
    "America/Cayenne": "(GMT-03:00) Cayenne",
    "America/Cuiaba": "(GMT-03:00) Cuiaba",
    "America/Fortaleza": "(GMT-03:00) Fortaleza",
    "America/Godthab": "(GMT-03:00) Godthab",
    "America/Maceio": "(GMT-03:00) Maceio",
    "America/Miquelon": "(GMT-03:00) Miquelon",
    "America/Montevideo": "(GMT-03:00) Montevideo",
    "Antarctica/Palmer": "(GMT-03:00) Palmer",
    "America/Paramaribo": "(GMT-03:00) Paramaribo",
    "America/Punta_Arenas": "(GMT-03:00) Punta Arenas",
    "America/Recife": "(GMT-03:00) Recife",
    "Antarctica/Rothera": "(GMT-03:00) Rothera",
    "America/Bahia": "(GMT-03:00) Salvador",
    "America/Santiago": "(GMT-03:00) Santiago",
    "Atlantic/Stanley": "(GMT-03:00) Stanley",
    "America/Noronha": "(GMT-02:00) Noronha",
    "America/Sao_Paulo": "(GMT-02:00) Sao Paulo",
    "Atlantic/South_Georgia": "(GMT-02:00) Südgeorgien",
    "Atlantic/Azores": "(GMT-01:00) Azoren",
    "Atlantic/Cape_Verde": "(GMT-01:00) Kap Verde",
    "America/Scoresbysund": "(GMT-01:00) Scoresbysund",
    "Africa/Abidjan": "(GMT+00:00) Abidjan",
    "Africa/Accra": "(GMT+00:00) Accra",
    "Africa/Bissau": "(GMT+00:00) Bissau",
    "Atlantic/Canary": "(GMT+00:00) Kanarische Inseln",
    "Africa/Casablanca": "(GMT+00:00) Casablanca",
    "America/Danmarkshavn": "(GMT+00:00) Danmarkshavn",
    "Europe/Dublin": "(GMT+00:00) Dublin",
    "Africa/El_Aaiun": "(GMT+00:00) El Aaiun",
    "Atlantic/Faroe": "(GMT+00:00) Färöer",
    "Etc/GMT": "(GMT+00:00) GMT (keine Sommerzeit)",
    "Europe/Lisbon": "(GMT+00:00) Lissabon",
    "Europe/London": "(GMT+00:00) London",
    "Africa/Monrovia": "(GMT+00:00) Monrovia",
    "Atlantic/Reykjavik": "(GMT+00:00) Reykjavik",
    "Africa/Algiers": "(GMT+01:00) Algier",
    "Europe/Amsterdam": "(GMT+01:00) Amsterdam",
    "Europe/Andorra": "(GMT+01:00) Andorra",
    "Europe/Berlin": "(GMT+01:00) Berlin",
    "Europe/Brussels": "(GMT+01:00) Brüssel",
    "Europe/Budapest": "(GMT+01:00) Budapest",
    "Europe/Belgrade": "(GMT+01:00) Mitteleuropäische Zeit - Belgrad",
    "Europe/Prague": "(GMT+01:00) Mitteleuropäische Zeit - Prag",
    "Africa/Ceuta": "(GMT+01:00) Ceuta",
    "Europe/Copenhagen": "(GMT+01:00) Kopenhagen",
    "Europe/Gibraltar": "(GMT+01:00) Gibraltar",
    "Africa/Lagos": "(GMT+01:00) Lagos",
    "Europe/Luxembourg": "(GMT+01:00) Luxemburg",
    "Europe/Madrid": "(GMT+01:00) Madrid",
    "Europe/Malta": "(GMT+01:00) Malta",
    "Europe/Monaco": "(GMT+01:00) Monaco",
    "Africa/Ndjamena": "(GMT+01:00) Ndjamena",
    "Europe/Oslo": "(GMT+01:00) Oslo",
    "Europe/Paris": "(GMT+01:00) Paris",
    "Europe/Rome": "(GMT+01:00) Rom",
    "Europe/Stockholm": "(GMT+01:00) Stockholm",
    "Europe/Tirane": "(GMT+01:00) Tirane",
    "Africa/Tunis": "(GMT+01:00) Tunis",
    "Europe/Vienna": "(GMT+01:00) Wien",
    "Europe/Warsaw": "(GMT+01:00) Warschau",
    "Europe/Zurich": "(GMT+01:00) Zürich",
    "Asia/Amman": "(GMT+02:00) Amman",
    "Europe/Athens": "(GMT+02:00) Athen",
    "Asia/Beirut": "(GMT+02:00) Beirut",
    "Europe/Bucharest": "(GMT+02:00) Bukarest",
    "Africa/Cairo": "(GMT+02:00) Kairo",
    "Europe/Chisinau": "(GMT+02:00) Chisinau",
    "Asia/Damascus": "(GMT+02:00) Damaskus",
    "Asia/Gaza": "(GMT+02:00) Gaza",
    "Europe/Helsinki": "(GMT+02:00) Helsinki",
    "Asia/Jerusalem": "(GMT+02:00) Jerusalem",
    "Africa/Johannesburg": "(GMT+02:00) Johannesburg",
    "Africa/Khartoum": "(GMT+02:00) Khartum",
    "Europe/Kiev": "(GMT+02:00) Kiew",
    "Africa/Maputo": "(GMT+02:00) Maputo",
    "Europe/Kaliningrad": "(GMT+02:00) Moskau-01 - Kaliningrad",
    "Asia/Nicosia": "(GMT+02:00) Nikosia",
    "Europe/Riga": "(GMT+02:00) Riga",
    "Europe/Sofia": "(GMT+02:00) Sofia",
    "Europe/Tallinn": "(GMT+02:00) Tallinn",
    "Africa/Tripoli": "(GMT+02:00) Tripolis",
    "Europe/Vilnius": "(GMT+02:00) Vilnius",
    "Africa/Windhoek": "(GMT+02:00) Windhoek",
    "Asia/Baghdad": "(GMT+03:00) Bagdad",
    "Europe/Istanbul": "(GMT+03:00) Istanbul",
    "Europe/Minsk": "(GMT+03:00) Minsk",
    "Europe/Moscow": "(GMT+03:00) Moskau+00 - Moskau",
    "Africa/Nairobi": "(GMT+03:00) Nairobi",
    "Asia/Qatar": "(GMT+03:00) Katar",
    "Asia/Riyadh": "(GMT+03:00) Riad",
    "Antarctica/Syowa": "(GMT+03:00) Syowa",
    "Asia/Tehran": "(GMT+03:30) Teheran",
    "Asia/Baku": "(GMT+04:00) Baku",
    "Asia/Dubai": "(GMT+04:00) Dubai",
    "Indian/Mahe": "(GMT+04:00) Mahe",
    "Indian/Mauritius": "(GMT+04:00) Mauritius",
    "Europe/Samara": "(GMT+04:00) Moskau+01 - Samara",
    "Indian/Reunion": "(GMT+04:00) Wiedersehen",
    "Asia/Tbilisi": "(GMT+04:00) Tiflis",
    "Asia/Yerevan": "(GMT+04:00) Eriwan",
    "Asia/Kabul": "(GMT+04:30) Kabul",
    "Asia/Aqtau": "(GMT+05:00) Aqtau",
    "Asia/Aqtobe": "(GMT+05:00) Aqtobe",
    "Asia/Ashgabat": "(GMT+05:00) Aschgabat",
    "Asia/Dushanbe": "(GMT+05:00) Duschanbe",
    "Asia/Karachi": "(GMT+05:00) Karatschi",
    "Indian/Kerguelen": "(GMT+05:00) Kerguelen",
    "Indian/Maldives": "(GMT+05:00) Malediven",
    "Antarctica/Mawson": "(GMT+05:00) Mawson",
    "Asia/Yekaterinburg": "(GMT+05:00) Moskau+02 - Jekaterinburg",
    "Asia/Tashkent": "(GMT+05:00) Taschkent",
    "Asia/Colombo": "(GMT+05:30) Colombo",
    "Asia/Kolkata": "(GMT+05:30) Indien Standardzeit",
    "Asia/Kathmandu": "(GMT+05:45) Kathmandu",
    "Asia/Almaty": "(GMT+06:00) Almaty",
    "Asia/Bishkek": "(GMT+06:00) Bischkek",
    "Indian/Chagos": "(GMT+06:00) Chagos",
    "Asia/Dhaka": "(GMT+06:00) Dhaka",
    "Asia/Omsk": "(GMT+06:00) Moskau+03 - Omsk",
    "Asia/Thimphu": "(GMT+06:00) Thimphu",
    "Antarctica/Vostok": "(GMT+06:00) Wostok",
    "Indian/Cocos": "(GMT+06:30) Kokos",
    "Asia/Yangon": "(GMT+06:30) Rangun",
    "Asia/Bangkok": "(GMT+07:00) Bangkok",
    "Indian/Christmas": "(GMT+07:00) Weihnachten",
    "Antarctica/Davis": "(GMT+07:00) Davis",
    "Asia/Saigon": "(GMT+07:00) Hanoi",
    "Asia/Hovd": "(GMT+07:00) Hovd",
    "Asia/Jakarta": "(GMT+07:00) Jakarta",
    "Asia/Krasnoyarsk": "(GMT+07:00) Moskau+04 - Krasnojarsk (Krasnojarsk)",
    "Asia/Brunei": "(GMT+08:00) Brunei",
    "Asia/Shanghai": "(GMT+08:00) Chinesische Zeit - Peking",
    "Asia/Choibalsan": "(GMT+08:00) Choibalsan",
    "Asia/Hong_Kong": "(GMT+08:00) Hongkong",
    "Asia/Kuala_Lumpur": "(GMT+08:00) Kuala Lumpur",
    "Asia/Macau": "(GMT+08:00) Macau",
    "Asia/Makassar": "(GMT+08:00) Makassar",
    "Asia/Manila": "(GMT+08:00) Manila",
    "Asia/Irkutsk": "(GMT+08:00) Moskau+05 - Irkutsk",
    "Asia/Singapore": "(GMT+08:00) Singapur",
    "Asia/Taipei": "(GMT+08:00) Taipeh",
    "Asia/Ulaanbaatar": "(GMT+08:00) Ulaanbaatar",
    "Australia/Perth": "(GMT+08:00) Westliche Zeit - Perth",
    "Asia/Pyongyang": "(GMT+08:30) Pjöngjang",
    "Asia/Dili": "(GMT+09:00) Dili",
    "Asia/Jayapura": "(GMT+09:00) Jayapura",
    "Asia/Yakutsk": "(GMT+09:00) Moskau+06 - Jakutsk",
    "Pacific/Palau": "(GMT+09:00) Palau",
    "Asia/Seoul": "(GMT+09:00) Seoul",
    "Asia/Tokyo": "(GMT+09:00) Tokio",
    "Australia/Darwin": "(GMT+09:30) Zentrale Zeit - Darwin",
    "Antarctica/DumontDUrville": "(GMT+10:00) Dumont Drville",
    "Australia/Brisbane": "(GMT+10:00) Ostzeit - Brisbane",
    "Pacific/Guam": "(GMT+10:00) Guam",
    "Asia/Vladivostok": "(GMT+10:00) Moskau+07 - Wladiwostok",
    "Pacific/Port_Moresby": "(GMT+10:00) Hafen Moresby",
    "Pacific/Chuuk": "(GMT+10:00) Truk",
    "Australia/Adelaide": "(GMT+10:30) Zentrale Zeit - Adelaide",
    "Antarctica/Casey": "(GMT+11:00) Casey",
    "Australia/Hobart": "(GMT+11:00) Ostzeit - Hobart",
    "Australia/Sydney": "(GMT+11:00) Ostzeit - Melbourne, Sydney",
    "Pacific/Efate": "(GMT+11:00) Efate",
    "Pacific/Guadalcanal": "(GMT+11:00) Guadalcanal",
    "Pacific/Kosrae": "(GMT+11:00) Kosrae",
    "Asia/Magadan": "(GMT+11:00) Moskau+08 - Magadan",
    "Pacific/Norfolk": "(GMT+11:00) Norfolk",
    "Pacific/Noumea": "(GMT+11:00) Noumea",
    "Pacific/Pohnpei": "(GMT+11:00) Ponape",
    "Pacific/Funafuti": "(GMT+12:00) Funafuti",
    "Pacific/Kwajalein": "(GMT+12:00) Kwajalein",
    "Pacific/Majuro": "(GMT+12:00) Majuro",
    "Asia/Kamchatka": "(GMT+12:00) Moskau+09 - Petropawlowsk-Kamtschatski",
    "Pacific/Nauru": "(GMT+12:00) Nauru",
    "Pacific/Tarawa": "(GMT+12:00) Tarawa",
    "Pacific/Wake": "(GMT+12:00) Aufwachen",
    "Pacific/Wallis": "(GMT+12:00) Wallis",
    "Pacific/Auckland": "(GMT+13:00) Auckland",
    "Pacific/Enderbury": "(GMT+13:00) Enderbury",
    "Pacific/Fakaofo": "(GMT+13:00) Fakaofo",
    "Pacific/Fiji": "(GMT+13:00) Fidschi",
    "Pacific/Tongatapu": "(GMT+13:00) Tongatapu",
    "Pacific/Apia": "(GMT+14:00) Apia",
    "Pacific/Kiritimati": "(GMT+14:00) Kiritimati"
  }
}<|MERGE_RESOLUTION|>--- conflicted
+++ resolved
@@ -1712,22 +1712,11 @@
     "terms-and-conditions": "Ich akzeptiere {{providerName}}'s <0>Bedingungen und Konditionen</0>.",
     "title": "Kaufen/Verkaufen",
     "provider": {
-<<<<<<< HEAD
       "title": "Wähle einen Anbieter",
       "verify-identity": "Lasse <0>deine Identität überprüfen</0>, um zu beginnen.",
       "subtitle": "Anbieter digitaler Assets sind Drittunternehmen, welche mit Nash zusammenarbeiten und dir den Kauf und Verkauf digitaler Assets in Landeswährung ermöglichen.",
       "steps": "['Persönliche Angaben', 'Adressangaben']",
       "assets-available": "Verfügbare Assets",
-=======
-      "title": "Wählen Sie einen Anbieter",
-      "verify-identity": "<0>Ihre Identität überprüfen</0> um anzufangen.",
-      "subtitle": "Anbieter digitaler Assets sind Drittunternehmen, die mit Nash zusammenarbeiten und Ihnen den Kauf und Verkauf digitaler Assets in Landeswährung ermöglichen.",
-      "steps": [
-        "[",
-        "'"
-      ],
-      "assets-available": "Verfügbare Vermögenswerte",
->>>>>>> f6a076fd
       "payments-methods": "Zahlungsmethoden",
       "general-details": "Limits und Gebühren",
       "no-limit": "Keine Limitbeschränkung",
