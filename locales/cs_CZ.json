--- conflicted
+++ resolved
@@ -25,7 +25,6 @@
   "exchange": "Burza",
   "receive": "Receive",
   "wallet": "Účet",
-<<<<<<< HEAD
   "upload": "Nahrát",
   "processing": "Procesuji…",
   "over-file-limit": "Velikost souboru nesmí překročit {{maxAllowedSize}}{{unit}}.",
@@ -33,15 +32,6 @@
   "failed-update": "Nahrávání selhalo",
   "reported-errors": "Chyby byly reportovány",
   "credit-card-expiry-placeholder": "MM/RR",
-=======
-  "upload": "Upload",
-  "processing": "Processing…",
-  "over-file-limit": "File size must not exceed {{maxAllowedSize}}{{unit}}.",
-  "opens-new-tab": "Opens in new tab",
-  "failed-update": "Failed to update",
-  "reported-errors": "Errors reported",
-  "credit-card-expiry-placeholder": "MM/YY",
->>>>>>> 81686444
   "apikeys": {
     "no-addresses-whitelisted": "Na whitelist jste zatím nepřidali žádnou adresu.",
     "address-input-placeholder": "Vložte BTC, NEO nebo ETH adresu na whitelist",
