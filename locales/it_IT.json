--- conflicted
+++ resolved
@@ -3861,13 +3861,8 @@
         "amount-to-stake-tooltip": "Il tasso di staking determina la dimensione della tua quota proporzionale delle entrate dall’Exchange di Nash. Maggiore la durata del tuo stake di NEX, maggiore sarà il tuo tasso di staking, con un tasso massimo del 75% per uno stake di due anni.\n\n<0>Un esempio di dividendo</0>\n I dividendi sono pagati giornalmente. Supponiamo che Nash abbia generato commissioni equivalenti a $ 1,000,000 nelle ultime 24 ore e che un utente possieda 1,000 token NEX sul totale di 50.000.000 di NEX massimi esistenti. Se l’utente ha uno stake di NEX per un tasso di staking del 75% per due anni, ha diritto ad un dividendo pari a: $1,000,000 ∗ 1,000 / 50,000,000 ∗ 0.75 = $15.",
         "available-balance": "Saldo disponibile per lo stake ⋅",
         "quick-fill-label": "Max",
-<<<<<<< HEAD
         "set-stake-duration-label": "Imposta la durata dello stake",
         "selected-duration": "Seleziona durata ⋅ ",
-=======
-        "set-stake-duration-label": "Imposta durate dello stake",
-        "selected-duration": "Seleziona durata ⋅",
->>>>>>> 4914070b
         "selected-duration-month": "<0>{{count}}</0> mese",
         "selected-duration-month_plural": "<0>{{count}}</0> mesi",
         "set-date-dividends-label": "Imposta una data per ricevere i tuoi dividendi",
